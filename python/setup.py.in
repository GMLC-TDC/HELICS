# Copyright (C) 2017, Battelle Memorial Institute
# All rights reserved.
# This software was co-developed by Pacific Northwest National Laboratory, operated by the Battelle Memorial Institute; the National Renewable Energy Laboratory, operated by the Alliance for Sustainable Energy, LLC; and the Lawrence Livermore National Laboratory, operated by Lawrence Livermore National Security, LLC.


import os
from distutils.core import setup, Extension
from Cython.Build import cythonize
import platform

if platform.system() == 'Darwin':
    os_specific_cflags = '-stdlib=libc++'
    os_specific_ldflags = ''  # '-shared'
else:
    os_specific_cflags = ''
    os_specific_ldflags = '-shared'


HELICS_INSTALL = os.getenv("HELICS_INSTALL", '${CMAKE_INSTALL_PREFIX}')

if HELICS_INSTALL is None:

    print("Unable to find HELICS_INSTALL environment variable. Please check the documentation or contact the developers.")
    import sys
    sys.exit()


lib_dir_name = os.path.abspath(os.path.join(HELICS_INSTALL, 'lib'))
include_dir_name = os.path.abspath(os.path.join(HELICS_INSTALL, 'include'))

os.environ['CFLAGS'] = '-Wall -I"{}" -I"{}" -fPIC {os_specific_cflags} -std=c++14'.format(
<<<<<<< HEAD
    include_dir_name,
    os.path.join(include_dir_name, 'helics'),
=======
        include_dir_name,
        os.path.join(include_dir_name, 'helics'),
>>>>>>> 371a5e17
    os_specific_cflags=os_specific_cflags
)

os.environ['LDFLAGS'] = '{} -lzmq -L"{}"'.format(os_specific_ldflags, lib_dir_name)

extensions = [Extension("helics",
                        sources=["helics.pyx"],
                        libraries=["helics"],
                        language='c++'
                        )]

setup(name='helics', version='${PYHELICS_PACKAGE_VERSION}', ext_modules=cythonize(
    extensions, gdb_debug=True
))<|MERGE_RESOLUTION|>--- conflicted
+++ resolved
@@ -29,14 +29,9 @@
 include_dir_name = os.path.abspath(os.path.join(HELICS_INSTALL, 'include'))
 
 os.environ['CFLAGS'] = '-Wall -I"{}" -I"{}" -fPIC {os_specific_cflags} -std=c++14'.format(
-<<<<<<< HEAD
     include_dir_name,
     os.path.join(include_dir_name, 'helics'),
-=======
-        include_dir_name,
-        os.path.join(include_dir_name, 'helics'),
->>>>>>> 371a5e17
-    os_specific_cflags=os_specific_cflags
+    os_specific_cflags=os_specific_cflags,
 )
 
 os.environ['LDFLAGS'] = '{} -lzmq -L"{}"'.format(os_specific_ldflags, lib_dir_name)
