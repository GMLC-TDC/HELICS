--- conflicted
+++ resolved
@@ -113,20 +113,13 @@
   add_compile_options($<$<COMPILE_LANGUAGE:CXX>:-Wunreachable-code>)
   add_compile_options($<$<COMPILE_LANGUAGE:CXX>:-Wno-unused-parameter>)
   add_compile_options($<$<COMPILE_LANGUAGE:CXX>:-Wundef>)
-<<<<<<< HEAD
-  add_compile_options($<$<COMPILE_LANGUAGE:CXX>:-Wlogical-op>)
-=======
->>>>>>> c9e512a9
   #this options produces lots of warning but is useful for checking every once in a while with Clang, GCC warning notices with this aren't as useful
   #add_compile_options($<$<COMPILE_LANGUAGE:CXX>:-Wpadded>)
   # add some gnu specific options if the compiler is newer
   if ("${CMAKE_CXX_COMPILER_ID}" STREQUAL "GNU")
-<<<<<<< HEAD
-=======
      # this option produces a number of warnings in third party libraries but useful for checking for any internal usages
  # add_compile_options($<$<COMPILE_LANGUAGE:CXX>:-Wold-style-cast>)
   add_compile_options($<$<COMPILE_LANGUAGE:CXX>:-Wlogical-op>)
->>>>>>> c9e512a9
   if(CMAKE_CXX_COMPILER_VERSION VERSION_GREATER 6.0)
    add_compile_options($<$<COMPILE_LANGUAGE:CXX>:-Wduplicated-cond>)
   add_compile_options($<$<COMPILE_LANGUAGE:CXX>:-Wnull-dereference>)
@@ -148,12 +141,6 @@
   add_compile_options($<$<COMPILE_LANGUAGE:CXX>:-Wunreachable-code>)
   add_compile_options($<$<COMPILE_LANGUAGE:CXX>:-Wno-unused-parameter>)
   add_compile_options($<$<COMPILE_LANGUAGE:CXX>:-Wundef>)
-<<<<<<< HEAD
-  add_compile_options($<$<COMPILE_LANGUAGE:CXX>:-Wlogical-op>)
-  #this options produces lots of warning but is useful for checking ever once in a while with Clang, GCC warning notices with this aren't as useful
-  #add_compile_options($<$<COMPILE_LANGUAGE:CXX>:-Wpadded>)
-   if ("${CMAKE_CXX_COMPILER_ID}" STREQUAL "GNU")
-=======
   
   #this options produces lots of warning but is useful for checking ever once in a while with Clang, GCC warning notices with this aren't as useful
   #add_compile_options($<$<COMPILE_LANGUAGE:CXX>:-Wpadded>)
@@ -161,7 +148,6 @@
    # this option produces a number of warnings in third party libraries but useful for checking for any internal usages
  # add_compile_options($<$<COMPILE_LANGUAGE:CXX>:-Wold-style-cast>)
   add_compile_options($<$<COMPILE_LANGUAGE:CXX>:-Wlogical-op>)
->>>>>>> c9e512a9
   if(CMAKE_CXX_COMPILER_VERSION VERSION_GREATER 6.0)
    add_compile_options($<$<COMPILE_LANGUAGE:CXX>:-Wduplicated-cond>)
   add_compile_options($<$<COMPILE_LANGUAGE:CXX>:-Wnull-dereference>)
