# Changelog
All notable changes to this project after the 1.0.0 release will be documented in this file

The format is based on [Keep a Changelog](http://keepachangelog.com/en/1.0.0/).  
This project adheres to [Semantic Versioning](https://semver.org/spec/v2.0.0.html).

A note on future revisions.  
  Everything within a major version number should be code compatible (with the exception of experimental interfaces).  The most notable example of an experimental interface is the support for multiple source inputs.  The APIs to deal with this will change in future minor releases.  Everything within a single minor release should be network compatible with other federates on the same minor release number.  Compatibility across minor release numbers may be possible in some situations but we are not going to guarantee this as those components are subject to performance improvements and may need to be modified at some point.  Patch releases will be limited to bug fixes and other improvements not impacting the public API or network compatibility.  Check the [Public API](./docs/Public_API.md) for details on what is included and excluded from the public API and version stability.

## [2.4.1][] - 2020-03-06
Increased code coverage and additional bug fixes.  The error propagation in HELICS was improved such that local errors can be escalated to global errors, and a federate can define errors coming from the federate that are handled appropriately and can halt a co-simulation.  


### Changed
-   The helics webserver will build by default if the conditions are met
-   Update filesystem library to [v1.3.0](https://github.com/gulrak/filesystem/releases/tag/v1.3.0)
-   The behavior of the `Federate*Complete` slightly modified to be uniform and consistent, no API changes
-   Configuration of flags and targets for interfaces in JSON and TOML files can be done in multiple sections
-   The benchmark federates have been changed to use a common base benchmark federate class for more consistent behavior
-   Switched to including netif as a git submodule
-   the `error` Function in the C++ API is now the same as `localError` previously it was primary useful for logging and didn't do much, and will be deprecated in the next release.   
-   Updated the GitHub actions (clang-format, swig interface updates, and release builds) to use actions/checkout@v2
-   Cleaned up the Windows installer (better component names/descriptions and groups, link to Gitter, and require installing Headers to install SWIG)

### Fixed
-   Issue with iterative requests that were not being honored if the federate was acting in isolation
-   A few pathways which would allow segmentation faults if a federate was disconnected and particular functions were called
-   ValueFederate `addIndexedTargets`, the function template would not work as was written and was unusable, it is now tested and operational.

### Added
-   `HELICS_DISABLE_WEBSERVER` option to turn off building of the webserver.  It will build by default if Boost is enabled and is version 1.70 or higher; otherwise it is disabled.
-   A series of tests for Federate.cpp to increase coverage on that file to 100%
-   A series of tests for ValueFederate.*pp to increase coverage on that file to 100%
-   Docker image for a helics builder which includes build tools and the helics installation
-   helics can be installed on [MSYS2](https://helics.readthedocs.io/en/latest/installation/windows.html#msys2) using pacman.
-   Standalone benchmark federates for use in multinode benchmark runs
-   A FreeBSD 12.1 CI build using Cirrus CI
-   Sending an event from GitHub Actions release builds to trigger updating additional HELICS packages when a new release is made
-  `localError`, and `GlobalError` function calls the Federate API and in the C++ and sharedLibrary.  
-  `helics_terminate_on_error` flag to escalate what would be a local error into a global one that will halt the co-simulation.  This flag can be specified through the flag to federates or to brokers and cores through a command line option `--terminate_on_error` 
-   `addDependency` function was added to the C++ Federate API and shared library API, it can add a direct dependency between federates manually.  
-   A 32-bit Windows zip install archive for releases
<<<<<<< HEAD
-   "global_time", "current_time", and "state" queries for brokers and cores, and "current_time" query for federates.
=======
-   Support for a 'helics-release-build' event trigger to the release build GitHub Actions workflow
>>>>>>> 5857a772

### Deprecated

### Removed
-   `HELICS_ENABLE_WEBSERVER` option to enable the webserver.  This option was added as experimental in 2.4.0
-   VS2015 Windows Server 2012 CI build is removed. Azure Pipelines is [removing the image](https://devblogs.microsoft.com/devops/removing-older-images-in-azure-pipelines-hosted-pools/) because it is outdated and sees little use.  VS2015 is still tested through Appveyor for the time being.


## [2.4.0][] - 2020-02-04
A few bug fixes, code coverage on the shared library increased to 100%,  library updates, Broker server  enhancements including an http REST API, and a lot of work on the build systems to enable easier releases and packaging.

### Changed
-   filesystem include updated to 1.2.10
-   CLI11 updated to 1.9
-   fmt updated to 6.1.2
-   variant header updated to latest release
-   Update the units library (v0.3.0)
-   The TOML interpreter used in HELICS was changed to [toml11](https://github.com/ToruNiina/toml11)
-   Some unnecessary files were removed from the all source package
-   some internal CMake options and messages were not using new format for message
-   Major updates to the python modules build system including merging the python3 and python 2 builds into the same CMake generator
-   CMake cleanup and formatting
-   A series of changes to the build for more widely supported installations on Linux and MacOS
-   The .clang-format file was modified slightly and the entire code base reformatted to the new specification
-   the metadata information for the benchmarks was updated
-   The FilterOperator class was altered to include a vector output for use with cloning
-   TCP and UDP core types are not by default backwards compatible with <2.4 brokers.  The flag "--noack_connect" will need to be passed as part of the coreinitialization string to allow this to work if need be.  ZMQ_SS cores are not considered interoperable with <2.4 brokers due to a number of bugs.  In a few select cases it might still work.  

### Fixed
-   macOS rpath information on the built binaries
-   Some issues with swig include directories to allow it to work in other circumstances
-   an issue with building the java interface in MSYS2
-   an issue with the `HELICS_USE_NEW_PYTHON_FIND` CMake option
-   Some thread sanitizer identified issues  
-   A series of issues from static analyzers
-   an issue in the shared library create core that could emit an exception
-   A series of issues related to remote cloning filters not being inline
-   Several issues with the zmqss core type it is not backwards compatible with <2.4 brokers
-   The [code coverage](https://codecov.io/gh/GMLC-TDC/HELICS) on the C shared library was increased to 100% and a number of small bugs fixed as a result. The overall coverage increased to 71.5%

### Added
-   Several installers for Linux and Mac and builds for `pip install`
-   Allow standalone builds for the python interface
-   Added a Ring Message benchmark, like the ring Benchmark except using messages as the token
-   Added a Multinode phold benchmark
-   Added a c shared library echo benchmark
-   git logic to check if the submodules are at the correct version
-   an option for a githook to check the formatting
-   git warning if the submodule versions are not at the correct version
-   a timing benchmark similar to the echo benchmark  
-   a number of tests for the C shared library including evil tests for testing bad input
-   Hooks to test the coverage builds
-   a feature to mark a broker or federate as slow responding so it doesn't time out automatically
-   EditorConfig and .gitattributes for cleaner diff and automatic editor configuration
-   An incorrect call in the Matlab swig code was fixed
-   Automatic generation of pull requests for source code formatting  
-   Add metadata information to the benchmarks for automatic processing
-   Broker server functionality for tcp core, zmqss core, and udp core
-   An experimental web server that can be used with the broker server or the broker executables. (requires boost 1.70+ to build)  
-   man pages for the helics applications

### Deprecated
-   The `ZMQ_SS` is not generally compatible between 2.3 and 2.4 Minor releases due to bug fixes.  

### Removed


## [2.3.1][] - 2019-11-22
Bug Fixes and some code refactoring, pkg-config files have been added to the installs
### Changed
-   Default installation path for MSYS2 is now configured to be part of the system path, typically `/mingw64/`  or `/mingw32/`
-   `HELICS_ENABLE_SLOW_PACKAGING_TESTS` renamed to `HELICS_ENABLE_SUBPROJECT_TESTS` to better reflect usage
-   filesystem library updated to clear up some warnings
-   The CI system now runs Xcode9 as the oldest release
-   Automatic releases build system was changed to use scripts

### Fixed
-   Some documentation links in the docs
-   Missing `helics-enums.h` header from the install if `HELICS_BUILD_CXX_SHARED_LIB` was not enabled
-   ZMQ install locations on Linux and macOS if ZMQ is used as a subproject without the HELICS_USE_ZMQ_STATIC_LIB option enabled
-   The linux shared library release build so it is compatible with a larger number of systems including older ones back to glibc 2.12.
-   Fix some documentation and issues with using the STATIC_STANDARD_LIB CMake option

### Added
-   CMake option for `HELICS_DISABLE_ASIO` to completely remove the use the ASIO library, turns off the UDP, and TCP core types, all real-time capabilities, and timeout and heartbeat detection for cores and brokers.  ASIO doesn't support all version of cygwin.  
-   pkg-config files for the shared libraries are now installed to `<prefix>/lib/pkg-config` on unix like systems  
-   Tests and CI builds for installed CMake package files and pkg-config files

### Deprecated
-   Trying to install on linux/macos systems with cmake older than 3.13 and ZMQ used as a subproject with the shared library is no longer supported.  It is likely this use scenario was broken before, now it produces a warning.  

### Removed
-   If `HELICS_BUILD_BENCHMARKS` is enabled, the option for `ENABLE_INPROC_CORE` will not show in the cmake-gui.
-   If `HELICS_BUILD_TESTS` is enabled, the option for `ENABLE_TEST_CORE` will not show in the cmake-gui.

## [2.3.0][] - 2019-11-12
Minor release with lots of CMake updates and build changes and a few fixes and additions.  The biggest change is in the C++ shared library and complete removal of boost\:\:test.
### Changed
-   Converted the shared_library_tests and application_api tests to use Google test instead of Boost test
-   Most HELICS CMake options have changed to `HELICS_**`, with the exception of `BUILD_XXX_INTERFACE`, and `ENABLE_XXX_CORE`.  These options will not change until HELICS 3.0, at which point all HELICS related CMake options that are not standard CMake options will have a leading `HELICS_`
-   The version string printed by HELICS will include git hash codes and base version information for non-release builds
-   Some attempts were made to further modernize the usage in CMake.  This effort ended up fixing a few bugs in certain conditions and simplifying things, and the CMake code was also run through a formatter
-   The exported C++ shared library has been heavily modified to only include functions in the public API, and is now the recommended way to link with HELICS directly in a C++ program.  A `HELICS::helics-shared` target is now available for linking through CMake.  If libraries were previously linking with the installed static library this is a BREAKING Change.  Those previously linking with the C++ shared library may also need modifications.  Changes include:
    -   The coreFactory and brokerFactory headers are deprecated as part of the public headers, they are still used internally but should not be used by linking libraries.  The public version will remain stable but show deprecated messages.  The internal version used by the core will likely be modified in the future.  
    -   New headers for CoreApp and BrokerApp can be used to provide nearly all the same capabilities in the application API.  
    -   New headers `typeOperations.hpp` and `timeOperations.hpp` were added to the application_api to provide string operations for the time and core types.  In the shared-library core-time, and core-type headers included these headers but that will be deprecated in the future.  
    -   CMake options for building utilities/units/json as object libraries have been removed as they were no longer needed.  
    -   The cereal library is moved to the external folder in the helics directory and is now required to be available for the C++ shared library, so a CMake variable making it optional was removed.  
    -   The reason for this change was partly as a stepping stone for other internal library changes, and to simplify the build complexity and allow more flexibility in linking libraries without impacting the installed interfaces.  The previous methods and installed libraries were coming into conflict with other packages and posing increasing challenges in maintenance and linking.  This change forced more separation in the HELICS layers, and the installed libraries and simplified a lot of the build generation scripts.  
-   CLI11, utilities, filesystem and units libraries were updated with latest revisions.  

### Fixed
-   Race condition when removing subscriptions or targets from an interface
-   Fixed mistakenly excluded tests and the resulting failures in the CI builds
-   Some of the interface functions (Python, Java, etc) were generating incorrect code for getting raw data from inputs.  
-   The language API's were not handling Ctrl-C user disconnects well, so some fixes were added to handle that situation better.  

### Added
-   A set of included HELICS benchmarks using the Google benchmark library.
    -   echo benchmark
    -   echo message benchmark
    -   ring benchmark
    -   PHOLD benchmarks for single machine
    -   message size and count benchmark
    -   filter benchmark based on echo message benchmark
    -   actionMessage benchmarks
    -   data conversion benchmarks
-   The src, test, benchmarks directory can now be used as a root directory for CMake to do the appropriate build with few options.  
-   Dedicated internal functions for conversion of bool operators,  strings such as "off", "false", "disabled", "inactive" are now supported as valid bool values that can be passed.  
-   Shared libraries for the C++ Application api and apps library are built and installed containing only public API functions and classes.  **potential breaking change as the CMake library names have changed and the C++ shared library is modified**
-   Tests executing and linking with the shared libraries
-   Example linking with the shared libraries
-   a `build_flags_target` is exported with flags that may effect compilation
-   a `compile_flags_target` is exported, mostly for seeing which non-abi related flags HELICS was built with.  
-   a `helicsXXXMakeConnections` function which takes a file to establish linkages for Core and Broker to the C shared API.
-   Automated generation of interface code for Python, Matlab, and Java interfaces and automatic PR's with the changes
-   Overloads of federate creation functions in C++ for CoreApp
-   Overloads of filter creation function in C++ to use CoreApp
-   Docstrings were added using swig -doxygen to Python, Python2 and Java interfaces
-   Add "queries" query to core, federate, and broker which gets a list of available queries
-   Add "isconnected", "filters", "inputs" query to core to retrieve list of available filters and inputs, and if the core is connected.  
-   Added an INPROC core type, which replaces the TEST core for most user uses, the TEST core does the same thing but has additional functionality to mock network issues for testing, more of these capabilities will be added.  The INPROC core will remain simplified and as fast as possible for in process federations.
-   Windows CI builds for visual studio 2019, 2017, 2015 on Azure, reduced workload on Appveyor.
-   Automatic release file generation for a shared library package on macOS and Linux, and a more complete macOS installation archive. Supported versions are macOS Catalina 10.15 and Ubuntu 18.04, though the macOS binaries might work as far back as 10.11 and the Linux binary should work for older versions and different distributions.       

### Deprecated
-   Use of coreFactory and brokerFactory when using the C++ shared library (use CoreApp and BrokerApp instead)
-   coreType and helics-time string conversion functions are no longer defined in the helics-time header.  They are still there currently but are deprecated and will be removed in HELICS 3.0
	use the typeOperations.hpp and timeOperations.hpp header instead which now defines those functions.  

### Removed
-   All tests using boost\:\:test have now been replaced with Google test, so references and linking to boost\:\:test has been removed
-   Exporting and installing the static libraries has been removed (they can still be used by using HELICS as a CMake subproject)
-   CMake option to exclude static libs from the install has been removed as no longer needed
-   CMake options for building JSONCPP,  Utilities,  and units libraries as object libraries have been removed as object libraries are no longer being used
-   JSONCPP, Utilities, and units libraries are no longer installed in any form, libraries or headers.  
-   CMake option to install CEREAL headers (they are now required, but are in a different location)

## [2.2.2][] - 2019-10-27
Bug fix release

### Fixed
-   Links in the README changed with an automated move to travis-ci.com
-   Fix issue #853, which was causing core connections to timeout if no direct communication was observed for a period of time.  This bug fix release fixes that issue where the pings were not being correctly accounted for in the timeout detection.
-   Fix Ctrl-C issue when using HELICS in some language api's (python and Julia)



## [2.2.1][] - 2019-09-27
Minor release with bug fixes and a few additional features
### Changed
-   helics apps tests is converted to use Google test and is now being run through the sanitizers
-   **BREAKING CHANGE** The C interface helics logging callback specifications now include a user data object.  This is technically a breaking change, but there were a few issues with the current implementation so it is not entirely clear it was usable as it was.  There are now some tests for the functionality.  This log callback specification was not available in the language API's and the C++ API has not changed, only the C interface to specifying direct logging callbacks.  This is considered a minor change due to no known users of this interface at present and as it was it wasn't entirely operational.  No further changes are expected.  
-   The use of Boost C++ in the helics core and application api are now limited to the IPC core(there are no plans to remove this usage) and an option to `DISABLE_BOOST` is available in the CMAKE files.  This will turn off the IPC_CORE and any optional uses of boost in some of the libraries.  Future features may use Boost but should retain the ability to disable its use.  
-   **BREAKING CHANGE** Some function names in the C\+\+98 API were changed to better match the C\+\+ API and were documented more completely through doxygen,  these were listed as potentially changing in the [Public API](/docs/Public_API.md) so this is not a consideration for semantic versioning.  The C++98 API also has limited numbers of users at this point yet and may not be fully stable until HELICS 3.0 release
-   The doxygen CMake project was renamed from `doc` to `helics_doxygen`
-   several variables used by submodules in CMake were hidden
-   updated zmq subproject version to 4.3.2

### Fixed
-   There was a 32 bit issue when using certain vector operation functions in HELICS when compiled with 32 bit, this was preventing the arm 32 from running the tests fully.  This issue has been fixed.
-   Fixed a race condition related to queries of subscriptions and inputs of a federate if done remotely.  The core could lock or a race condition could occur.  
-   some issues related to file logs
-   started to address some recommendations for `include-what-you-use`
-   The CMake conditions for building the C# interface and Python2 interface were not completely correct and incorrectly showed an error which was also incorrectly ignored, so it all worked unless there was an actual error, but those issues have been resolved.  

### Added
-   logMessage functions in the federate for user specified log messages and levels
    -   `logDebugMessage`, `logWarningMessage`, `logErrorMessage`, `logInfoMessage` function in all API's to simplify common logging operations
-   function to set the log file from the core C++ API
-   A CMAKE option to disable BOOST entirely `DISABLE_BOOST`
-   A CMAKE option `HELICS_BINARY_ONLY_INSTALL` which will restrict the install to executables and shared libraries with no headers or static libraries.
-   Some CMAKE capabilities to better generate the interface files.  
-   Timeouts on the broker for broker connections,  more work is likely needed in the future but for now if a path times out, if things were already disconnecting it assumes it is the equivalent of a disconnect, and if not the federation errors and terminates.
-   Automatic release file generation for visual studio builds, windows installers, full source code tar files, and a shared library package.    

### Removed
-   The included build files for the Octave interface have been removed.  It is now required to use swig to build these files.  The interface file was only valid for Octave 4.2 and had potential to break in later versions.  Given the 3 versions of octave in common use it was deemed prudent to just remove the included file and require swig to generate the correct interface, this may be added back in the next release if more testing shows this to not be an issue.    


## [2.2.0][] - 2019-08-26
Minor release with some updates to the networking portion of HELICS and some API additions.

### Changed
-   Submodule updates for filesystem, libfmt, and google test
-   A utilities lib containing many string processing and small functions is now used instead of directly including it.  

### Fixed
-   A error response to a core registration will immediately generate an error on federates waiting for registration instead of waiting for a timeout
-   HELICS can now compile with standalone mingw and cygwin 32 bit on Windows. ASIO is not compatible with Cygwin 64 bit so no support for that is expected in the near future.  Tests in travis exercise the MinGW build.  
-   Some issues with the ZMQ core generating an error on close due to incorrect builds of ZMQ in some installations.  
-   Some changes to the network interface selection process that cause issues on certain platforms.  

### Added
-   The ability to specify a broker key for brokers and cores to limit linking to those cores with the appropriate key
-   A units library into HELICS,  mismatched units are checked and units published as a double with units on the publication and subscription converted internally
-   A new API for messages in the C interface.  The old interface has difficulties when working with binary data in the message structure.  So a message object API was created with appropriate methods to access the data.  The previous message API will be deprecated in release 2.3 and removed in 3.0.  
-   A clone app for cloning an existing federate including all publications and subscriptions and all data that is being sent out.  It is accessible through the helics_app clone subcommand
-   CI tests using docker for clang memory sanitizer and the octave interface.
-   Scripts for generating a single zip file with all the code including submodules.  This will be generated for each new release.  
-   A broker server that generate multiple brokers on a single system and handles the port allocation intelligently. (Only ZMQ currently supported, this is not backwards compatible, though regular 2.2 brokers should work with 2.1 federates if needed.)
-   A Docker image containing the HELICS apps (available on Docker Hub for tagged releases and the latest develop branch at [https://hub.docker.com/r/helics/helics](https://hub.docker.com/r/helics/helics))

### Removed
-   ENABLE_SWIG option in CMake as always ON.  This option will only appear for interfaces that have existing build files.  For swig generated interfaces that do not have prebuilt files (octave, python2, and C#) this option will no longer appear as swig is required.  

## [2.1.1][] - 2019-07-15
Minor release which fixes a few bugs and add some JSON related input and queries

### Changed
-   moved concurrency related structures to a standalone library
-   System-tests is now based on google test instead of boost test
-   Shared_libary_cpp tests now based on google_test instead of boost test
-   the deserializer for `ActionMessage` now uses `memcpy` to avoid possible undefined behavior
-   The value of `helics_time_maxtime` has been changed for consistency with the C++ equivalent
-   The return type of the helicsCLI11App is now named `parse_output` instead of `parse_return`
-   fmt and googletest were updated to latest version

### Fixed
-   a few possible race conditions found by thread-sanitizer
-   cleared up a couple scenarios that were triggering occasional test failure in the system tests
-   `helics_broker` and `helics_app` were returning non-zero return values when `--version` or `--help` were used, they now return 0 in those cases
-   a small memory leak when a JSON stream builder was created and not destroyed properly
-   an inconsistency between the `helics_time_maxtime` in the C shared library and the maxTime value used in C++, this could in some cases result in failing termination conditions

### Added
-   queries for getting all current inputs in JSON format.
-   query for getting all updated inputs in JSON format
-   publication function that accepts a JSON structure for multiple publications
-   registration function that generates publications based on same JSON structure as the function that accepts JSON for group publication
-   function on the inputs to clear the updates, is used from a query
-   a const version of the `isUpdated` function call on inputs
-   Shared OBJECT (SO) versions to the shared libraries

### Removed
-   libguarded and several concurrency related structures as they are now in a standalone repository that is included through submodules


## [2.1.0][] - 2019-06-27
The main focus of this minor release is cleaning up the build system and extracting required compiled libraries from the HELICS build process, no changes in the C API, and a few additions and deprecations in the C++ API related to command line arguments.  

### Changed
-   remove use of boost::program options and replace usage with CLI11
-   remove boost::asio and replace with a submodule for ASIO
-   remove included fmt code and replace with submodule
-   remove JsonCpp code and replace with a submodule which generates a compiled library - this removed the need to continually regenerate the single header/file with customized namespaces, though if you are using the helics-static library built with a separate JsonCpp static library, the HELICS copy of the jsoncpp static library must be linked with manually (for build systems other than CMake such as waf, meson, premake, etc).  Also included is an option to incorporate JsonCpp as an object library within a single helics-static library (default on macOS/Linux), and create a target HELICS::jsoncpp_headers.
-   extract several containers used in HELICS to a separate repository for better maintenance and possible reuse elsewhere.  Any reference to the containers library was removed from the Public API.
-   all required references to boost were removed from the public API.  
-   the logger headers were split into two sections.  The logger.h which includes the logger objects for use in federates was split from the loggerCore which is not publicly accessible.  
-   The command line arguments are error checked and the help prints all available options (thanks to CLI11)
-   the core tests and common tests now use google test instead of boost test.  More tests are expected to be migrated in the future.  
-   updates to the HELICSConfig.cmake file that gets installed to be more resilient to different directory structures.
-   use ZMQ as a subproject if needed instead of an autobuild and install it as a target if needed. The CMake option to enable this is ZMQ_SUBPROJECT, replacing AUTOBUILD_ZMQ.
-   the cereal library is not installed by default except on visual studio, and there is a CMAKE option to install it `HELICS_INSTALL_CEREAL`
-   some update to the noexcept policy on c++98 interface

### Fixed
-   an issue with the isUpdated function not registering access (mainly an issue in the C and language interfaces), Issue #655
-   certain flags when used with certain brokers could cause errors, Issue #634
-   certain flags when used with certain brokers could cause errors Issue #634
-   potential issue with only_update_on_change_flag when used at the federate level, along with some tests

### Added
-   the HELICS library can now operate as a subproject in a larger CMake project if needed
-   tcp cores have a --reuse-address flag to allow multiple brokers on the same port,  mostly useful for the test suite to prevent spurious failures due to the OS not releasing tcp ports in a timely manner.  
-   several C++ api functions for using a vector of strings as command line arguments, in the federates and in the broker/core factory, this is related to the transition to CLI11
-   tests for building HELICS with musl instead of glibc
-   tests for building HELICS on ARM/ARM64

### Removed
-   tested support of XCode 6.4 and 7.3;  these probably still work but we are not testing them anymore.

## [2.0.0][] - 2019-02-12

This is a major revision so this changelog will not capture all the changes that have been made in detail. Some highlights:
-   major revision to the API including
    -   use of an error object in the C api function instead of a return code.
    -   better match the C++ api in terms of function names and layers.
    -   The C++ api now uses objects for the interfaces instead of identification ids.
-   Filters can have multiple Targets
-   Define an input object which can be addressed from outside the federate
-   add a ZMQ_SS core type useful for large numbers of federates on a single machine.
-   add a TCP_SS socket for firewall usage though it may be applicable in other situations
-   numerous bug fixes and internal refactorings.
-   add target functions to the interface objects to add and remove targets
-   functions to allow cores and brokers to add links between federates
-   an octave interface
-   an early version of the C# interface.
-   an ability to set a global value (as a string) that can be queried.
-   a local info field for all the interfaces for user defined string data.  
-   many other small changes.
-   License file changed to match BSD-3-clause exactly(terms are the same but the file had some extra disclaimers in it, now it matches the standard BSD-3-clause license)
-   tag source files with appropriate licensing information

## [1.3.1][] - 2018-09-23

### Changed
-   wait_for_Broker now uses a condition variable instead of sleep and checking repeatedly

### Fixed
-   some race conditions in a few test cases and in user disconnection calls for brokers
-   certain types of federates would occasionally hang during off nominal shutdown call sequences.  Fixing this led to a substantial rewrite of the tcp comms

### Added
-   federate, broker, and core destroy functions to the C api
-   tcp cores have a --reuse-address flag to allow multiple brokers on the same port,  mostly useful for the test suite to prevent spurious failures due to the OS not releasing tcp ports in a timely manner.  

### Changed
-   changed the logging levels to be error, warning, summary, connections, interfaces, timing, data, and trace to better match debugging levels used in development and make the purpose of each level clearer
-   comm objects now can use the same logging system as the rest of HELICS


## [1.3.0][] - 2018-07-31

### Changed
-   some CMake options have been removed (BUILD_BROKER)
-   major changes to the build of the CTest testing Framework
-   moved most examples to new [HELICS-Examples](https://github.com/GMLC-TDC/HELICS-Examples) Repo

### Fixed
-   potential segmentation fault in C shared library when calling free with invalid object.
-   autobuild recognizes build configuration

### Added
-   working octave interface for Linux
-   some additional tests for the shared library
-   TOML readers for interface description in Federates
-   interactive command line for helics_broker
-   a few new queries on brokers see [Queries](docs/user_guide/Queries.md)
-   CPACK can now build a dmg files
-   Players can have multiline comments in input file and omit the tag for repeated messages
-   marker option on player, recorder, tracer to print time advancement message

### Changed
-   added better code for allowing static runtime builds
-   use the CMake version numbers instead of independent variables
-   Environment variables are recognized in CMAKE find options- split API tests from system wide tests
-   added options on MSVC to build with embedded system libraries and embedded debug info.

### Removed
-   Most examples are now located in [HELICS-Examples](https://github.com/GMLC-TDC/HELICS-Examples)

## [1.2.1][] - 2018-06-30

### Fixed
-   bug in the conversion of named points from strings
-   MATLAB helicsSubscriptionGetVector function was producing a segmentation fault, now this is fixed
-   performance issue in the delay buffers of federateState
-   findMPI for MPI libraries with multiple libraries
-   federates will now error on missing required publications

### Added
-   first cut of MATLAB interface tests
-   some additional Java test cases
-   Python test cases for named point and bool tests
-   MATLAB helper scripts for loading the library
-   String length function for subscriptions

### Changed
-   conversion of doubles into the internal time base now rounds to the nearest ns instead of truncating
-   unify CMake scripts to use lower case commands

## [1.2.0][] - 2018-06-18

### Fixed
-   issue with various filter types and random drop filters
-   a few minor issues with C API (helicsFederateSetMaxIterations)
-   potential threading issues when updating the logger on an executing federate
-   federates will now propagate errors properly for duplicate publications and endpoints
-   federates will now error on missing required publications

### Changed
-   implement use of FMT library instead of boost::format
-   improved python installation scripts
-   general threading and refactoring of the core
-   automatic name generation no longer uses random uuid's, but a shorter 20 fully character random string

### Added
-   queryCoreExecute, queryBrokerExecute to the C API to allow queries to be executed directly on brokers and cores
-   C++ API changes to for Brokers and Core to allow queries
-   Get StringLength function to the C and interface API
-   new queries (federate_map, and dependency_graph(partial))
-   additional filter tests and query tests
-   realtime mode for HELICS specified by activating the realtime flag, and specifying rt_lag and rt_lead  the federate will then delay grant or force_grant based on computer clock to match wall time.

## [1.1.1][] - 2018-05-25

### Added
-   BrokerApp as a slightly more convenient runner to Brokers
-   getXXSize functions directly in the Subscription object instead of a roundabout call in the C api
-   more complete error catching for the C library
-   added helics-config executable for getting paths and links and used flags
-   added a broker app that can start up a broker easily

### Added
-   BrokerApp as a slightly more convenient runner to Brokers

### Changed
-   upgrade autobuild ZMQ version to 4.2.5 and change CMake scripts to use zmq target
-   updated HELICSConfig.cmake install file to link properly to external libraries and find them if necessary, also included some find functions.  The find_package(HELICS) should work properly now
-   changed boost inclusion to use targets instead of files directly
-   changed MPI inclusion to work better on windows and use targets instead of direct links
-   update cereal library with latest bug fixes
-   update jsoncpp with latest version
-   update cppzmq with the latest version
-   moved helics_broker executable code to the apps repository
-   the CXX shared library can now be built alongside the C shared library and can be built on Windows.

### Fixed
-   compilation issue with Xcode 8.0
-   inconsistent numerical conversion from vectors to doubles in subscriptions

### Removed
-   installation of HELICSImport.cmake  this is now redundant with updated HELICSConfig.cmake

## [1.1.0][] - 2018-05-09

### Added
-   namedpoint functions in the C++ for publications and subscriptions, and corresponding functions in the C interface and language API's
-   Boolean publication and subscription for C++ interface, and corresponding functions in the C interface and language API's
-   new options for brokers, --local, --ipv4, --ipv6, --all,  are shortcuts for specifying external network interfaces
-   additional documentation, CONTRIBUTORS, ROADMAP, CONTRIBUTIONS, and some other documentation improvements

### Changed
-   the default interface configuration for federates and brokers.  The --interface option is less important as interfaces should mostly get automatically determined by the broker address
-   minor configuration changes to CMAKE configuration to be more conforming with modern CMAKE best practices
-   cleaned up header installation for app directory
-   shared library construction now uses some headers generated by CMAKE

### Fixed
-   better error checking in the C interface
-   fixes for occasionally failing tests

## [1.0.3][] - 2018-04-28

### Fixed
-   Fix bug preventing federates from terminating if its dependencies are disconnected and using purely interrupt driven timing, such as a recorder

## [1.0.2][] - 2018-04-27

### Fixed
-   Bug not allowing command line parameters separate from the command if a positional argument was in usage
-   Fixed Bug for federate not allowing changes in period or minTimeDelay after entry to execution mode
-   added python2 interface option (this will be available but not fully capable going forward)
-   A few more race conditions fixed from clang thread-sanitizer

## [1.0.1][] - 2018-04-22

### Fixed
-   Allow Boost 1.67 usage
-   allow building with AUTOBUILD for ZeroMQ on Linux
-   Clang tidy and static analyzer fixes
-   fix some potential race conditions spotted by clang thread-sanitizer
-   Fix some documentation to better match recent updates

[1.0.1]: https://github.com/GMLC-TDC/HELICS/releases/tag/v1.0.1
[1.0.2]: https://github.com/GMLC-TDC/HELICS/releases/tag/v1.0.2
[1.0.3]: https://github.com/GMLC-TDC/HELICS/releases/tag/v1.0.3
[1.1.0]: https://github.com/GMLC-TDC/HELICS/releases/tag/v1.1.0
[1.1.1]: https://github.com/GMLC-TDC/HELICS/releases/tag/v1.1.1
[1.2.0]: https://github.com/GMLC-TDC/HELICS/releases/tag/v1.2.0
[1.2.1]: https://github.com/GMLC-TDC/HELICS/releases/tag/v1.2.1
[1.3.0]: https://github.com/GMLC-TDC/HELICS/releases/tag/v1.3.0
[1.3.1]: https://github.com/GMLC-TDC/HELICS/releases/tag/v1.3.1
[2.0.0]: https://github.com/GMLC-TDC/HELICS/releases/tag/v2.0.0
[2.1.0]: https://github.com/GMLC-TDC/HELICS/releases/tag/v2.1.0
[2.1.1]: https://github.com/GMLC-TDC/HELICS/releases/tag/v2.1.1
[2.2.0]: https://github.com/GMLC-TDC/HELICS/releases/tag/v2.2.0
[2.2.1]: https://github.com/GMLC-TDC/HELICS/releases/tag/v2.2.1
[2.2.2]: https://github.com/GMLC-TDC/HELICS/releases/tag/v2.2.2
[2.3.0]: https://github.com/GMLC-TDC/HELICS/releases/tag/v2.3.0
[2.3.1]: https://github.com/GMLC-TDC/HELICS/releases/tag/v2.3.1
[2.4.0]: https://github.com/GMLC-TDC/HELICS/releases/tag/v2.4.0
[2.4.1]: https://github.com/GMLC-TDC/HELICS/releases/tag/v2.4.1<|MERGE_RESOLUTION|>--- conflicted
+++ resolved
@@ -40,11 +40,8 @@
 -  `helics_terminate_on_error` flag to escalate what would be a local error into a global one that will halt the co-simulation.  This flag can be specified through the flag to federates or to brokers and cores through a command line option `--terminate_on_error` 
 -   `addDependency` function was added to the C++ Federate API and shared library API, it can add a direct dependency between federates manually.  
 -   A 32-bit Windows zip install archive for releases
-<<<<<<< HEAD
 -   "global_time", "current_time", and "state" queries for brokers and cores, and "current_time" query for federates.
-=======
 -   Support for a 'helics-release-build' event trigger to the release build GitHub Actions workflow
->>>>>>> 5857a772
 
 ### Deprecated
 
