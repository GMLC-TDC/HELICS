--- conflicted
+++ resolved
@@ -27,13 +27,9 @@
 -   `HELICS_DISABLE_WEBSERVER` option to turn off building of the webserver.  It will build by default if Boost is enabled and is version 1.70 or higher; otherwise it is disabled.
 -   A series of test for Federate.cpp to increase coverage on that file to 100%
 -   A series of tests for ValueFederate.*pp to increase coverage on that file to 100%
-<<<<<<< HEAD
 -   Docker image for a helics builder which includes build tools and the helics installation
 -   helics can be installed on [MSYS2](https://helics.readthedocs.io/en/latest/installation/windows.html#msys2) using pacman.
-=======
--   Docker image for a helics builder which includes build tools and the helics installation 
 -   Standalone benchmark federates for use in multinode benchmark runs
->>>>>>> bf6cc482
 
 ### Deprecated
 
