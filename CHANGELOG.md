--- conflicted
+++ resolved
@@ -6,22 +6,6 @@
 
 A note on future revisions.  
   Everything within a major version number should be code compatible (with the exception of experimental interfaces).  The most notable example of an experimental interface is the support for multiple source inputs.  The APIs to deal with this will change in future minor releases.  Everything within a single minor release should be network compatible with other federates on the same minor release number.  Compatibility across minor release numbers may be possible in some situations but we are not going to guarantee this as those components are subject to performance improvements and may need to be modified at some point.  Patch releases will be limited to bug fixes and other improvements not impacting the public API or network compatibility.  Check the [Public API](./docs/Public_API.md) for details on what is included and excluded from the public API and version stability.
-## \[2.2.2\] ~ 2019-10-27
-Bug fix release
-<<<<<<< HEAD
-=======
-
-### Fixed
--  Links in the README changed with an automated move to travis-ci.com
--  Fix issue #853, which was causing core connections to timeout if no direct communication was observed for a period of time.  This bug fix release fixes that issue where the pings were not being correctly accounted for in the timeout detection. 
-- Fix Ctrl-C issue when using HELICS in some language api's
->>>>>>> 0d9cf2ad
-
-### Fixed
--  Links in the README changed with an automated move to travis-ci.com
--  Fix issue #853, which was causing core connections to timeout if no direct communication was observed for a period of time.  This bug fix release fixes that issue where the pings were not being correctly accounted for in the timeout detection. 
-- Fix Ctrl-C issue when using HELICS in some language api's
-
 ## \[2.3.0\] ~ 2019-10-31
 Minor release 
 ### Changed
@@ -41,6 +25,16 @@
 
 ### Removed
 -  All tests using boost::test have now been replaced with Google test, so references and linking to boost::test has been removed
+
+## \[2.2.2\] ~ 2019-10-27
+Bug fix release
+
+### Fixed
+-  Links in the README changed with an automated move to travis-ci.com
+-  Fix issue #853, which was causing core connections to timeout if no direct communication was observed for a period of time.  This bug fix release fixes that issue where the pings were not being correctly accounted for in the timeout detection. 
+- Fix Ctrl-C issue when using HELICS in some language api's
+
+
 
 ## \[2.2.1\] - 2019-09-27
 Minor release with bug fixes and a few additional features
