/*
Copyright (C) 2017-2018, Battelle Memorial Institute
All rights reserved.

This software was co-developed by Pacific Northwest National Laboratory, operated by the Battelle Memorial
Institute; the National Renewable Energy Laboratory, operated by the Alliance for Sustainable Energy, LLC; and the
Lawrence Livermore National Laboratory, operated by Lawrence Livermore National Security, LLC.

*/
#include <boost/test/unit_test.hpp>
#include <boost/test/data/test_case.hpp>
#include <boost/test/floating_point_comparison.hpp>

#include <future>

#include "helics/application_api/Publications.hpp"
#include "helics/application_api/Subscriptions.hpp"
#include "helics/application_api/ValueFederate.hpp"
#include "helics/core/BrokerFactory.hpp"
#include "helics/core/CoreFactory.hpp"
#include "../application_api/testFixtures.hpp"

using namespace std::string_literals;
/** these test cases test out the value federates
 */

BOOST_FIXTURE_TEST_SUITE (value_federate_tests, FederateTestFixture)

namespace bdata = boost::unit_test::data;
namespace utf = boost::unit_test;

BOOST_DATA_TEST_CASE (value_federate_subscriber_and_publisher_registration, bdata::make (travis_core_types), core_type)
{
<<<<<<< HEAD
    using namespace helics;
    SetupSingleBrokerTest<ValueFederate> (core_type, 1);
    auto vFed1 = GetFederateAs<ValueFederate> (0);
=======
    SetupTest<helics::ValueFederate> (core_type, 1);
    auto vFed1 = GetFederateAs<helics::ValueFederate> (0);
>>>>>>> 240f9bcc

    // register the publications
    Publication pubid (vFed1.get (), "pub1", helicsType<std::string> ());
    PublicationT<int> pubid2 (GLOBAL, vFed1, "pub2");

    Publication pubid3 (vFed1, "pub3", helicsType<double> (), "V");

    // these aren't meant to match the publications
    Subscription subid1 (OPTIONAL, vFed1, "sub1");

    SubscriptionT<int> subid2 (OPTIONAL, vFed1, "sub2");

    Subscription subid3 (OPTIONAL, vFed1, "sub3", "V");
    // enter execution
    vFed1->enterExecutionState ();

    BOOST_CHECK (vFed1->getCurrentState () == Federate::op_states::execution);
    // check subscriptions
    const auto &sv = subid1.getName ();
    const auto &sv2 = subid2.getName ();
    BOOST_CHECK_EQUAL (sv, "sub1");
    BOOST_CHECK_EQUAL (sv2, "sub2");
    const auto &sub3name = subid3.getKey ();
    BOOST_CHECK_EQUAL (sub3name, "sub3");

    BOOST_CHECK_EQUAL (subid1.getType (), "def");  // def is the default type
    BOOST_CHECK_EQUAL (subid2.getType (), "int32");
    BOOST_CHECK_EQUAL (subid3.getType (), "def");
    BOOST_CHECK_EQUAL (subid3.getUnits (), "V");

    // check publications

    auto pk = pubid.getKey ();
    auto pk2 = pubid2.getKey ();
    BOOST_CHECK_EQUAL (pk, "fed0/pub1");
    BOOST_CHECK_EQUAL (pk2, "pub2");
    auto pub3name = pubid3.getKey ();
    BOOST_CHECK_EQUAL (pub3name, "fed0/pub3");

    BOOST_CHECK_EQUAL (pubid3.getType (), "double");
    BOOST_CHECK_EQUAL (pubid3.getUnits (), "V");
    vFed1->finalize ();

    BOOST_CHECK (vFed1->getCurrentState () == Federate::op_states::finalize);
}

BOOST_TEST_DECORATOR (*utf::timeout (5))
BOOST_DATA_TEST_CASE (value_federate_single_transfer_publisher, bdata::make (travis_core_types), core_type)
{
    SetupTest<helics::ValueFederate> (core_type, 1);
    auto vFed1 = GetFederateAs<helics::ValueFederate> (0);
    BOOST_REQUIRE(vFed1);
    // register the publications
    helics::Publication pubid (helics::GLOBAL, vFed1.get (), "pub1", helics::helics_type_t::helicsString);

    helics::Subscription subid (vFed1.get (), "pub1");
    vFed1->setTimeDelta (1.0);
    vFed1->enterExecutionState ();
    // publish string1 at time=0.0;
    pubid.publish ("string1");
    auto gtime = vFed1->requestTime (1.0);

    BOOST_CHECK_EQUAL (gtime, 1.0);
    std::string s;
    // get the value
    subid.getValue (s);
    // make sure the string is what we expect
    BOOST_CHECK_EQUAL (s, "string1");
    // publish a second string
    pubid.publish ("string2");
    // make sure the value is still what we expect
    subid.getValue (s);

    BOOST_CHECK_EQUAL (s, "string1");
    // advance time
    gtime = vFed1->requestTime (2.0);
    // make sure the value was updated
    BOOST_CHECK_EQUAL (gtime, 2.0);
    subid.getValue (s);

    BOOST_CHECK_EQUAL (s, "string2");
    vFed1->finalize();
}

BOOST_TEST_DECORATOR (*utf::timeout (5))
BOOST_DATA_TEST_CASE (value_federate_dual_transfer, bdata::make (travis_core_types), core_type)
{
    SetupTest<helics::ValueFederate> (core_type, 2);
    auto vFed1 = GetFederateAs<helics::ValueFederate> (0);
    auto vFed2 = GetFederateAs<helics::ValueFederate> (1);

    // register the publications
    auto pubid = vFed1->registerGlobalPublication<std::string> ("pub1");

    auto subid = vFed2->registerRequiredSubscription<std::string> ("pub1");
    vFed1->setTimeDelta (1.0);
    vFed2->setTimeDelta (1.0);

    auto f1finish = std::async (std::launch::async, [&]() { vFed1->enterExecutionState (); });
    vFed2->enterExecutionState ();
    f1finish.wait ();
    // publish string1 at time=0.0;
    vFed1->publish (pubid, "string1");
    auto f1time = std::async (std::launch::async, [&]() { return vFed1->requestTime (1.0); });
    auto gtime = vFed2->requestTime (1.0);

    BOOST_CHECK_EQUAL (gtime, 1.0);
    BOOST_CHECK_EQUAL (f1time.get (), 1.0);
    std::string s;
    // get the value
    vFed2->getValue (subid, s);
    // make sure the string is what we expect
    BOOST_CHECK_EQUAL (s, "string1");
    // publish a second string
    vFed1->publish (pubid, "string2");
    // make sure the value is still what we expect
    vFed2->getValue (subid, s);

    BOOST_CHECK_EQUAL (s, "string1");
    // advance time
    f1time = std::async (std::launch::async, [&]() { return vFed1->requestTime (2.0); });
    gtime = vFed2->requestTime (2.0);

    BOOST_CHECK_EQUAL (gtime, 2.0);
    BOOST_CHECK_EQUAL (f1time.get (), 2.0);
    // make sure the value was updated

    vFed2->getValue (subid, s);

    BOOST_CHECK_EQUAL (s, "string2");
    vFed1->finalize();
    vFed2->finalize();
}

BOOST_TEST_DECORATOR (*utf::timeout (10))
BOOST_DATA_TEST_CASE (value_federate_single_init_publish, bdata::make (travis_core_types), core_type)
{
    SetupTest<helics::ValueFederate> (core_type, 1);
    auto vFed1 = GetFederateAs<helics::ValueFederate> (0);

    // register the publications
    auto pubid = vFed1->registerGlobalPublication<double> ("pub1");

    auto subid = vFed1->registerRequiredSubscription<double> ("pub1");
    vFed1->setTimeDelta (1.0);
    vFed1->enterInitializationState ();
    vFed1->publish (pubid, 1.0);

    vFed1->enterExecutionState ();
    // get the value set at initialization
    double val;
    vFed1->getValue (subid, val);
    BOOST_CHECK_EQUAL (val, 1.0);
    // publish string1 at time=0.0;
    vFed1->publish (pubid, 2.0);
    auto gtime = vFed1->requestTime (1.0);

    BOOST_CHECK_EQUAL (gtime, 1.0);

    // get the value
    vFed1->getValue (subid, val);
    // make sure the string is what we expect
    BOOST_CHECK_EQUAL (val, 2.0);
    // publish a second string
    vFed1->publish (pubid, 3.0);
    // make sure the value is still what we expect
    vFed1->getValue (subid, val);

    BOOST_CHECK_EQUAL (val, 2.0);
    // advance time
    gtime = vFed1->requestTime (2.0);
    // make sure the value was updated
    BOOST_CHECK_EQUAL (gtime, 2.0);
    vFed1->getValue (subid, val);

    BOOST_CHECK_EQUAL (val, 3.0);
    vFed1->finalize();
}
BOOST_AUTO_TEST_SUITE_END ()<|MERGE_RESOLUTION|>--- conflicted
+++ resolved
@@ -31,14 +31,9 @@
 
 BOOST_DATA_TEST_CASE (value_federate_subscriber_and_publisher_registration, bdata::make (travis_core_types), core_type)
 {
-<<<<<<< HEAD
     using namespace helics;
-    SetupSingleBrokerTest<ValueFederate> (core_type, 1);
-    auto vFed1 = GetFederateAs<ValueFederate> (0);
-=======
     SetupTest<helics::ValueFederate> (core_type, 1);
     auto vFed1 = GetFederateAs<helics::ValueFederate> (0);
->>>>>>> 240f9bcc
 
     // register the publications
     Publication pubid (vFed1.get (), "pub1", helicsType<std::string> ());
