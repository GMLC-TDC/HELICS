--- conflicted
+++ resolved
@@ -87,7 +87,6 @@
 class sequencing2: public ::testing::TestWithParam<int>, public FederateTestFixture {};
 
 
-<<<<<<< HEAD
 static bool two_stage_filter_test(std::shared_ptr<helics::MessageFederate>& mFed,
                                   std::shared_ptr<helics::MessageFederate>& fFed1,
                                   std::shared_ptr<helics::MessageFederate>& fFed2,
@@ -97,17 +96,6 @@
                                   helics::Filter& f2)
 {
     bool correct = true;
-=======
-    auto epid = mFed1->registerEndpoint("ep1");
-    auto epid2 = mFed2->registerGlobalEndpoint("ep2", "random");
-    mFed1->setProperty(HELICS_PROPERTY_TIME_DELTA, 1);
-    mFed2->setProperty(HELICS_PROPERTY_TIME_DELTA, 0.5);
-
-    auto delay = helics::delayMessages(brokers[1].get(), GetParam(), 500);
-    auto f1finish = std::async(std::launch::async, [&]() { mFed1->enterExecutingMode(); });
-    mFed2->enterExecutingMode();
-    f1finish.wait();
->>>>>>> 0f2d96e2
 
     auto timeOperator = std::make_shared<helics::MessageTimeOperator>();
     timeOperator->setTimeFunction([](helics::Time time_in) { return time_in + 1.25; });
@@ -220,11 +208,7 @@
     EXPECT_TRUE(res);
 }
 
-<<<<<<< HEAD
 INSTANTIATE_TEST_SUITE_P(sequencing_tests,
                          sequencing2,
                          ::testing::Range(5,15),
-                         testNamer);
-=======
-INSTANTIATE_TEST_SUITE_P(sequencing_tests, sequencing2, ::testing::Range(12, 25), testNamer);
->>>>>>> 0f2d96e2
+                         testNamer);