--- conflicted
+++ resolved
@@ -158,56 +158,6 @@
       ->finalize ();  // this will also test finalizing while a time request is ongoing otherwise it will time out.
 }
 
-<<<<<<< HEAD
-BOOST_AUTO_TEST_CASE(test_uninteruptible_flag_back_forth, *utf::label("ci"))
-{
-	SetupTest<helics::ValueFederate>("test", 2);
-	auto vFed1 = GetFederateAs<helics::ValueFederate>(0);
-	auto vFed2 = GetFederateAs<helics::ValueFederate>(1);
-
-	vFed1->setTimeProperty(helics_property_time_delta, 1.0);
-	vFed2->setTimeProperty(helics_property_time_delta, 1.0);
-	vFed2->setFlagOption(helics_flag_uninterruptible);
-
-	auto pub1 = helics::make_publication<double>(helics::GLOBAL, vFed1.get(), "pub1");
-	auto pub2 = helics::make_publication<double>(helics::GLOBAL, vFed2.get(), "pub2");
-	vFed2->registerSubscription("pub1");
-	vFed1->registerSubscription("pub2");
-	auto rfed1 = [&]() {
-		vFed1->enterExecutingMode();
-		for (double ii = 1.0; ii <= 100.0; ii += 1.0)
-		{
-			pub1->publish(ii);
-			vFed1->requestTime(ii);
-		}
-	};
-
-	auto rfed2 = [&]() {
-		vFed2->enterExecutingMode();
-		std::vector<helics::Time> res;
-		for (double ii = 5.0; ii <= 100.0; ii += 5.0)
-		{
-			pub2->publish(ii);
-			auto T2 = vFed2->requestTime(ii);
-			res.push_back(T2);
-		}
-		return res;
-	};
-
-	auto fed2res = std::async(std::launch::async, rfed2);
-	auto fed1res = std::async(std::launch::async, rfed1);
-
-	fed1res.get();
-	auto rvec = fed2res.get();
-	BOOST_CHECK_EQUAL(rvec.front(), 5.0);
-	BOOST_CHECK_EQUAL(rvec.size(), 20);
-	BOOST_CHECK_EQUAL(rvec[1], 10.0);
-	BOOST_CHECK_EQUAL(rvec.back(), 100.0);
-	vFed1->finalize();
-	vFed2
-		->finalize();  // this will also test finalizing while a time request is ongoing otherwise it will time out.
-}
-=======
 BOOST_AUTO_TEST_CASE (test_uninteruptible_flag_two_way_comm, *utf::label ("ci"))
 {
     SetupTest<helics::ValueFederate> ("test", 2);
@@ -260,7 +210,6 @@
       ->finalize ();  // this will also test finalizing while a time request is ongoing otherwise it will time out.
 }
 
->>>>>>> 28c24a5c
 BOOST_AUTO_TEST_CASE (timing_with_input_delay, *utf::label ("ci"))
 {
     SetupTest<helics::MessageFederate> ("test", 2);
