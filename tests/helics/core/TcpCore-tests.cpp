--- conflicted
+++ resolved
@@ -39,11 +39,7 @@
 
     auto srv = AsioServiceManager::getServicePointer ();
     TcpServer server (srv->getBaseService (), TCP_BROKER_PORT);
-<<<<<<< HEAD
-    auto serviceLoop=srv->runServiceLoop ();
-=======
     auto serviceLoop = srv->runServiceLoop ();
->>>>>>> 69ef2827
     std::vector<char> data (1024);
     auto dataCheck = [&counter](TcpRxConnection::pointer, const char *datablock, size_t datasize) {
         size_t used = 0;
@@ -112,10 +108,6 @@
     conn3->close ();
     conn4->close ();
     server.close ();
-<<<<<<< HEAD
-
-=======
->>>>>>> 69ef2827
 }
 
 BOOST_AUTO_TEST_CASE (tcpComms_broker_test)
@@ -169,22 +161,12 @@
     TcpServer server (srv->getBaseService (), TCP_BROKER_PORT);
     srv->runServiceLoop ();
     std::vector<char> data (1024);
-<<<<<<< HEAD
-    server.setDataCall (
-      [&data, &counter, &len](TcpRxConnection::pointer, const char *data_rec, size_t data_Size) {
-          std::copy (data_rec, data_rec + data_Size, data.begin ());
-          len = data_Size;
-          ++counter;
-          return data_Size;
-      });
-=======
     server.setDataCall ([&data, &counter, &len](TcpRxConnection::pointer, const char *data_rec, size_t data_Size) {
         std::copy (data_rec, data_rec + data_Size, data.begin ());
         len = data_Size;
         ++counter;
         return data_Size;
     });
->>>>>>> 69ef2827
     server.start ();
 
     comm.setCallback ([](helics::ActionMessage m) {});
@@ -421,22 +403,12 @@
     srv->runServiceLoop ();
     std::vector<char> data (1024);
     std::atomic<size_t> len{0};
-<<<<<<< HEAD
-    server.setDataCall (
-      [&data, &counter, &len](TcpRxConnection::pointer, const char *data_rec, size_t data_Size) {
-          std::copy (data_rec, data_rec + data_Size, data.begin ());
-          len = data_Size;
-          ++counter;
-          return data_Size;
-      });
-=======
     server.setDataCall ([&data, &counter, &len](TcpRxConnection::pointer, const char *data_rec, size_t data_Size) {
         std::copy (data_rec, data_rec + data_Size, data.begin ());
         len = data_Size;
         ++counter;
         return data_Size;
     });
->>>>>>> 69ef2827
     server.start ();
 
     bool connected = core->connect ();
