--- conflicted
+++ resolved
@@ -1,765 +1,752 @@
-/*
-Copyright (C) 2017, Battelle Memorial Institute
-All rights reserved.
-
-This software was co-developed by Pacific Northwest National Laboratory, operated by the Battelle Memorial
-Institute; the National Renewable Energy Laboratory, operated by the Alliance for Sustainable Energy, LLC; and the
-Lawrence Livermore National Laboratory, operated by Lawrence Livermore National Security, LLC.
-
-*/
-#include <boost/test/unit_test.hpp>
-#include <boost/test/data/test_case.hpp>
-#include <boost/test/floating_point_comparison.hpp>
-
-#include <future>
-
-#include "ctestFixtures.h"
-#include "helics/application_api/Publications.hpp"
-#include "helics/application_api/Subscriptions.hpp"
-#include "helics/application_api/ValueFederate.h"
-#include "helics/core/BrokerFactory.h"
-#include "helics/core/CoreFactory.h"
-#include "test_configuration.h"
-
-/** these test cases test out the value federates
- */
-
-BOOST_FIXTURE_TEST_SUITE (value_federate_tests, FederateTestFixture)
-
-namespace bdata = boost::unit_test::data;
-const std::string core_types[] = {"test", "test_2", "ipc", "ipc_2", "zmq", "zmq_2"};
-
-/** test simple creation and destruction*/
-/*
-BOOST_DATA_TEST_CASE (value_federate_initialize_tests, bdata::make (core_types), core_type)
-{
-    SetupSingleBrokerTest<helics::ValueFederate> (core_type, 1);
-    auto vFed1 = GetFederateAs<helics::ValueFederate> (0);
-
-    vFed1->enterExecutionState ();
-
-    BOOST_CHECK (vFed1->currentState () == helics::Federate::op_states::execution);
-
-    vFed1->finalize ();
-
-    BOOST_CHECK (vFed1->currentState () == helics::Federate::op_states::finalize);
-}
-
-BOOST_DATA_TEST_CASE (value_federate_publication_registration, bdata::make (core_types), core_type)
-{
-    SetupSingleBrokerTest<helics::ValueFederate> (core_type, 1);
-    auto vFed1 = GetFederateAs<helics::ValueFederate> (0);
-
-    auto pubid = vFed1->registerPublication<std::string> ("pub1");
-    auto pubid2 = vFed1->registerGlobalPublication<int> ("pub2");
-
-    auto pubid3 = vFed1->registerPublication ("pub3", "double", "V");
-    vFed1->enterExecutionState ();
-
-    BOOST_CHECK (vFed1->currentState () == helics::Federate::op_states::execution);
-
-    auto sv = vFed1->getPublicationName (pubid);
-    auto sv2 = vFed1->getPublicationName (pubid2);
-    BOOST_CHECK_EQUAL (sv, "fed0/pub1");
-    BOOST_CHECK_EQUAL (sv2, "pub2");
-    auto pub3name = vFed1->getPublicationName (pubid3);
-    BOOST_CHECK_EQUAL (pub3name, "fed0/pub3");
-
-    BOOST_CHECK_EQUAL (vFed1->getPublicationType (pubid3), "double");
-    BOOST_CHECK_EQUAL (vFed1->getPublicationUnits (pubid3), "V");
-
-    BOOST_CHECK (vFed1->getPublicationId ("pub1") == pubid);
-    BOOST_CHECK (vFed1->getPublicationId ("pub2") == pubid2);
-    BOOST_CHECK (vFed1->getPublicationId ("fed0/pub1") == pubid);
-    vFed1->finalize ();
-
-    BOOST_CHECK (vFed1->currentState () == helics::Federate::op_states::finalize);
-}
-
-BOOST_DATA_TEST_CASE(value_federate_publisher_registration, bdata::make(core_types), core_type)
-{
-    SetupSingleBrokerTest<helics::ValueFederate>(core_type, 1);
-    auto vFed1 = GetFederateAs<helics::ValueFederate>(0);
-
-    helics::Publication pubid(vFed1.get(), "pub1",helics::helicsType<std::string>());
-    helics::PublicationT<int> pubid2(helics::GLOBAL,vFed1.get(),"pub2");
-
-    helics::Publication pubid3(vFed1.get(), "pub3", helics::helicsType<double>(),"V");
-    vFed1->enterExecutionState();
-
-    BOOST_CHECK(vFed1->currentState() == helics::Federate::op_states::execution);
-
-    auto sv = pubid.getKey();
-    auto sv2 = pubid2.getKey();
-    BOOST_CHECK_EQUAL(sv, "fed0/pub1");
-    BOOST_CHECK_EQUAL(sv2, "pub2");
-    auto pub3name = pubid3.getKey();
-    BOOST_CHECK_EQUAL(pub3name, "fed0/pub3");
-
-    BOOST_CHECK_EQUAL(pubid3.getType(), "double");
-    BOOST_CHECK_EQUAL(pubid3.getUnits(), "V");
-
-    BOOST_CHECK(vFed1->getPublicationId("pub1") == pubid.getID());
-    BOOST_CHECK(vFed1->getPublicationId("pub2") == pubid2.getID());
-    BOOST_CHECK(vFed1->getPublicationId("fed0/pub1") == pubid.getID());
-    vFed1->finalize();
-
-    BOOST_CHECK(vFed1->currentState() == helics::Federate::op_states::finalize);
-}
-
-BOOST_DATA_TEST_CASE (value_federate_subscription_registration, bdata::make (core_types), core_type)
-{
-    SetupSingleBrokerTest<helics::ValueFederate> (core_type, 1);
-    auto vFed1 = GetFederateAs<helics::ValueFederate> (0);
-
-    auto subid = vFed1->registerRequiredSubscription ("sub1", "double", "V");
-    auto subid2 = vFed1->registerRequiredSubscription<int> ("sub2");
-
-    auto subid3 = vFed1->registerOptionalSubscription ("sub3", "double", "V");
-    vFed1->enterExecutionState ();
-
-    // BOOST_CHECK (vFed->currentState () == helics::Federate::op_states::execution);
-
-    auto sv = vFed1->getSubscriptionName (subid);
-    auto sv2 = vFed1->getSubscriptionName (subid2);
-    BOOST_CHECK_EQUAL (sv, "sub1");
-    BOOST_CHECK_EQUAL (sv2, "sub2");
-    auto sub3name = vFed1->getSubscriptionName (subid3);
-
-    vFed1->addSubscriptionShortcut (subid, "Shortcut");
-    BOOST_CHECK_EQUAL (sub3name, "sub3");
-
-    BOOST_CHECK_EQUAL (vFed1->getSubscriptionType (subid3), "double");
-    BOOST_CHECK_EQUAL (vFed1->getSubscriptionUnits (subid3), "V");
-
-    BOOST_CHECK (vFed1->getSubscriptionId ("sub1") == subid);
-    BOOST_CHECK (vFed1->getSubscriptionId ("sub2") == subid2);
-
-    BOOST_CHECK (vFed1->getSubscriptionId ("Shortcut") == subid);
-
-    vFed1->finalize ();
-
-    BOOST_CHECK (vFed1->currentState () == helics::Federate::op_states::finalize);
-}
-
-BOOST_DATA_TEST_CASE (value_federate_subscription_and_publication_registration,
-                      bdata::make (core_types),
-                      core_type)
-{
-    SetupSingleBrokerTest<helics::ValueFederate> (core_type, 1);
-    auto vFed1 = GetFederateAs<helics::ValueFederate> (0);
-
-    // register the publications
-    auto pubid = vFed1->registerPublication<std::string> ("pub1");
-    auto pubid2 = vFed1->registerGlobalPublication<int> ("pub2");
-
-    auto pubid3 = vFed1->registerPublication ("pub3", "double", "V");
-
-    auto subid = vFed1->registerOptionalSubscription ("sub1", "double", "V");
-    auto subid2 = vFed1->registerOptionalSubscription<int> ("sub2");
-
-    auto subid3 = vFed1->registerOptionalSubscription ("sub3", "double", "V");
-    // enter execution
-    vFed1->enterExecutionState ();
-
-    BOOST_CHECK (vFed1->currentState () == helics::Federate::op_states::execution);
-    // check subscriptions
-    auto sv = vFed1->getSubscriptionName (subid);
-    auto sv2 = vFed1->getSubscriptionName (subid2);
-    BOOST_CHECK_EQUAL (sv, "sub1");
-    BOOST_CHECK_EQUAL (sv2, "sub2");
-    auto sub3name = vFed1->getSubscriptionName (subid3);
-    BOOST_CHECK_EQUAL (sub3name, "sub3");
-
-    BOOST_CHECK_EQUAL (vFed1->getSubscriptionType (subid3), "double");
-    BOOST_CHECK_EQUAL (vFed1->getSubscriptionUnits (subid3), "V");
-
-    // check publications
-
-    sv = vFed1->getPublicationName (pubid);
-    sv2 = vFed1->getPublicationName (pubid2);
-    BOOST_CHECK_EQUAL (sv, "fed0/pub1");
-    BOOST_CHECK_EQUAL (sv2, "pub2");
-    auto pub3name = vFed1->getPublicationName (pubid3);
-    BOOST_CHECK_EQUAL (pub3name, "fed0/pub3");
-
-    BOOST_CHECK_EQUAL (vFed1->getPublicationType (pubid3), "double");
-    BOOST_CHECK_EQUAL (vFed1->getPublicationUnits (pubid3), "V");
-    vFed1->finalize ();
-
-    BOOST_CHECK (vFed1->currentState () == helics::Federate::op_states::finalize);
-}
-
-
-BOOST_DATA_TEST_CASE(value_federate_subscriber_and_publisher_registration,
-    bdata::make(core_types),
-    core_type)
-{
-    SetupSingleBrokerTest<helics::ValueFederate>(core_type, 1);
-    auto vFed1 = GetFederateAs<helics::ValueFederate>(0);
-
-    // register the publications
-    helics::Publication pubid(vFed1.get(), "pub1", helics::helicsType<std::string>());
-    helics::PublicationT<int> pubid2(helics::GLOBAL, vFed1.get(), "pub2");
-
-    helics::Publication pubid3(vFed1.get(), "pub3", helics::helicsType<double>(), "V");
-
-    //these aren't meant to match the publications
-    helics::Subscription subid1(false, vFed1.get(), "sub1");
-
-    helics::SubscriptionT<int> subid2(false,vFed1.get(), "sub2");
-
-    helics::Subscription subid3(false, vFed1.get(), "sub3", "V");
-    // enter execution
-    vFed1->enterExecutionState();
-
-    BOOST_CHECK(vFed1->currentState() == helics::Federate::op_states::execution);
-    // check subscriptions
-    auto sv = subid1.getName();
-    auto sv2 = subid2.getName();
-    BOOST_CHECK_EQUAL(sv, "sub1");
-    BOOST_CHECK_EQUAL(sv2, "sub2");
-    auto sub3name = subid3.getKey();
-    BOOST_CHECK_EQUAL(sub3name, "sub3");
-
-    BOOST_CHECK_EQUAL(subid1.getType(), "def"); //def is the default type
-    BOOST_CHECK_EQUAL(subid2.getType(), "int32");
-    BOOST_CHECK_EQUAL(subid3.getType(), "def");
-    BOOST_CHECK_EQUAL(subid3.getUnits(), "V");
-
-    // check publications
-
-    sv = pubid.getKey();
-    sv2 = pubid2.getKey();
-    BOOST_CHECK_EQUAL(sv, "fed0/pub1");
-    BOOST_CHECK_EQUAL(sv2, "pub2");
-    auto pub3name = pubid3.getKey();
-    BOOST_CHECK_EQUAL(pub3name, "fed0/pub3");
-
-    BOOST_CHECK_EQUAL(pubid3.getType(), "double");
-    BOOST_CHECK_EQUAL(pubid3.getUnits(), "V");
-    vFed1->finalize();
-
-    BOOST_CHECK(vFed1->currentState() == helics::Federate::op_states::finalize);
-}
-
-BOOST_DATA_TEST_CASE (value_federate_single_transfer, bdata::make (core_types), core_type)
-{
-    SetupSingleBrokerTest<helics::ValueFederate> (core_type, 1);
-    auto vFed1 = GetFederateAs<helics::ValueFederate> (0);
-
-    // register the publications
-    auto pubid = vFed1->registerGlobalPublication<std::string> ("pub1");
-
-    auto subid = vFed1->registerRequiredSubscription<std::string> ("pub1");
-    vFed1->setTimeDelta (1.0);
-    vFed1->enterExecutionState ();
-    // publish string1 at time=0.0;
-    vFed1->publish (pubid, "string1");
-    auto gtime = vFed1->requestTime (1.0);
-
-    BOOST_CHECK_EQUAL (gtime, 1.0);
-    std::string s;
-    // get the value
-    vFed1->getValue (subid, s);
-    // make sure the string is what we expect
-    BOOST_CHECK_EQUAL (s, "string1");
-    // publish a second string
-    vFed1->publish (pubid, "string2");
-    // make sure the value is still what we expect
-    vFed1->getValue (subid, s);
-
-    BOOST_CHECK_EQUAL (s, "string1");
-    // advance time
-    gtime = vFed1->requestTime (2.0);
-    // make sure the value was updated
-    BOOST_CHECK_EQUAL (gtime, 2.0);
-    vFed1->getValue (subid, s);
-
-    BOOST_CHECK_EQUAL (s, "string2");
-}
-
-BOOST_DATA_TEST_CASE(value_federate_single_transfer_publisher, bdata::make(core_types), core_type)
-{
-    SetupSingleBrokerTest<helics::ValueFederate>(core_type, 1);
-    auto vFed1 = GetFederateAs<helics::ValueFederate>(0);
-
-    // register the publications
-    helics::Publication pubid(helics::GLOBAL,vFed1.get(), "pub1",helics::helicsType_t::helicsString);
-
-    helics::Subscription subid(vFed1.get(),"pub1");
-    vFed1->setTimeDelta(1.0);
-    vFed1->enterExecutionState();
-    // publish string1 at time=0.0;
-    pubid.publish("string1");
-    auto gtime = vFed1->requestTime(1.0);
-
-    BOOST_CHECK_EQUAL(gtime, 1.0);
-    std::string s;
-    // get the value
-    subid.getValue(s);
-    // make sure the string is what we expect
-    BOOST_CHECK_EQUAL(s, "string1");
-    // publish a second string
-    pubid.publish("string2");
-    // make sure the value is still what we expect
-    subid.getValue(s);
-
-    BOOST_CHECK_EQUAL(s, "string1");
-    // advance time
-    gtime = vFed1->requestTime(2.0);
-    // make sure the value was updated
-    BOOST_CHECK_EQUAL(gtime, 2.0);
-    subid.getValue(s);
-
-    BOOST_CHECK_EQUAL(s, "string2");
-}
-
-template <class X>
-void runFederateTest (const std::string &core_type_str,
-                      const X &defaultValue,
-                      const X &testValue1,
-                      const X &testValue2)
-{
-    FederateTestFixture fixture;
-
-    fixture.SetupSingleBrokerTest<helics::ValueFederate> (core_type_str, 1);
-    auto vFed = fixture.GetFederateAs<helics::ValueFederate> (0);
-
-    // register the publications
-    auto pubid = vFed->registerGlobalPublication<X> ("pub1");
-
-    auto subid = vFed->registerRequiredSubscription<X> ("pub1");
-    vFed->setTimeDelta (1.0);
-    vFed->setDefaultValue<X> (subid, defaultValue);
-    vFed->enterExecutionState ();
-    // publish string1 at time=0.0;
-    vFed->publish<X> (pubid, testValue1);
-
-    X val;
-    vFed->getValue<X> (subid, val);
-    BOOST_CHECK_EQUAL (val, defaultValue);
-
-    auto gtime = vFed->requestTime (1.0);
-    BOOST_CHECK_EQUAL (gtime, 1.0);
-    // get the value
-    vFed->getValue (subid, val);
-    // make sure the string is what we expect
-    BOOST_CHECK_EQUAL (val, testValue1);
-    // publish a second string
-    vFed->publish (pubid, testValue2);
-    // make sure the value is still what we expect
-    vFed->getValue (subid, val);
-    BOOST_CHECK_EQUAL (val, testValue1);
-
-    // advance time
-    gtime = vFed->requestTime (2.0);
-    // make sure the value was updated
-    BOOST_CHECK_EQUAL (gtime, 2.0);
-    vFed->getValue (subid, val);
-
-    BOOST_CHECK_EQUAL (val, testValue2);
-
-    vFed->finalize ();
-}
-
-template <class X>
-void runFederateTestObj(const std::string &core_type_str,
-    const X &defaultValue,
-    const X &testValue1,
-    const X &testValue2)
-{
-    FederateTestFixture fixture;
-
-    fixture.SetupSingleBrokerTest<helics::ValueFederate>(core_type_str, 1);
-    auto vFed = fixture.GetFederateAs<helics::ValueFederate>(0);
-
-    // register the publications
-    helics::PublicationT<X> pubid(helics::GLOBAL,vFed.get(),"pub1");
-
-    helics::SubscriptionT<X> subid(vFed.get(),"pub1");
-    vFed->setTimeDelta(1.0);
-    subid.setDefault(defaultValue);
-    vFed->enterExecutionState();
-    // publish string1 at time=0.0;
-    pubid.publish(testValue1);
-    X val;
-    subid.getValue(val);
-    BOOST_CHECK_EQUAL(val, defaultValue);
-
-    auto gtime = vFed->requestTime(1.0);
-    BOOST_CHECK_EQUAL(gtime, 1.0);
-    // get the value
-    subid.getValue(val);
-    // make sure the string is what we expect
-    BOOST_CHECK_EQUAL(val, testValue1);
-    // publish a second string
-    pubid.publish(testValue2);
-    // make sure the value is still what we expect
-    val = subid.getValue();
-    BOOST_CHECK_EQUAL(val, testValue1);
-
-    // advance time
-    gtime = vFed->requestTime(2.0);
-    // make sure the value was updated
-    BOOST_CHECK_EQUAL(gtime, 2.0);
-    val = subid.getValue();
-    BOOST_CHECK_EQUAL(val, testValue2);
-
-    vFed->finalize();
-}
-template <class X>
-void runFederateTestv2 (const std::string &core_type_str,
-                        const X &defaultValue,
-                        const X &testValue1,
-                        const X &testValue2)
-{
-    FederateTestFixture fixture;
-    fixture.SetupSingleBrokerTest<helics::ValueFederate> (core_type_str, 1);    auto vFed = fixture.GetFederateAs<helics::ValueFederate> (0);
-    // register the publications
-    auto pubid = vFed->registerGlobalPublication<X> ("pub1");
-
-    auto subid = vFed->registerRequiredSubscription<X> ("pub1");
-    vFed->setTimeDelta (1.0);
-    vFed->setDefaultValue<X> (subid, defaultValue);    vFed->enterExecutionState ();
-    // publish string1 at time=0.0;    vFed->publish<X> (pubid, testValue1);
-
-    X val;
-    vFed->getValue<X> (subid, val);    BOOST_CHECK (val == defaultValue);
-    auto gtime = vFed->requestTime (1.0);    BOOST_CHECK_EQUAL (gtime, 1.0);
-    // get the value
-    vFed->getValue (subid, val);    // make sure the string is what we expect
-    BOOST_CHECK (val == testValue1);
-    // publish a second string
-    vFed->publish (pubid, testValue2);
-    // make sure the value is still what we expect
-    vFed->getValue (subid, val);
-    BOOST_CHECK (val == testValue1);    // advance time
-    gtime = vFed->requestTime (2.0);
-    // make sure the value was updated    BOOST_CHECK_EQUAL (gtime, 2.0);
-    vFed->getValue (subid, val);
-    BOOST_CHECK (val == testValue2);
-    vFed->finalize ();
-}
-BOOST_DATA_TEST_CASE (value_federate_single_transfer_types, bdata::make (core_types), core_type)
-{
-    runFederateTest<double> (core_type, 10.3, 45.3, 22.7);    runFederateTest<double> (core_type, 1.0, 0.0, 3.0);    runFederateTest<int> (core_type, 5, 8, 43);    runFederateTest<int> (core_type, -5, 1241515, -43);    runFederateTest<short> (core_type, -5, 23023, -43);
-    runFederateTest<uint64_t> (core_type, 234252315, 0xFFF1'2345'7124'1412, 23521513412);
-    runFederateTest<float> (core_type, 10.3f, 45.3f, 22.7f);
-    runFederateTest<std::string> (core_type, "start", "inside of the functional relationship of helics",                                  std::string ("I am a string"));
-    runFederateTestv2<std::vector<double>> (core_type, {34.3, 24.2}, {12.4, 14.7, 16.34, 18.17},
-                                            {9.9999, 8.8888, 7.7777});
-    std::vector<std::string> sv1{"hip", "hop"};
-    std::vector<std::string> sv2{"this is the first string\n", "this is the second string",
-                                 "this is the third\0"                                 " string"};    std::vector<std::string> sv3{"string1", "String2", "string3", "string4", "string5", "string6", "string8"};
-    runFederateTestv2 (core_type, sv1, sv2, sv3);
-    std::complex<double> def = {54.23233, 0.7};    std::complex<double> v1 = std::polar (10.0, 0.43);
-    std::complex<double> v2 = {-3e45, 1e-23};
-    runFederateTest<std::complex<double>> (core_type, def, v1, v2);
-}
-
-BOOST_DATA_TEST_CASE(value_federate_single_transfer_types_publishers, bdata::make(core_types), core_type)
-{
-    runFederateTestObj<double>(core_type, 10.3, 45.3, 22.7);
-    runFederateTestObj<double>(core_type, 1.0, 0.0, 3.0);
-    runFederateTestObj<int>(core_type, 5, 8, 43);
-    runFederateTestObj<int>(core_type, -5, 1241515, -43);
-    runFederateTestObj<short>(core_type, -5, 23023, -43);
-    runFederateTestObj<uint64_t>(core_type, 234252315, 0xFFF1'2345'7124'1412, 23521513412);
-    runFederateTestObj<float>(core_type, 10.3f, 45.3f, 22.7f);
-    runFederateTestObj<std::string>(core_type, "start", "inside of the functional relationship of helics",
-        std::string("I am a string"));
-<<<<<<< HEAD
-    
-
-
-
-
-
-
-
-
-
-
-=======
-        
->>>>>>> 3f7dbcb2
-    std::complex<double> def = { 54.23233, 0.7 };
-    std::complex<double> v1 = std::polar(10.0, 0.43);
-    std::complex<double> v2 = { -3e45, 1e-23 };
-    runFederateTestObj<std::complex<double>>(core_type, def, v1, v2);
-}
-
-BOOST_DATA_TEST_CASE (value_federate_dual_transfer, bdata::make (core_types), core_type)
-{
-    SetupSingleBrokerTest<helics::ValueFederate> (core_type, 2);
-    auto vFed1 = GetFederateAs<helics::ValueFederate> (0);
-    auto vFed2 = GetFederateAs<helics::ValueFederate> (1);
-
-    // register the publications
-    auto pubid = vFed1->registerGlobalPublication<std::string> ("pub1");
-
-    auto subid = vFed2->registerRequiredSubscription<std::string> ("pub1");
-    vFed1->setTimeDelta (1.0);
-    vFed2->setTimeDelta (1.0);
-
-    auto f1finish = std::async (std::launch::async, [&]() { vFed1->enterExecutionState (); });
-    vFed2->enterExecutionState ();
-    f1finish.wait ();
-    // publish string1 at time=0.0;
-    vFed1->publish (pubid, "string1");
-    auto f1time = std::async (std::launch::async, [&]() { return vFed1->requestTime (1.0); });
-    auto gtime = vFed2->requestTime (1.0);
-
-    BOOST_CHECK_EQUAL (gtime, 1.0);
-    BOOST_CHECK_EQUAL (f1time.get (), 1.0);
-    std::string s;
-    // get the value
-    vFed2->getValue (subid, s);
-    // make sure the string is what we expect
-    BOOST_CHECK_EQUAL (s, "string1");
-    // publish a second string
-    vFed1->publish (pubid, "string2");
-    // make sure the value is still what we expect
-    vFed2->getValue (subid, s);
-
-    BOOST_CHECK_EQUAL (s, "string1");
-    // advance time
-    f1time = std::async (std::launch::async, [&]() { return vFed1->requestTime (2.0); });
-    gtime = vFed2->requestTime (2.0);
-
-    BOOST_CHECK_EQUAL (gtime, 2.0);
-    BOOST_CHECK_EQUAL (f1time.get (), 2.0);
-    // make sure the value was updated
-
-    vFed2->getValue (subid, s);
-
-    BOOST_CHECK_EQUAL (s, "string2");
-}
-
-template <class X>
-void runDualFederateTest (const std::string &core_type_str,
-                          const X &defaultValue,
-                          const X &testValue1,
-                          const X &testValue2)
-{
-    FederateTestFixture fixture;
-
-    fixture.SetupSingleBrokerTest<helics::ValueFederate> (core_type_str, 2);
-    auto fedA = fixture.GetFederateAs<helics::ValueFederate> (0);
-    auto fedB = fixture.GetFederateAs<helics::ValueFederate> (1);
-
-    // register the publications
-    auto pubid = fedA->registerGlobalPublication<X> ("pub1");
-
-    auto subid = fedB->registerRequiredSubscription<X> ("pub1");
-    fedA->setTimeDelta (1.0);
-    fedB->setTimeDelta (1.0);
-
-    fedB->setDefaultValue<X> (subid, defaultValue);
-
-    auto f1finish = std::async (std::launch::async, [&]() { fedA->enterExecutionState (); });
-    fedB->enterExecutionState ();
-    f1finish.wait ();
-    // publish string1 at time=0.0;
-    fedA->publish<X> (pubid, testValue1);
-
-    X val;
-    fedB->getValue<X> (subid, val);
-
-    BOOST_CHECK_EQUAL (val, defaultValue);
-
-    auto f1time = std::async (std::launch::async, [&]() { return fedA->requestTime (1.0); });
-    auto gtime = fedB->requestTime (1.0);
-
-    BOOST_CHECK_EQUAL (gtime, 1.0);
-    BOOST_CHECK_EQUAL (f1time.get (), 1.0);
-    // get the value
-    fedB->getValue (subid, val);
-    // make sure the string is what we expect
-    BOOST_CHECK_EQUAL (val, testValue1);
-
-    // publish a second string
-    fedA->publish (pubid, testValue2);
-    // make sure the value is still what we expect
-    fedB->getValue (subid, val);
-
-    BOOST_CHECK_EQUAL (val, testValue1);
-
-    // advance time
-    f1time = std::async (std::launch::async, [&]() { return fedA->requestTime (2.0); });
-    gtime = fedB->requestTime (2.0);
-
-    BOOST_CHECK_EQUAL (gtime, 2.0);
-    BOOST_CHECK_EQUAL (f1time.get (), 2.0);
-
-    // make sure the value was updated
-    fedB->getValue (subid, val);
-    BOOST_CHECK_EQUAL (val, testValue2);
-}
-
-template <class X>
-void runDualFederateTestv2 (const std::string &core_type_str,
-                            X &defaultValue,
-                            const X &testValue1,
-                            const X &testValue2)
-{
-    FederateTestFixture fixture;
-
-    fixture.SetupSingleBrokerTest<helics::ValueFederate> (core_type_str, 2);
-    auto fedA = fixture.GetFederateAs<helics::ValueFederate> (0);
-    auto fedB = fixture.GetFederateAs<helics::ValueFederate> (1);
-
-    // register the publications
-    auto pubid = fedA->registerGlobalPublication<X> ("pub1");
-
-    auto subid = fedB->registerRequiredSubscription<X> ("pub1");
-    fedA->setTimeDelta (1.0);
-    fedB->setTimeDelta (1.0);
-
-    fedB->setDefaultValue<X> (subid, defaultValue);
-
-    auto f1finish = std::async (std::launch::async, [&]() { fedA->enterExecutionState (); });
-    fedB->enterExecutionState ();
-    f1finish.wait ();
-    // publish string1 at time=0.0;
-    fedA->publish<X> (pubid, testValue1);
-
-    X val;
-    fedB->getValue<X> (subid, val);
-    BOOST_CHECK (val == defaultValue);
-    auto f1time = std::async (std::launch::async, [&]() { return fedA->requestTime (1.0); });
-    auto gtime = fedB->requestTime (1.0);
-
-    BOOST_CHECK_EQUAL (gtime, 1.0);
-    BOOST_CHECK_EQUAL (f1time.get (), 1.0);
-    // get the value
-    fedB->getValue (subid, val);
-    // make sure the string is what we expect
-    BOOST_CHECK (val == testValue1);
-    // publish a second string
-    fedA->publish (pubid, testValue2);
-    // make sure the value is still what we expect
-    fedB->getValue (subid, val);
-    BOOST_CHECK (val == testValue1);
-    // advance time
-    f1time = std::async (std::launch::async, [&]() { return fedA->requestTime (2.0); });
-    gtime = fedB->requestTime (2.0);
-
-    BOOST_CHECK_EQUAL (gtime, 2.0);
-    BOOST_CHECK_EQUAL (f1time.get (), 2.0);
-
-    // make sure the value was updated
-    fedB->getValue (subid, val);
-    BOOST_CHECK (val == testValue2);
-}
-
-template <class X>
-void runDualFederateTestObj(const std::string &core_type_str,
-    const X &defaultValue,
-    const X &testValue1,
-    const X &testValue2)
-{
-    FederateTestFixture fixture;
-    using namespace helics;
-    fixture.SetupSingleBrokerTest<helics::ValueFederate>(core_type_str, 2);
-    auto fedA = fixture.GetFederateAs<helics::ValueFederate>(0);
-    auto fedB = fixture.GetFederateAs<helics::ValueFederate>(1);
-
-    // register the publications
-    PublicationT<X> pubid(GLOBAL, fedA.get(), "pub1");
-
-    SubscriptionT<X> subid(fedB.get(), "pub1");
-    fedA->setTimeDelta(1.0);
-    fedB->setTimeDelta(1.0);
-
-    subid.setDefault(defaultValue);
-
-    auto f1finish = std::async(std::launch::async, [&]() { fedA->enterExecutionState(); });
-    fedB->enterExecutionState();
-    f1finish.wait();
-    // publish string1 at time=0.0;
-    pubid.publish(testValue1);
-
-    X val = subid.getValue();
-
-    BOOST_CHECK_EQUAL(val, defaultValue);
-
-    auto f1time = std::async(std::launch::async, [&]() { return fedA->requestTime(1.0); });
-    auto gtime = fedB->requestTime(1.0);
-
-    BOOST_CHECK_EQUAL(gtime, 1.0);
-    BOOST_CHECK_EQUAL(f1time.get(), 1.0);
-    // get the value
-    subid.getValue(val);
-    // make sure the string is what we expect
-    BOOST_CHECK_EQUAL(val, testValue1);
-
-    // publish a second string
-    pubid.publish(testValue2);
-
-    subid.getValue(val);
-    BOOST_CHECK_EQUAL(val, testValue1);
-
-    // advance time
-    f1time = std::async(std::launch::async, [&]() { return fedA->requestTime(2.0); });
-    gtime = fedB->requestTime(2.0);
-
-    BOOST_CHECK_EQUAL(gtime, 2.0);
-    BOOST_CHECK_EQUAL(f1time.get(), 2.0);
-
-    // make sure the value was updated
-    fedB->getValue(subid.getID(), val);
-    BOOST_CHECK_EQUAL(val, testValue2);
-}
-
-*/
-/** test case checking that the transfer between two federates works as expected
- */
-
-/*
-BOOST_DATA_TEST_CASE (value_federate_single_init_publish, bdata::make (core_types), core_type)
-{
-    SetupSingleBrokerTest<helics::ValueFederate> (core_type, 1);
-    auto vFed1 = GetFederateAs<helics::ValueFederate> (0);
-
-    // register the publications
-    auto pubid = vFed1->registerGlobalPublication<double> ("pub1");
-
-    auto subid = vFed1->registerRequiredSubscription<double> ("pub1");
-    vFed1->setTimeDelta (1.0);
-    vFed1->enterInitializationState ();
-    vFed1->publish (pubid, 1.0);
-
-    vFed1->enterExecutionState ();
-    // get the value set at initialization
-    double val;
-    vFed1->getValue (subid, val);
-    BOOST_CHECK_EQUAL (val, 1.0);
-    // publish string1 at time=0.0;
-    vFed1->publish (pubid, 2.0);
-    auto gtime = vFed1->requestTime (1.0);
-
-    BOOST_CHECK_EQUAL (gtime, 1.0);
-
-    // get the value
-    vFed1->getValue (subid, val);
-    // make sure the string is what we expect
-    BOOST_CHECK_EQUAL (val, 2.0);
-    // publish a second string
-    vFed1->publish (pubid, 3.0);
-    // make sure the value is still what we expect
-    vFed1->getValue (subid, val);
-
-    BOOST_CHECK_EQUAL (val, 2.0);
-    // advance time
-    gtime = vFed1->requestTime (2.0);
-    // make sure the value was updated
-    BOOST_CHECK_EQUAL (gtime, 2.0);
-    vFed1->getValue (subid, val);
-
-    BOOST_CHECK_EQUAL (val, 3.0);
-}
-
-*/
-BOOST_AUTO_TEST_SUITE_END ()
+/*
+Copyright (C) 2017, Battelle Memorial Institute
+All rights reserved.
+
+This software was co-developed by Pacific Northwest National Laboratory, operated by the Battelle Memorial
+Institute; the National Renewable Energy Laboratory, operated by the Alliance for Sustainable Energy, LLC; and the
+Lawrence Livermore National Laboratory, operated by Lawrence Livermore National Security, LLC.
+
+*/
+#include <boost/test/unit_test.hpp>
+#include <boost/test/data/test_case.hpp>
+#include <boost/test/floating_point_comparison.hpp>
+
+#include <future>
+
+#include "ctestFixtures.h"
+#include "helics/application_api/Publications.hpp"
+#include "helics/application_api/Subscriptions.hpp"
+#include "helics/application_api/ValueFederate.h"
+#include "helics/core/BrokerFactory.h"
+#include "helics/core/CoreFactory.h"
+#include "test_configuration.h"
+
+/** these test cases test out the value federates
+ */
+
+BOOST_FIXTURE_TEST_SUITE (value_federate_tests, FederateTestFixture)
+
+namespace bdata = boost::unit_test::data;
+const std::string core_types[] = {"test", "test_2", "ipc", "ipc_2", "zmq", "zmq_2"};
+
+/** test simple creation and destruction*/
+/*
+BOOST_DATA_TEST_CASE (value_federate_initialize_tests, bdata::make (core_types), core_type)
+{
+    SetupSingleBrokerTest<helics::ValueFederate> (core_type, 1);
+    auto vFed1 = GetFederateAs<helics::ValueFederate> (0);
+
+    vFed1->enterExecutionState ();
+
+    BOOST_CHECK (vFed1->currentState () == helics::Federate::op_states::execution);
+
+    vFed1->finalize ();
+
+    BOOST_CHECK (vFed1->currentState () == helics::Federate::op_states::finalize);
+}
+
+BOOST_DATA_TEST_CASE (value_federate_publication_registration, bdata::make (core_types), core_type)
+{
+    SetupSingleBrokerTest<helics::ValueFederate> (core_type, 1);
+    auto vFed1 = GetFederateAs<helics::ValueFederate> (0);
+
+    auto pubid = vFed1->registerPublication<std::string> ("pub1");
+    auto pubid2 = vFed1->registerGlobalPublication<int> ("pub2");
+
+    auto pubid3 = vFed1->registerPublication ("pub3", "double", "V");
+    vFed1->enterExecutionState ();
+
+    BOOST_CHECK (vFed1->currentState () == helics::Federate::op_states::execution);
+
+    auto sv = vFed1->getPublicationName (pubid);
+    auto sv2 = vFed1->getPublicationName (pubid2);
+    BOOST_CHECK_EQUAL (sv, "fed0/pub1");
+    BOOST_CHECK_EQUAL (sv2, "pub2");
+    auto pub3name = vFed1->getPublicationName (pubid3);
+    BOOST_CHECK_EQUAL (pub3name, "fed0/pub3");
+
+    BOOST_CHECK_EQUAL (vFed1->getPublicationType (pubid3), "double");
+    BOOST_CHECK_EQUAL (vFed1->getPublicationUnits (pubid3), "V");
+
+    BOOST_CHECK (vFed1->getPublicationId ("pub1") == pubid);
+    BOOST_CHECK (vFed1->getPublicationId ("pub2") == pubid2);
+    BOOST_CHECK (vFed1->getPublicationId ("fed0/pub1") == pubid);
+    vFed1->finalize ();
+
+    BOOST_CHECK (vFed1->currentState () == helics::Federate::op_states::finalize);
+}
+
+BOOST_DATA_TEST_CASE(value_federate_publisher_registration, bdata::make(core_types), core_type)
+{
+    SetupSingleBrokerTest<helics::ValueFederate>(core_type, 1);
+    auto vFed1 = GetFederateAs<helics::ValueFederate>(0);
+
+    helics::Publication pubid(vFed1.get(), "pub1",helics::helicsType<std::string>());
+    helics::PublicationT<int> pubid2(helics::GLOBAL,vFed1.get(),"pub2");
+
+    helics::Publication pubid3(vFed1.get(), "pub3", helics::helicsType<double>(),"V");
+    vFed1->enterExecutionState();
+
+    BOOST_CHECK(vFed1->currentState() == helics::Federate::op_states::execution);
+
+    auto sv = pubid.getKey();
+    auto sv2 = pubid2.getKey();
+    BOOST_CHECK_EQUAL(sv, "fed0/pub1");
+    BOOST_CHECK_EQUAL(sv2, "pub2");
+    auto pub3name = pubid3.getKey();
+    BOOST_CHECK_EQUAL(pub3name, "fed0/pub3");
+
+    BOOST_CHECK_EQUAL(pubid3.getType(), "double");
+    BOOST_CHECK_EQUAL(pubid3.getUnits(), "V");
+
+    BOOST_CHECK(vFed1->getPublicationId("pub1") == pubid.getID());
+    BOOST_CHECK(vFed1->getPublicationId("pub2") == pubid2.getID());
+    BOOST_CHECK(vFed1->getPublicationId("fed0/pub1") == pubid.getID());
+    vFed1->finalize();
+
+    BOOST_CHECK(vFed1->currentState() == helics::Federate::op_states::finalize);
+}
+
+BOOST_DATA_TEST_CASE (value_federate_subscription_registration, bdata::make (core_types), core_type)
+{
+    SetupSingleBrokerTest<helics::ValueFederate> (core_type, 1);
+    auto vFed1 = GetFederateAs<helics::ValueFederate> (0);
+
+    auto subid = vFed1->registerRequiredSubscription ("sub1", "double", "V");
+    auto subid2 = vFed1->registerRequiredSubscription<int> ("sub2");
+
+    auto subid3 = vFed1->registerOptionalSubscription ("sub3", "double", "V");
+    vFed1->enterExecutionState ();
+
+    // BOOST_CHECK (vFed->currentState () == helics::Federate::op_states::execution);
+
+    auto sv = vFed1->getSubscriptionName (subid);
+    auto sv2 = vFed1->getSubscriptionName (subid2);
+    BOOST_CHECK_EQUAL (sv, "sub1");
+    BOOST_CHECK_EQUAL (sv2, "sub2");
+    auto sub3name = vFed1->getSubscriptionName (subid3);
+
+    vFed1->addSubscriptionShortcut (subid, "Shortcut");
+    BOOST_CHECK_EQUAL (sub3name, "sub3");
+
+    BOOST_CHECK_EQUAL (vFed1->getSubscriptionType (subid3), "double");
+    BOOST_CHECK_EQUAL (vFed1->getSubscriptionUnits (subid3), "V");
+
+    BOOST_CHECK (vFed1->getSubscriptionId ("sub1") == subid);
+    BOOST_CHECK (vFed1->getSubscriptionId ("sub2") == subid2);
+
+    BOOST_CHECK (vFed1->getSubscriptionId ("Shortcut") == subid);
+
+    vFed1->finalize ();
+
+    BOOST_CHECK (vFed1->currentState () == helics::Federate::op_states::finalize);
+}
+
+BOOST_DATA_TEST_CASE (value_federate_subscription_and_publication_registration,
+                      bdata::make (core_types),
+                      core_type)
+{
+    SetupSingleBrokerTest<helics::ValueFederate> (core_type, 1);
+    auto vFed1 = GetFederateAs<helics::ValueFederate> (0);
+
+    // register the publications
+    auto pubid = vFed1->registerPublication<std::string> ("pub1");
+    auto pubid2 = vFed1->registerGlobalPublication<int> ("pub2");
+
+    auto pubid3 = vFed1->registerPublication ("pub3", "double", "V");
+
+    auto subid = vFed1->registerOptionalSubscription ("sub1", "double", "V");
+    auto subid2 = vFed1->registerOptionalSubscription<int> ("sub2");
+
+    auto subid3 = vFed1->registerOptionalSubscription ("sub3", "double", "V");
+    // enter execution
+    vFed1->enterExecutionState ();
+
+    BOOST_CHECK (vFed1->currentState () == helics::Federate::op_states::execution);
+    // check subscriptions
+    auto sv = vFed1->getSubscriptionName (subid);
+    auto sv2 = vFed1->getSubscriptionName (subid2);
+    BOOST_CHECK_EQUAL (sv, "sub1");
+    BOOST_CHECK_EQUAL (sv2, "sub2");
+    auto sub3name = vFed1->getSubscriptionName (subid3);
+    BOOST_CHECK_EQUAL (sub3name, "sub3");
+
+    BOOST_CHECK_EQUAL (vFed1->getSubscriptionType (subid3), "double");
+    BOOST_CHECK_EQUAL (vFed1->getSubscriptionUnits (subid3), "V");
+
+    // check publications
+
+    sv = vFed1->getPublicationName (pubid);
+    sv2 = vFed1->getPublicationName (pubid2);
+    BOOST_CHECK_EQUAL (sv, "fed0/pub1");
+    BOOST_CHECK_EQUAL (sv2, "pub2");
+    auto pub3name = vFed1->getPublicationName (pubid3);
+    BOOST_CHECK_EQUAL (pub3name, "fed0/pub3");
+
+    BOOST_CHECK_EQUAL (vFed1->getPublicationType (pubid3), "double");
+    BOOST_CHECK_EQUAL (vFed1->getPublicationUnits (pubid3), "V");
+    vFed1->finalize ();
+
+    BOOST_CHECK (vFed1->currentState () == helics::Federate::op_states::finalize);
+}
+
+
+BOOST_DATA_TEST_CASE(value_federate_subscriber_and_publisher_registration,
+    bdata::make(core_types),
+    core_type)
+{
+    SetupSingleBrokerTest<helics::ValueFederate>(core_type, 1);
+    auto vFed1 = GetFederateAs<helics::ValueFederate>(0);
+
+    // register the publications
+    helics::Publication pubid(vFed1.get(), "pub1", helics::helicsType<std::string>());
+    helics::PublicationT<int> pubid2(helics::GLOBAL, vFed1.get(), "pub2");
+
+    helics::Publication pubid3(vFed1.get(), "pub3", helics::helicsType<double>(), "V");
+
+    //these aren't meant to match the publications
+    helics::Subscription subid1(false, vFed1.get(), "sub1");
+
+    helics::SubscriptionT<int> subid2(false,vFed1.get(), "sub2");
+
+    helics::Subscription subid3(false, vFed1.get(), "sub3", "V");
+    // enter execution
+    vFed1->enterExecutionState();
+
+    BOOST_CHECK(vFed1->currentState() == helics::Federate::op_states::execution);
+    // check subscriptions
+    auto sv = subid1.getName();
+    auto sv2 = subid2.getName();
+    BOOST_CHECK_EQUAL(sv, "sub1");
+    BOOST_CHECK_EQUAL(sv2, "sub2");
+    auto sub3name = subid3.getKey();
+    BOOST_CHECK_EQUAL(sub3name, "sub3");
+
+    BOOST_CHECK_EQUAL(subid1.getType(), "def"); //def is the default type
+    BOOST_CHECK_EQUAL(subid2.getType(), "int32");
+    BOOST_CHECK_EQUAL(subid3.getType(), "def");
+    BOOST_CHECK_EQUAL(subid3.getUnits(), "V");
+
+    // check publications
+
+    sv = pubid.getKey();
+    sv2 = pubid2.getKey();
+    BOOST_CHECK_EQUAL(sv, "fed0/pub1");
+    BOOST_CHECK_EQUAL(sv2, "pub2");
+    auto pub3name = pubid3.getKey();
+    BOOST_CHECK_EQUAL(pub3name, "fed0/pub3");
+
+    BOOST_CHECK_EQUAL(pubid3.getType(), "double");
+    BOOST_CHECK_EQUAL(pubid3.getUnits(), "V");
+    vFed1->finalize();
+
+    BOOST_CHECK(vFed1->currentState() == helics::Federate::op_states::finalize);
+}
+
+BOOST_DATA_TEST_CASE (value_federate_single_transfer, bdata::make (core_types), core_type)
+{
+    SetupSingleBrokerTest<helics::ValueFederate> (core_type, 1);
+    auto vFed1 = GetFederateAs<helics::ValueFederate> (0);
+
+    // register the publications
+    auto pubid = vFed1->registerGlobalPublication<std::string> ("pub1");
+
+    auto subid = vFed1->registerRequiredSubscription<std::string> ("pub1");
+    vFed1->setTimeDelta (1.0);
+    vFed1->enterExecutionState ();
+    // publish string1 at time=0.0;
+    vFed1->publish (pubid, "string1");
+    auto gtime = vFed1->requestTime (1.0);
+
+    BOOST_CHECK_EQUAL (gtime, 1.0);
+    std::string s;
+    // get the value
+    vFed1->getValue (subid, s);
+    // make sure the string is what we expect
+    BOOST_CHECK_EQUAL (s, "string1");
+    // publish a second string
+    vFed1->publish (pubid, "string2");
+    // make sure the value is still what we expect
+    vFed1->getValue (subid, s);
+
+    BOOST_CHECK_EQUAL (s, "string1");
+    // advance time
+    gtime = vFed1->requestTime (2.0);
+    // make sure the value was updated
+    BOOST_CHECK_EQUAL (gtime, 2.0);
+    vFed1->getValue (subid, s);
+
+    BOOST_CHECK_EQUAL (s, "string2");
+}
+
+BOOST_DATA_TEST_CASE(value_federate_single_transfer_publisher, bdata::make(core_types), core_type)
+{
+    SetupSingleBrokerTest<helics::ValueFederate>(core_type, 1);
+    auto vFed1 = GetFederateAs<helics::ValueFederate>(0);
+
+    // register the publications
+    helics::Publication pubid(helics::GLOBAL,vFed1.get(), "pub1",helics::helicsType_t::helicsString);
+
+    helics::Subscription subid(vFed1.get(),"pub1");
+    vFed1->setTimeDelta(1.0);
+    vFed1->enterExecutionState();
+    // publish string1 at time=0.0;
+    pubid.publish("string1");
+    auto gtime = vFed1->requestTime(1.0);
+
+    BOOST_CHECK_EQUAL(gtime, 1.0);
+    std::string s;
+    // get the value
+    subid.getValue(s);
+    // make sure the string is what we expect
+    BOOST_CHECK_EQUAL(s, "string1");
+    // publish a second string
+    pubid.publish("string2");
+    // make sure the value is still what we expect
+    subid.getValue(s);
+
+    BOOST_CHECK_EQUAL(s, "string1");
+    // advance time
+    gtime = vFed1->requestTime(2.0);
+    // make sure the value was updated
+    BOOST_CHECK_EQUAL(gtime, 2.0);
+    subid.getValue(s);
+
+    BOOST_CHECK_EQUAL(s, "string2");
+}
+
+template <class X>
+void runFederateTest (const std::string &core_type_str,
+                      const X &defaultValue,
+                      const X &testValue1,
+                      const X &testValue2)
+{
+    FederateTestFixture fixture;
+
+    fixture.SetupSingleBrokerTest<helics::ValueFederate> (core_type_str, 1);
+    auto vFed = fixture.GetFederateAs<helics::ValueFederate> (0);
+
+    // register the publications
+    auto pubid = vFed->registerGlobalPublication<X> ("pub1");
+
+    auto subid = vFed->registerRequiredSubscription<X> ("pub1");
+    vFed->setTimeDelta (1.0);
+    vFed->setDefaultValue<X> (subid, defaultValue);
+    vFed->enterExecutionState ();
+    // publish string1 at time=0.0;
+    vFed->publish<X> (pubid, testValue1);
+
+    X val;
+    vFed->getValue<X> (subid, val);
+    BOOST_CHECK_EQUAL (val, defaultValue);
+
+    auto gtime = vFed->requestTime (1.0);
+    BOOST_CHECK_EQUAL (gtime, 1.0);
+    // get the value
+    vFed->getValue (subid, val);
+    // make sure the string is what we expect
+    BOOST_CHECK_EQUAL (val, testValue1);
+    // publish a second string
+    vFed->publish (pubid, testValue2);
+    // make sure the value is still what we expect
+    vFed->getValue (subid, val);
+    BOOST_CHECK_EQUAL (val, testValue1);
+
+    // advance time
+    gtime = vFed->requestTime (2.0);
+    // make sure the value was updated
+    BOOST_CHECK_EQUAL (gtime, 2.0);
+    vFed->getValue (subid, val);
+
+    BOOST_CHECK_EQUAL (val, testValue2);
+
+    vFed->finalize ();
+}
+
+template <class X>
+void runFederateTestObj(const std::string &core_type_str,
+    const X &defaultValue,
+    const X &testValue1,
+    const X &testValue2)
+{
+    FederateTestFixture fixture;
+
+    fixture.SetupSingleBrokerTest<helics::ValueFederate>(core_type_str, 1);
+    auto vFed = fixture.GetFederateAs<helics::ValueFederate>(0);
+
+    // register the publications
+    helics::PublicationT<X> pubid(helics::GLOBAL,vFed.get(),"pub1");
+
+    helics::SubscriptionT<X> subid(vFed.get(),"pub1");
+    vFed->setTimeDelta(1.0);
+    subid.setDefault(defaultValue);
+    vFed->enterExecutionState();
+    // publish string1 at time=0.0;
+    pubid.publish(testValue1);
+    X val;
+    subid.getValue(val);
+    BOOST_CHECK_EQUAL(val, defaultValue);
+
+    auto gtime = vFed->requestTime(1.0);
+    BOOST_CHECK_EQUAL(gtime, 1.0);
+    // get the value
+    subid.getValue(val);
+    // make sure the string is what we expect
+    BOOST_CHECK_EQUAL(val, testValue1);
+    // publish a second string
+    pubid.publish(testValue2);
+    // make sure the value is still what we expect
+    val = subid.getValue();
+    BOOST_CHECK_EQUAL(val, testValue1);
+
+    // advance time
+    gtime = vFed->requestTime(2.0);
+    // make sure the value was updated
+    BOOST_CHECK_EQUAL(gtime, 2.0);
+    val = subid.getValue();
+    BOOST_CHECK_EQUAL(val, testValue2);
+
+    vFed->finalize();
+}
+template <class X>
+void runFederateTestv2 (const std::string &core_type_str,
+                        const X &defaultValue,
+                        const X &testValue1,
+                        const X &testValue2)
+{
+    FederateTestFixture fixture;
+    fixture.SetupSingleBrokerTest<helics::ValueFederate> (core_type_str, 1);    auto vFed = fixture.GetFederateAs<helics::ValueFederate> (0);
+    // register the publications
+    auto pubid = vFed->registerGlobalPublication<X> ("pub1");
+
+    auto subid = vFed->registerRequiredSubscription<X> ("pub1");
+    vFed->setTimeDelta (1.0);
+    vFed->setDefaultValue<X> (subid, defaultValue);    vFed->enterExecutionState ();
+    // publish string1 at time=0.0;    vFed->publish<X> (pubid, testValue1);
+
+    X val;
+    vFed->getValue<X> (subid, val);    BOOST_CHECK (val == defaultValue);
+    auto gtime = vFed->requestTime (1.0);    BOOST_CHECK_EQUAL (gtime, 1.0);
+    // get the value
+    vFed->getValue (subid, val);    // make sure the string is what we expect
+    BOOST_CHECK (val == testValue1);
+    // publish a second string
+    vFed->publish (pubid, testValue2);
+    // make sure the value is still what we expect
+    vFed->getValue (subid, val);
+    BOOST_CHECK (val == testValue1);    // advance time
+    gtime = vFed->requestTime (2.0);
+    // make sure the value was updated    BOOST_CHECK_EQUAL (gtime, 2.0);
+    vFed->getValue (subid, val);
+    BOOST_CHECK (val == testValue2);
+    vFed->finalize ();
+}
+BOOST_DATA_TEST_CASE (value_federate_single_transfer_types, bdata::make (core_types), core_type)
+{
+    runFederateTest<double> (core_type, 10.3, 45.3, 22.7);    runFederateTest<double> (core_type, 1.0, 0.0, 3.0);    runFederateTest<int> (core_type, 5, 8, 43);    runFederateTest<int> (core_type, -5, 1241515, -43);    runFederateTest<short> (core_type, -5, 23023, -43);
+    runFederateTest<uint64_t> (core_type, 234252315, 0xFFF1'2345'7124'1412, 23521513412);
+    runFederateTest<float> (core_type, 10.3f, 45.3f, 22.7f);
+    runFederateTest<std::string> (core_type, "start", "inside of the functional relationship of helics",                                  std::string ("I am a string"));
+    runFederateTestv2<std::vector<double>> (core_type, {34.3, 24.2}, {12.4, 14.7, 16.34, 18.17},
+                                            {9.9999, 8.8888, 7.7777});
+    std::vector<std::string> sv1{"hip", "hop"};
+    std::vector<std::string> sv2{"this is the first string\n", "this is the second string",
+                                 "this is the third\0"                                 " string"};    std::vector<std::string> sv3{"string1", "String2", "string3", "string4", "string5", "string6", "string8"};
+    runFederateTestv2 (core_type, sv1, sv2, sv3);
+    std::complex<double> def = {54.23233, 0.7};    std::complex<double> v1 = std::polar (10.0, 0.43);
+    std::complex<double> v2 = {-3e45, 1e-23};
+    runFederateTest<std::complex<double>> (core_type, def, v1, v2);
+}
+
+BOOST_DATA_TEST_CASE(value_federate_single_transfer_types_publishers, bdata::make(core_types), core_type)
+{
+    runFederateTestObj<double>(core_type, 10.3, 45.3, 22.7);
+    runFederateTestObj<double>(core_type, 1.0, 0.0, 3.0);
+    runFederateTestObj<int>(core_type, 5, 8, 43);
+    runFederateTestObj<int>(core_type, -5, 1241515, -43);
+    runFederateTestObj<short>(core_type, -5, 23023, -43);
+    runFederateTestObj<uint64_t>(core_type, 234252315, 0xFFF1'2345'7124'1412, 23521513412);
+    runFederateTestObj<float>(core_type, 10.3f, 45.3f, 22.7f);
+    runFederateTestObj<std::string>(core_type, "start", "inside of the functional relationship of helics",
+        std::string("I am a string"));
+    +
+    std::complex<double> def = { 54.23233, 0.7 };
+    std::complex<double> v1 = std::polar(10.0, 0.43);
+    std::complex<double> v2 = { -3e45, 1e-23 };
+    runFederateTestObj<std::complex<double>>(core_type, def, v1, v2);
+}
+
+BOOST_DATA_TEST_CASE (value_federate_dual_transfer, bdata::make (core_types), core_type)
+{
+    SetupSingleBrokerTest<helics::ValueFederate> (core_type, 2);
+    auto vFed1 = GetFederateAs<helics::ValueFederate> (0);
+    auto vFed2 = GetFederateAs<helics::ValueFederate> (1);
+
+    // register the publications
+    auto pubid = vFed1->registerGlobalPublication<std::string> ("pub1");
+
+    auto subid = vFed2->registerRequiredSubscription<std::string> ("pub1");
+    vFed1->setTimeDelta (1.0);
+    vFed2->setTimeDelta (1.0);
+
+    auto f1finish = std::async (std::launch::async, [&]() { vFed1->enterExecutionState (); });
+    vFed2->enterExecutionState ();
+    f1finish.wait ();
+    // publish string1 at time=0.0;
+    vFed1->publish (pubid, "string1");
+    auto f1time = std::async (std::launch::async, [&]() { return vFed1->requestTime (1.0); });
+    auto gtime = vFed2->requestTime (1.0);
+
+    BOOST_CHECK_EQUAL (gtime, 1.0);
+    BOOST_CHECK_EQUAL (f1time.get (), 1.0);
+    std::string s;
+    // get the value
+    vFed2->getValue (subid, s);
+    // make sure the string is what we expect
+    BOOST_CHECK_EQUAL (s, "string1");
+    // publish a second string
+    vFed1->publish (pubid, "string2");
+    // make sure the value is still what we expect
+    vFed2->getValue (subid, s);
+
+    BOOST_CHECK_EQUAL (s, "string1");
+    // advance time
+    f1time = std::async (std::launch::async, [&]() { return vFed1->requestTime (2.0); });
+    gtime = vFed2->requestTime (2.0);
+
+    BOOST_CHECK_EQUAL (gtime, 2.0);
+    BOOST_CHECK_EQUAL (f1time.get (), 2.0);
+    // make sure the value was updated
+
+    vFed2->getValue (subid, s);
+
+    BOOST_CHECK_EQUAL (s, "string2");
+}
+
+template <class X>
+void runDualFederateTest (const std::string &core_type_str,
+                          const X &defaultValue,
+                          const X &testValue1,
+                          const X &testValue2)
+{
+    FederateTestFixture fixture;
+
+    fixture.SetupSingleBrokerTest<helics::ValueFederate> (core_type_str, 2);
+    auto fedA = fixture.GetFederateAs<helics::ValueFederate> (0);
+    auto fedB = fixture.GetFederateAs<helics::ValueFederate> (1);
+
+    // register the publications
+    auto pubid = fedA->registerGlobalPublication<X> ("pub1");
+
+    auto subid = fedB->registerRequiredSubscription<X> ("pub1");
+    fedA->setTimeDelta (1.0);
+    fedB->setTimeDelta (1.0);
+
+    fedB->setDefaultValue<X> (subid, defaultValue);
+
+    auto f1finish = std::async (std::launch::async, [&]() { fedA->enterExecutionState (); });
+    fedB->enterExecutionState ();
+    f1finish.wait ();
+    // publish string1 at time=0.0;
+    fedA->publish<X> (pubid, testValue1);
+
+    X val;
+    fedB->getValue<X> (subid, val);
+
+    BOOST_CHECK_EQUAL (val, defaultValue);
+
+    auto f1time = std::async (std::launch::async, [&]() { return fedA->requestTime (1.0); });
+    auto gtime = fedB->requestTime (1.0);
+
+    BOOST_CHECK_EQUAL (gtime, 1.0);
+    BOOST_CHECK_EQUAL (f1time.get (), 1.0);
+    // get the value
+    fedB->getValue (subid, val);
+    // make sure the string is what we expect
+    BOOST_CHECK_EQUAL (val, testValue1);
+
+    // publish a second string
+    fedA->publish (pubid, testValue2);
+    // make sure the value is still what we expect
+    fedB->getValue (subid, val);
+
+    BOOST_CHECK_EQUAL (val, testValue1);
+
+    // advance time
+    f1time = std::async (std::launch::async, [&]() { return fedA->requestTime (2.0); });
+    gtime = fedB->requestTime (2.0);
+
+    BOOST_CHECK_EQUAL (gtime, 2.0);
+    BOOST_CHECK_EQUAL (f1time.get (), 2.0);
+
+    // make sure the value was updated
+    fedB->getValue (subid, val);
+    BOOST_CHECK_EQUAL (val, testValue2);
+}
+
+template <class X>
+void runDualFederateTestv2 (const std::string &core_type_str,
+                            X &defaultValue,
+                            const X &testValue1,
+                            const X &testValue2)
+{
+    FederateTestFixture fixture;
+
+    fixture.SetupSingleBrokerTest<helics::ValueFederate> (core_type_str, 2);
+    auto fedA = fixture.GetFederateAs<helics::ValueFederate> (0);
+    auto fedB = fixture.GetFederateAs<helics::ValueFederate> (1);
+
+    // register the publications
+    auto pubid = fedA->registerGlobalPublication<X> ("pub1");
+
+    auto subid = fedB->registerRequiredSubscription<X> ("pub1");
+    fedA->setTimeDelta (1.0);
+    fedB->setTimeDelta (1.0);
+
+    fedB->setDefaultValue<X> (subid, defaultValue);
+
+    auto f1finish = std::async (std::launch::async, [&]() { fedA->enterExecutionState (); });
+    fedB->enterExecutionState ();
+    f1finish.wait ();
+    // publish string1 at time=0.0;
+    fedA->publish<X> (pubid, testValue1);
+
+    X val;
+    fedB->getValue<X> (subid, val);
+    BOOST_CHECK (val == defaultValue);
+    auto f1time = std::async (std::launch::async, [&]() { return fedA->requestTime (1.0); });
+    auto gtime = fedB->requestTime (1.0);
+
+    BOOST_CHECK_EQUAL (gtime, 1.0);
+    BOOST_CHECK_EQUAL (f1time.get (), 1.0);
+    // get the value
+    fedB->getValue (subid, val);
+    // make sure the string is what we expect
+    BOOST_CHECK (val == testValue1);
+    // publish a second string
+    fedA->publish (pubid, testValue2);
+    // make sure the value is still what we expect
+    fedB->getValue (subid, val);
+    BOOST_CHECK (val == testValue1);
+    // advance time
+    f1time = std::async (std::launch::async, [&]() { return fedA->requestTime (2.0); });
+    gtime = fedB->requestTime (2.0);
+
+    BOOST_CHECK_EQUAL (gtime, 2.0);
+    BOOST_CHECK_EQUAL (f1time.get (), 2.0);
+
+    // make sure the value was updated
+    fedB->getValue (subid, val);
+    BOOST_CHECK (val == testValue2);
+}
+
+template <class X>
+void runDualFederateTestObj(const std::string &core_type_str,
+    const X &defaultValue,
+    const X &testValue1,
+    const X &testValue2)
+{
+    FederateTestFixture fixture;
+    using namespace helics;
+    fixture.SetupSingleBrokerTest<helics::ValueFederate>(core_type_str, 2);
+    auto fedA = fixture.GetFederateAs<helics::ValueFederate>(0);
+    auto fedB = fixture.GetFederateAs<helics::ValueFederate>(1);
+
+    // register the publications
+    PublicationT<X> pubid(GLOBAL, fedA.get(), "pub1");
+
+    SubscriptionT<X> subid(fedB.get(), "pub1");
+    fedA->setTimeDelta(1.0);
+    fedB->setTimeDelta(1.0);
+
+    subid.setDefault(defaultValue);
+
+    auto f1finish = std::async(std::launch::async, [&]() { fedA->enterExecutionState(); });
+    fedB->enterExecutionState();
+    f1finish.wait();
+    // publish string1 at time=0.0;
+    pubid.publish(testValue1);
+
+    X val = subid.getValue();
+
+    BOOST_CHECK_EQUAL(val, defaultValue);
+
+    auto f1time = std::async(std::launch::async, [&]() { return fedA->requestTime(1.0); });
+    auto gtime = fedB->requestTime(1.0);
+
+    BOOST_CHECK_EQUAL(gtime, 1.0);
+    BOOST_CHECK_EQUAL(f1time.get(), 1.0);
+    // get the value
+    subid.getValue(val);
+    // make sure the string is what we expect
+    BOOST_CHECK_EQUAL(val, testValue1);
+
+    // publish a second string
+    pubid.publish(testValue2);
+
+    subid.getValue(val);
+    BOOST_CHECK_EQUAL(val, testValue1);
+
+    // advance time
+    f1time = std::async(std::launch::async, [&]() { return fedA->requestTime(2.0); });
+    gtime = fedB->requestTime(2.0);
+
+    BOOST_CHECK_EQUAL(gtime, 2.0);
+    BOOST_CHECK_EQUAL(f1time.get(), 2.0);
+
+    // make sure the value was updated
+    fedB->getValue(subid.getID(), val);
+    BOOST_CHECK_EQUAL(val, testValue2);
+}
+
+*/
+/** test case checking that the transfer between two federates works as expected
+ */
+
+/*
+BOOST_DATA_TEST_CASE (value_federate_single_init_publish, bdata::make (core_types), core_type)
+{
+    SetupSingleBrokerTest<helics::ValueFederate> (core_type, 1);
+    auto vFed1 = GetFederateAs<helics::ValueFederate> (0);
+
+    // register the publications
+    auto pubid = vFed1->registerGlobalPublication<double> ("pub1");
+
+    auto subid = vFed1->registerRequiredSubscription<double> ("pub1");
+    vFed1->setTimeDelta (1.0);
+    vFed1->enterInitializationState ();
+    vFed1->publish (pubid, 1.0);
+
+    vFed1->enterExecutionState ();
+    // get the value set at initialization
+    double val;
+    vFed1->getValue (subid, val);
+    BOOST_CHECK_EQUAL (val, 1.0);
+    // publish string1 at time=0.0;
+    vFed1->publish (pubid, 2.0);
+    auto gtime = vFed1->requestTime (1.0);
+
+    BOOST_CHECK_EQUAL (gtime, 1.0);
+
+    // get the value
+    vFed1->getValue (subid, val);
+    // make sure the string is what we expect
+    BOOST_CHECK_EQUAL (val, 2.0);
+    // publish a second string
+    vFed1->publish (pubid, 3.0);
+    // make sure the value is still what we expect
+    vFed1->getValue (subid, val);
+
+    BOOST_CHECK_EQUAL (val, 2.0);
+    // advance time
+    gtime = vFed1->requestTime (2.0);
+    // make sure the value was updated
+    BOOST_CHECK_EQUAL (gtime, 2.0);
+    vFed1->getValue (subid, val);
+
+    BOOST_CHECK_EQUAL (val, 3.0);
+}
+
+*/
+BOOST_AUTO_TEST_SUITE_END ()