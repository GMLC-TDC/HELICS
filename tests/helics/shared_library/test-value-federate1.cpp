/*
Copyright © 2017-2018,
Battelle Memorial Institute; Lawrence Livermore National Security, LLC; Alliance for Sustainable Energy, LLC
All rights reserved. See LICENSE file and DISCLAIMER for more details.
*/

#include <boost/test/unit_test.hpp>
#include <boost/test/data/test_case.hpp>
#include <boost/test/floating_point_comparison.hpp>

#include <future>
#include <iostream>

#include "ctestFixtures.hpp"

/** these test cases test out the value federates
 */

BOOST_FIXTURE_TEST_SUITE(value_federate_tests1, FederateTestFixture)

namespace bdata = boost::unit_test::data;

/** test simple creation and destruction*/
BOOST_DATA_TEST_CASE(value_federate_initialize_tests, bdata::make(core_types_single), core_type)
{
    SetupTest(helicsCreateValueFederate, core_type, 1);
    auto vFed1 = GetFederateAt(0);

    CE(helicsFederateEnterExecutionMode(vFed1));

    federate_state state;
    CE(helicsFederateGetState(vFed1, &state));
    BOOST_CHECK(state == helics_execution_state);

    CE(helicsFederateFinalize(vFed1));

    CE(helicsFederateGetState(vFed1, &state));
    BOOST_CHECK(state == helics_finalize_state);
}

BOOST_DATA_TEST_CASE(value_federate_publication_registration, bdata::make(core_types_single), core_type)
{
    SetupTest(helicsCreateValueFederate, core_type, 1);
    auto vFed1 = GetFederateAt(0);

    auto pubid = helicsFederateRegisterPublication(vFed1, "pub1", "string", "");
    auto pubid2 = helicsFederateRegisterGlobalPublication(vFed1, "pub2", "int", "");

    auto pubid3 = helicsFederateRegisterPublication(vFed1, "pub3", "double", "V");
    CE(helicsFederateEnterExecutionMode(vFed1));

    federate_state state;
    CE(helicsFederateGetState(vFed1, &state));
    BOOST_CHECK(state == helics_execution_state);

    char sv[HELICS_SIZE_MAX];
    CE(helicsPublicationGetKey(pubid, sv, HELICS_SIZE_MAX));
    BOOST_CHECK_EQUAL(sv, "fed0/pub1");
    char sv2[HELICS_SIZE_MAX];
    CE(helicsPublicationGetKey(pubid2, sv2, HELICS_SIZE_MAX));
    BOOST_CHECK_EQUAL(sv2, "pub2");
    char pub3name[HELICS_SIZE_MAX];
    CE(helicsPublicationGetKey(pubid3, pub3name, HELICS_SIZE_MAX));
    BOOST_CHECK_EQUAL(pub3name, "fed0/pub3");

    char tmp[HELICS_SIZE_MAX];
    CE(helicsPublicationGetType(pubid3, tmp, HELICS_SIZE_MAX));
    BOOST_CHECK_EQUAL(tmp, "double");
    CE(helicsPublicationGetUnits(pubid3, tmp, HELICS_SIZE_MAX));
    BOOST_CHECK_EQUAL(tmp, "V");

    //BOOST_CHECK (vFed1->getPublicationId ("pub1") == pubid);
    //BOOST_CHECK (vFed1->getPublicationId ("pub2") == pubid2);
    //BOOST_CHECK (vFed1->getPublicationId ("fed0/pub1") == pubid);
    CE(helicsFederateFinalize(vFed1));

    CE(helicsFederateGetState(vFed1, &state));
    BOOST_CHECK(state == helics_finalize_state);
}

BOOST_DATA_TEST_CASE(value_federate_publisher_registration, bdata::make(core_types_single), core_type)
{
    SetupTest(helicsCreateValueFederate, core_type, 1);
    auto vFed1 = GetFederateAt(0);

    auto pubid = helicsFederateRegisterTypePublication(vFed1, "pub1", HELICS_DATA_TYPE_STRING, "");
    auto pubid2 = helicsFederateRegisterGlobalTypePublication(vFed1, "pub2", HELICS_DATA_TYPE_INT, "");
    auto pubid3 = helicsFederateRegisterTypePublication(vFed1, "pub3", HELICS_DATA_TYPE_DOUBLE, "V");
    CE(helicsFederateEnterExecutionMode(vFed1));

    federate_state state;
    CE(helicsFederateGetState(vFed1, &state));
    BOOST_CHECK(state == helics_execution_state);

    char sv[HELICS_SIZE_MAX];
    CE(helicsPublicationGetKey(pubid, sv, HELICS_SIZE_MAX));
    char sv2[HELICS_SIZE_MAX];
    CE(helicsPublicationGetKey(pubid2, sv2, HELICS_SIZE_MAX));
    BOOST_CHECK_EQUAL(sv, "fed0/pub1");
    BOOST_CHECK_EQUAL(sv2, "pub2");
    char pub3name[HELICS_SIZE_MAX];
    CE(helicsPublicationGetKey(pubid3, pub3name, HELICS_SIZE_MAX));
    BOOST_CHECK_EQUAL(pub3name, "fed0/pub3");

    char tmp[HELICS_SIZE_MAX];
    CE(helicsPublicationGetType(pubid3, tmp, HELICS_SIZE_MAX));
    BOOST_CHECK_EQUAL(tmp, "double");
    CE(helicsPublicationGetUnits(pubid3, tmp, HELICS_SIZE_MAX));
    BOOST_CHECK_EQUAL(tmp, "V");

    //BOOST_CHECK (vFed1->getPublicationId ("pub1") == pubid.getID ());
    //BOOST_CHECK (vFed1->getPublicationId ("pub2") == pubid2.getID ());
    //BOOST_CHECK (vFed1->getPublicationId ("fed0/pub1") == pubid.getID ());
    CE(helicsFederateFinalize(vFed1));

    CE(helicsFederateGetState(vFed1, &state));
    BOOST_CHECK(state == helics_finalize_state);
}

BOOST_DATA_TEST_CASE(value_federate_subscription_registration, bdata::make(core_types_single), core_type)
{
    SetupTest(helicsCreateValueFederate, core_type, 1);
    auto vFed1 = GetFederateAt(0);

    auto subid = helicsFederateRegisterSubscription(vFed1, "sub1", "double", "V");
    auto subid2 = helicsFederateRegisterTypeSubscription(vFed1, "sub2", HELICS_DATA_TYPE_INT, "");

    auto subid3 = helicsFederateRegisterOptionalSubscription(vFed1, "sub3", "double", "V");
    CE(helicsFederateEnterExecutionMode(vFed1));

    federate_state state;
    CE(helicsFederateGetState(vFed1, &state));
    BOOST_CHECK(state == helics_execution_state);

    char sv[HELICS_SIZE_MAX];
    CE(helicsSubscriptionGetKey(subid, sv, HELICS_SIZE_MAX));
    char sv2[HELICS_SIZE_MAX];
    CE(helicsSubscriptionGetKey(subid2, sv2, HELICS_SIZE_MAX));
    BOOST_CHECK_EQUAL(sv, "sub1");
    BOOST_CHECK_EQUAL(sv2, "sub2");
    char sub3name[HELICS_SIZE_MAX];
    CE(helicsSubscriptionGetKey(subid3, sub3name, HELICS_SIZE_MAX));

    //vFed1->addSubscriptionShortcut (subid, "Shortcut");
    BOOST_CHECK_EQUAL(sub3name, "sub3");

    char tmp[HELICS_SIZE_MAX];
    CE(helicsSubscriptionGetType(subid3, tmp, HELICS_SIZE_MAX));
    BOOST_CHECK_EQUAL(tmp, "double");
    CE(helicsSubscriptionGetUnits(subid3, tmp, HELICS_SIZE_MAX));
    BOOST_CHECK_EQUAL(tmp, "V");

    //BOOST_CHECK (vFed1->getSubscriptionId ("sub1") == subid);
    //BOOST_CHECK (vFed1->getSubscriptionId ("sub2") == subid2);

    //BOOST_CHECK (vFed1->getSubscriptionId ("Shortcut") == subid);

    CE(helicsFederateFinalize(vFed1));

    CE(helicsFederateGetState(vFed1, &state));
    BOOST_CHECK(state == helics_finalize_state);
}

BOOST_DATA_TEST_CASE(value_federate_subscription_and_publication_registration,
    bdata::make(core_types_single),
    core_type)
{
    SetupTest(helicsCreateValueFederate, core_type, 1);
    auto vFed1 = GetFederateAt(0);

    // register the publications
    auto pubid = helicsFederateRegisterTypePublication(vFed1, "pub1", HELICS_DATA_TYPE_STRING, "");
    auto pubid2 = helicsFederateRegisterGlobalTypePublication(vFed1, "pub2", HELICS_DATA_TYPE_INT, "");

    auto pubid3 = helicsFederateRegisterPublication(vFed1, "pub3", "double", "V");

    auto subid = helicsFederateRegisterOptionalSubscription(vFed1, "sub1", "double", "V");
    auto subid2 = helicsFederateRegisterOptionalTypeSubscription(vFed1, "sub2", HELICS_DATA_TYPE_INT, "");

    auto subid3 = helicsFederateRegisterOptionalSubscription(vFed1, "sub3", "double", "V");
    // enter execution
    CE(helicsFederateEnterExecutionMode(vFed1));

    federate_state state;
    CE(helicsFederateGetState(vFed1, &state));
    BOOST_CHECK(state == helics_execution_state);

    char sv[HELICS_SIZE_MAX];
    CE(helicsSubscriptionGetKey(subid, sv, HELICS_SIZE_MAX));
    char sv2[HELICS_SIZE_MAX];
    CE(helicsSubscriptionGetKey(subid2, sv2, HELICS_SIZE_MAX));
    BOOST_CHECK_EQUAL(sv, "sub1");
    BOOST_CHECK_EQUAL(sv2, "sub2");
    char sub3name[HELICS_SIZE_MAX];
    CE(helicsSubscriptionGetKey(subid3, sub3name, HELICS_SIZE_MAX));
    BOOST_CHECK_EQUAL(sub3name, "sub3");

    char tmp[HELICS_SIZE_MAX];
    CE(helicsSubscriptionGetType(subid3, tmp, HELICS_SIZE_MAX));
    BOOST_CHECK_EQUAL(tmp, "double");
    CE(helicsSubscriptionGetUnits(subid3, tmp, HELICS_SIZE_MAX));
    BOOST_CHECK_EQUAL(tmp, "V");

    // check publications

    CE(helicsPublicationGetKey(pubid, sv, HELICS_SIZE_MAX));
    CE(helicsPublicationGetKey(pubid2, sv2, HELICS_SIZE_MAX));
    BOOST_CHECK_EQUAL(sv, "fed0/pub1");
    BOOST_CHECK_EQUAL(sv2, "pub2");
    char pub3name[HELICS_SIZE_MAX];
    CE(helicsPublicationGetKey(pubid3, pub3name, HELICS_SIZE_MAX));
    BOOST_CHECK_EQUAL(pub3name, "fed0/pub3");

    CE(helicsPublicationGetType(pubid3, tmp, HELICS_SIZE_MAX));
    BOOST_CHECK_EQUAL(tmp, "double");
    CE(helicsPublicationGetUnits(pubid3, tmp, HELICS_SIZE_MAX));
    BOOST_CHECK_EQUAL(tmp, "V");
    CE(helicsFederateFinalize(vFed1));

    CE(helicsFederateGetState(vFed1, &state));
    BOOST_CHECK(state == helics_finalize_state);
}

BOOST_DATA_TEST_CASE (value_federate_single_transfer, bdata::make (core_types), core_type)
{

    // helics_time_t stime = 1.0;
    helics_time_t gtime;
    char s[100] = "n2";

    SetupTest(helicsCreateValueFederate, core_type, 1,1.0);
    auto vFed = GetFederateAt(0);

    // register the publications
    auto pubid = helicsFederateRegisterGlobalTypePublication (vFed, "pub1", HELICS_DATA_TYPE_STRING, "");
    auto subid = helicsFederateRegisterSubscription (vFed, "pub1", "string", nullptr);

    CE(helicsFederateEnterExecutionMode (vFed));

    CE(helicsPublicationPublishString (pubid, "string1"));

    CE(helicsFederateRequestTime (vFed, 1.0, &gtime));
    BOOST_CHECK_EQUAL (gtime, 1.0);

    // get the value
    CE( helicsSubscriptionGetString (subid, s, 100));

    // make sure the string is what we expect
    BOOST_CHECK_EQUAL (s, "string1");

    // publish a second string
    CE (helicsPublicationPublishString (pubid, "string2"));

    int actualLen;
    // make sure the value is still what we expect
    CE(helicsSubscriptionGetValue (subid, s, 100, &actualLen));
    BOOST_CHECK_EQUAL (std::string (s, actualLen), "string1");

    // advance time
    CE (helicsFederateRequestTime (vFed, 2.0, &gtime));

    // make sure the value was updated
    BOOST_CHECK_EQUAL (gtime, 2.0);

    // make sure the string is what we expect
    CE(helicsSubscriptionGetValue (subid, s, 100, &actualLen));

    BOOST_CHECK_EQUAL (actualLen, 7);
    BOOST_CHECK_EQUAL (std::string (s, actualLen), "string2");

    CE (helicsFederateFinalize (vFed));
}

// template <class X>
void runFederateTestDouble (const char *core,
                            double defaultValue,
                            double testValue1,
                            double testValue2)
{
    helics_time_t gtime;
    double val1 = 0;
    double *val = &val1;

   
    FederateTestFixture fixture;
    fixture.SetupTest(helicsCreateValueFederate, core, 1,1.0);
    auto vFed = fixture.GetFederateAt(0);
    // register the publications
    auto pubid = helicsFederateRegisterGlobalTypePublication (vFed, "pub1", HELICS_DATA_TYPE_DOUBLE, "");
    auto subid = helicsFederateRegisterSubscription (vFed, "pub1", "double", "");
    CE(helicsSubscriptionSetDefaultDouble (subid, defaultValue));

    CE(helicsFederateEnterExecutionMode (vFed));

    // publish string1 at time=0.0;
    CE(helicsPublicationPublishDouble (pubid, testValue1));

    CE(helicsSubscriptionGetDouble (subid, val));
    BOOST_CHECK_EQUAL (*val, defaultValue);

    CE(helicsFederateRequestTime (vFed, 1.0, &gtime));
    BOOST_CHECK_EQUAL (gtime, 1.0);

    // get the value
    CE(helicsSubscriptionGetDouble (subid, val));
    // make sure the string is what we expect
    BOOST_CHECK_EQUAL (*val, testValue1);

    // publish a second string
    CE(helicsPublicationPublishDouble (pubid, testValue2));

    // make sure the value is still what we expect
    CE(helicsSubscriptionGetDouble (subid, val));
    BOOST_CHECK_EQUAL (*val, testValue1);
    // advance time
    CE(helicsFederateRequestTime (vFed, 2.0, &gtime));
    // make sure the value was updated
    BOOST_CHECK_EQUAL (gtime, 2.0);

    CE(helicsSubscriptionGetDouble (subid, val));
    BOOST_CHECK_EQUAL (*val, testValue2);

    CE(helicsFederateFinalize (vFed));
}

void runFederateTestComplex(const char *core,
    double defaultValue_r,double defaultValue_i,
    double testValue1_r,double testValue1_i,
    double testValue2_r,double testValue2_i)
{
    helics_time_t gtime;
    double val1_r = 0.0;
    double val1_i = 0.0;



    FederateTestFixture fixture;
    fixture.SetupTest(helicsCreateValueFederate, core, 1, 1.0);
    auto vFed = fixture.GetFederateAt(0);
    // register the publications
    auto pubid = helicsFederateRegisterGlobalTypePublication(vFed, "pub1", HELICS_DATA_TYPE_COMPLEX, "");
    auto subid = helicsFederateRegisterSubscription(vFed, "pub1", "double", "");
    CE(helicsSubscriptionSetDefaultComplex(subid, defaultValue_r,defaultValue_i));

    CE(helicsFederateEnterExecutionMode(vFed));

    // publish string1 at time=0.0;
    CE(helicsPublicationPublishComplex(pubid, testValue1_r,testValue1_i));

    CE(helicsSubscriptionGetComplex(subid, &val1_r,&val1_i));
    BOOST_CHECK_EQUAL(val1_r, defaultValue_r);
    BOOST_CHECK_EQUAL(val1_i, defaultValue_i);

    CE(helicsFederateRequestTime(vFed, 1.0, &gtime));
    BOOST_CHECK_EQUAL(gtime, 1.0);

    // get the value
    CE(helicsSubscriptionGetComplex(subid, &val1_r, &val1_i));
    // make sure the string is what we expect
    BOOST_CHECK_EQUAL(val1_r, testValue1_r);
    BOOST_CHECK_EQUAL(val1_i, testValue1_i);

    // publish a second value
    CE(helicsPublicationPublishComplex(pubid, testValue2_r,testValue2_i));

    // make sure the value is still what we expect
    CE(helicsSubscriptionGetComplex(subid, &val1_r, &val1_i));
    BOOST_CHECK_EQUAL(val1_r, testValue1_r);
    BOOST_CHECK_EQUAL(val1_i, testValue1_i);
    // advance time
    CE(helicsFederateRequestTime(vFed, 2.0, &gtime));
    // make sure the value was updated
    BOOST_CHECK_EQUAL(gtime, 2.0);

    CE(helicsSubscriptionGetComplex(subid, &val1_r, &val1_i));
    BOOST_CHECK_EQUAL(val1_r, testValue2_r);
    BOOST_CHECK_EQUAL(val1_i, testValue2_i);

    CE(helicsFederateFinalize(vFed));
}

void runFederateTestInteger (const char *core,
                             int64_t defaultValue,
                             int64_t testValue1,
                             int64_t testValue2)
{

    helics_time_t gtime;
    int64_t val1 = 0;
    int64_t *val = &val1;


    FederateTestFixture fixture;
    fixture.SetupTest(helicsCreateValueFederate, core, 1, 1.0);
    auto vFed = fixture.GetFederateAt(0);
    // register the publications
    auto pubid = helicsFederateRegisterGlobalTypePublication (vFed, "pub1", HELICS_DATA_TYPE_INT, "");
    auto subid = helicsFederateRegisterSubscription (vFed, "pub1", "int", "");
    CE (helicsSubscriptionSetDefaultDouble (subid, defaultValue));
    CE (helicsFederateEnterExecutionMode (vFed));

    // publish string1 at time=0.0;
    CE (helicsPublicationPublishInteger (pubid, testValue1));
    CE (helicsSubscriptionGetInteger (subid, val));

    BOOST_CHECK_EQUAL (*val, defaultValue);

    CE (helicsFederateRequestTime (vFed, 1.0, &gtime));
    BOOST_CHECK_EQUAL (gtime, 1.0);

    // get the value
    CE (helicsSubscriptionGetInteger (subid, val));
    // make sure the string is what we expect
    BOOST_CHECK_EQUAL (*val, testValue1);

    // publish a second string
    CE (helicsPublicationPublishInteger (pubid, testValue2));

    // make sure the value is still what we expect
    CE (helicsSubscriptionGetInteger (subid, val));
    BOOST_CHECK_EQUAL (*val, testValue1);
    // advance time
    CE(helicsFederateRequestTime (vFed, 2.0, &gtime));
    // make sure the value was updated
    BOOST_CHECK_EQUAL (gtime, 2.0);

    CE (helicsSubscriptionGetInteger (subid, val));
    BOOST_CHECK_EQUAL (*val, testValue2);

    CE (helicsFederateFinalize (vFed));

}

void runFederateTestString (const char *core,
                            const char *defaultValue,
                            const char *testValue1,
                            const char *testValue2)
{


    helics_time_t gtime;
    char str[100] = "";
    const int len = 100;

    FederateTestFixture fixture;
    fixture.SetupTest(helicsCreateValueFederate, core, 1, 1.0);
    auto vFed = fixture.GetFederateAt(0);
    // register the publications
    auto pubid = helicsFederateRegisterGlobalTypePublication (vFed, "pub1", HELICS_DATA_TYPE_STRING, "");
    auto subid = helicsFederateRegisterSubscription (vFed, "pub1", "string", "");
    CE (helicsSubscriptionSetDefaultString (subid, defaultValue));

    CE (helicsFederateEnterExecutionMode (vFed));

    // publish string1 at time=0.0;
    CE (helicsPublicationPublishString (pubid, testValue1));

    CE (helicsSubscriptionGetString (subid, str, len));

    BOOST_CHECK_EQUAL (str, defaultValue);

    CE (helicsFederateRequestTime (vFed, 1.0, &gtime));

    BOOST_CHECK_EQUAL (gtime, 1.0);

    // get the value
    CE (helicsSubscriptionGetString (subid, str, len));

    // make sure the string is what we expect
    BOOST_CHECK_EQUAL (str, testValue1);

    // publish a second string
    CE (helicsPublicationPublishString (pubid, testValue2));

    // make sure the value is still what we expect
    CE (helicsSubscriptionGetString (subid, str, len));
    BOOST_CHECK_EQUAL (str, testValue1);

    // advance time
    CE(helicsFederateRequestTime (vFed, 2.0, &gtime));
    // make sure the value was updated
    BOOST_CHECK_EQUAL (gtime, 2.0);

    CE (helicsSubscriptionGetString (subid, str, len));
    BOOST_CHECK_EQUAL (str, testValue2);

    CE (helicsFederateFinalize (vFed));

}

void runFederateTestVectorD (const char *core,
                             const double defaultValue[],
                             const double testValue1[],
                             const double testValue2[],
                             int len,
                             int len1,
                             int len2)
{
   
    helics_time_t gtime;

    double val[100] = {0};

    FederateTestFixture fixture;
    fixture.SetupTest(helicsCreateValueFederate, core, 1, 1.0);
    auto vFed = fixture.GetFederateAt(0);
    //register the interfaces
    auto pubid = helicsFederateRegisterGlobalTypePublication (vFed, "pub1", HELICS_DATA_TYPE_VECTOR, "");
    auto subid = helicsFederateRegisterSubscription (vFed, "pub1", "vector", "");
    CE (helicsSubscriptionSetDefaultVector (subid, defaultValue, len));
    CE (helicsFederateEnterExecutionMode (vFed));

    // publish string1 at time=0.0;
    CE (helicsPublicationPublishVector (pubid, testValue1, len1));
    int actualLen;
    CE (helicsSubscriptionGetVector (subid, val, 100, &actualLen));

    BOOST_CHECK_EQUAL (actualLen, len);
    for (int i = 0; i < len; i++)
    {
        BOOST_CHECK_EQUAL (val[i], defaultValue[i]);
        //std::cout << defaultValue[i] << "\n";
    }

    CE(helicsFederateRequestTime (vFed, 1.0, &gtime));
    BOOST_CHECK_EQUAL (gtime, 1.0);

    // get the value

    CE (helicsSubscriptionGetVector (subid, val, 100, &actualLen));
    BOOST_CHECK_EQUAL (actualLen, len1);
    // make sure the string is what we expect
    for (int i = 0; i < len1; i++)
    {
        BOOST_CHECK_EQUAL (val[i], testValue1[i]);
       // std::cout << testValue1[i] << "\n";
    }

    // publish a second string
    CE (helicsPublicationPublishVector (pubid, testValue2, len2));

    // make sure the value is still what we expect
    CE (helicsSubscriptionGetVector (subid, val, 100, &actualLen));
    BOOST_CHECK_EQUAL (actualLen, len1);
    for (int i = 0; i < len1; i++)
    {
        BOOST_CHECK_EQUAL (val[i], testValue1[i]);
      //  std::cout << testValue1[i] << "\n";
    }

    // advance time
    CE(helicsFederateRequestTime (vFed, 2.0, &gtime));
    // make sure the value was updated
    BOOST_CHECK_EQUAL (gtime, 2.0);

    CE (helicsSubscriptionGetVector (subid, val, 100, &actualLen));

    BOOST_CHECK_EQUAL (actualLen, len2);
    for (int i = 0; i < len2; i++)
    {
        BOOST_CHECK_EQUAL (val[i], testValue2[i]);
      //  std::cout << testValue2[i] << "\n";
    }

    CE (helicsFederateFinalize (vFed));
}


BOOST_DATA_TEST_CASE (value_federate_single_transfer_double1, bdata::make (core_types), core_type)
{
    runFederateTestDouble (core_type.c_str (), 10.3, 45.3, 22.7);
}

BOOST_DATA_TEST_CASE (value_federate_single_transfer_double2, bdata::make (core_types), core_type)
{
    runFederateTestDouble (core_type.c_str (), 1.0, 0.0, 3.0);
}

BOOST_DATA_TEST_CASE (value_federate_single_transfer_integer1, bdata::make (core_types), core_type)
{
    runFederateTestInteger (core_type.c_str (), 5, 8, 43);
}

BOOST_DATA_TEST_CASE (value_federate_single_transfer_integer2, bdata::make (core_types), core_type)
{
    runFederateTestInteger (core_type.c_str (), -5, 1241515, -43);
}

BOOST_DATA_TEST_CASE(value_federate_single_transfer_complex, bdata::make(core_types), core_type)
{
    runFederateTestComplex(core_type.c_str(), 54.23233, 0.7, -9.7,3.2, -3e45, 1e-23);
}

BOOST_DATA_TEST_CASE (value_federate_single_transfer_string, bdata::make (core_types), core_type)
{
    runFederateTestString (core_type.c_str (), "start", "inside of the functional relationship of helics",
                           "I am a string");
}

BOOST_DATA_TEST_CASE (value_federate_single_transfer_vector, bdata::make (core_types), core_type)
{
    const int len = 100;
    const double val1[len] = {34.3, 24.2};
    const double val2[len] = {12.4, 14.7, 16.34, 18.17};
    const double val3[len] = {9.9999, 8.8888, 7.7777};
    runFederateTestVectorD (core_type.c_str (), val1, val2, val3, 2, 4, 3);
}
<<<<<<< HEAD
=======
*/
/*

BOOST_DATA_TEST_CASE(value_federate_single_transfer_types_publishers, bdata::make(core_types), core_type)
{
    runFederateTestObj<double>(core_type, 10.3, 45.3, 22.7);
    runFederateTestObj<double>(core_type, 1.0, 0.0, 3.0);
    runFederateTestObj<int>(core_type, 5, 8, 43);
    runFederateTestObj<int>(core_type, -5, 1241515, -43);
    runFederateTestObj<short>(core_type, -5, 23023, -43);
    runFederateTestObj<uint64_t>(core_type, 234252315, 0xFFF1'2345'7124'1412, 23521513412);
    runFederateTestObj<float>(core_type, 10.3f, 45.3f, 22.7f);
    runFederateTestObj<std::string>(core_type, "start", "inside of the functional relationship of helics",
        std::string("I am a string"));












    std::complex<double> def = { 54.23233, 0.7 };
    std::complex<double> v1 = std::polar(10.0, 0.43);
    std::complex<double> v2 = { -3e45, 1e-23 };
    runFederateTestObj<std::complex<double>>(core_type, def, v1, v2);
}

BOOST_DATA_TEST_CASE (value_federate_dual_transfer, bdata::make (core_types), core_type)
{
    SetupTest<helics::ValueFederate> (core_type, 2);
    auto vFed1 = GetFederateAs<helics::ValueFederate> (0);
    auto vFed2 = GetFederateAs<helics::ValueFederate> (1);

    // register the publications
    auto pubid = vFed1->registerGlobalPublication<std::string> ("pub1");

    auto subid = vFed2->registerRequiredSubscription<std::string> ("pub1");
    vFed1->setTimeDelta (1.0);
    vFed2->setTimeDelta (1.0);

    auto f1finish = std::async (std::launch::async, [&]() { vFed1->enterExecutionState (); });
    vFed2->enterExecutionState ();
    f1finish.wait ();
    // publish string1 at time=0.0;
    vFed1->publish (pubid, "string1");
    auto f1time = std::async (std::launch::async, [&]() { return vFed1->requestTime (1.0); });
    auto gtime = vFed2->requestTime (1.0);

    BOOST_CHECK_EQUAL (gtime, 1.0);
    BOOST_CHECK_EQUAL (f1time.get (), 1.0);
    std::string s;
    // get the value
    vFed2->getValue (subid, s);
    // make sure the string is what we expect
    BOOST_CHECK_EQUAL (s, "string1");
    // publish a second string
    vFed1->publish (pubid, "string2");
    // make sure the value is still what we expect
    vFed2->getValue (subid, s);

    BOOST_CHECK_EQUAL (s, "string1");
    // advance time
    f1time = std::async (std::launch::async, [&]() { return vFed1->requestTime (2.0); });
    gtime = vFed2->requestTime (2.0);

    BOOST_CHECK_EQUAL (gtime, 2.0);
    BOOST_CHECK_EQUAL (f1time.get (), 2.0);
    // make sure the value was updated

    vFed2->getValue (subid, s);

    BOOST_CHECK_EQUAL (s, "string2");
}

template <class X>
void runDualFederateTest (const std::string &core_type_str,
                          const X &defaultValue,
                          const X &testValue1,
                          const X &testValue2)
{
    FederateTestFixture fixture;

    fixture.SetupTest<helics::ValueFederate> (core_type_str, 2);
    auto fedA = fixture.GetFederateAs<helics::ValueFederate> (0);
    auto fedB = fixture.GetFederateAs<helics::ValueFederate> (1);

    // register the publications
    auto pubid = fedA->registerGlobalPublication<X> ("pub1");

    auto subid = fedB->registerRequiredSubscription<X> ("pub1");
    fedA->setTimeDelta (1.0);
    fedB->setTimeDelta (1.0);

    fedB->setDefaultValue<X> (subid, defaultValue);

    auto f1finish = std::async (std::launch::async, [&]() { fedA->enterExecutionState (); });
    fedB->enterExecutionState ();
    f1finish.wait ();
    // publish string1 at time=0.0;
    fedA->publish<X> (pubid, testValue1);

    X val;
    fedB->getValue<X> (subid, val);

    BOOST_CHECK_EQUAL (val, defaultValue);

    auto f1time = std::async (std::launch::async, [&]() { return fedA->requestTime (1.0); });
    auto gtime = fedB->requestTime (1.0);

    BOOST_CHECK_EQUAL (gtime, 1.0);
    BOOST_CHECK_EQUAL (f1time.get (), 1.0);
    // get the value
    fedB->getValue (subid, val);
    // make sure the string is what we expect
    BOOST_CHECK_EQUAL (val, testValue1);

    // publish a second string
    fedA->publish (pubid, testValue2);
    // make sure the value is still what we expect
    fedB->getValue (subid, val);

    BOOST_CHECK_EQUAL (val, testValue1);

    // advance time
    f1time = std::async (std::launch::async, [&]() { return fedA->requestTime (2.0); });
    gtime = fedB->requestTime (2.0);

    BOOST_CHECK_EQUAL (gtime, 2.0);
    BOOST_CHECK_EQUAL (f1time.get (), 2.0);

    // make sure the value was updated
    fedB->getValue (subid, val);
    BOOST_CHECK_EQUAL (val, testValue2);
}

template <class X>
void runDualFederateTestv2 (const std::string &core_type_str,
                            X &defaultValue,
                            const X &testValue1,
                            const X &testValue2)
{
    FederateTestFixture fixture;

    fixture.SetupTest<helics::ValueFederate> (core_type_str, 2);
    auto fedA = fixture.GetFederateAs<helics::ValueFederate> (0);
    auto fedB = fixture.GetFederateAs<helics::ValueFederate> (1);

    // register the publications
    auto pubid = fedA->registerGlobalPublication<X> ("pub1");

    auto subid = fedB->registerRequiredSubscription<X> ("pub1");
    fedA->setTimeDelta (1.0);
    fedB->setTimeDelta (1.0);

    fedB->setDefaultValue<X> (subid, defaultValue);

    auto f1finish = std::async (std::launch::async, [&]() { fedA->enterExecutionState (); });
    fedB->enterExecutionState ();
    f1finish.wait ();
    // publish string1 at time=0.0;
    fedA->publish<X> (pubid, testValue1);

    X val;
    fedB->getValue<X> (subid, val);
    BOOST_CHECK (val == defaultValue);
    auto f1time = std::async (std::launch::async, [&]() { return fedA->requestTime (1.0); });
    auto gtime = fedB->requestTime (1.0);

    BOOST_CHECK_EQUAL (gtime, 1.0);
    BOOST_CHECK_EQUAL (f1time.get (), 1.0);
    // get the value
    fedB->getValue (subid, val);
    // make sure the string is what we expect
    BOOST_CHECK (val == testValue1);
    // publish a second string
    fedA->publish (pubid, testValue2);
    // make sure the value is still what we expect
    fedB->getValue (subid, val);
    BOOST_CHECK (val == testValue1);
    // advance time
    f1time = std::async (std::launch::async, [&]() { return fedA->requestTime (2.0); });
    gtime = fedB->requestTime (2.0);

    BOOST_CHECK_EQUAL (gtime, 2.0);
    BOOST_CHECK_EQUAL (f1time.get (), 2.0);

    // make sure the value was updated
    fedB->getValue (subid, val);
    BOOST_CHECK (val == testValue2);
}

template <class X>
void runDualFederateTestObj(const std::string &core_type_str,
    const X &defaultValue,
    const X &testValue1,
    const X &testValue2)
{
    FederateTestFixture fixture;
    using namespace helics;
    fixture.SetupTest<helics::ValueFederate>(core_type_str, 2);
    auto fedA = fixture.GetFederateAs<helics::ValueFederate>(0);
    auto fedB = fixture.GetFederateAs<helics::ValueFederate>(1);

    // register the publications
    PublicationT<X> pubid(GLOBAL, fedA.get(), "pub1");

    SubscriptionT<X> subid(fedB.get(), "pub1");
    fedA->setTimeDelta(1.0);
    fedB->setTimeDelta(1.0);

    subid.setDefault(defaultValue);

    auto f1finish = std::async(std::launch::async, [&]() { fedA->enterExecutionState(); });
    fedB->enterExecutionState();
    f1finish.wait();
    // publish string1 at time=0.0;
    pubid.publish(testValue1);

    X val = subid.getValue();

    BOOST_CHECK_EQUAL(val, defaultValue);

    auto f1time = std::async(std::launch::async, [&]() { return fedA->requestTime(1.0); });
    auto gtime = fedB->requestTime(1.0);

    BOOST_CHECK_EQUAL(gtime, 1.0);
    BOOST_CHECK_EQUAL(f1time.get(), 1.0);
    // get the value
    subid.getValue(val);
    // make sure the string is what we expect
    BOOST_CHECK_EQUAL(val, testValue1);

    // publish a second string
    pubid.publish(testValue2);

    subid.getValue(val);
    BOOST_CHECK_EQUAL(val, testValue1);

    // advance time
    f1time = std::async(std::launch::async, [&]() { return fedA->requestTime(2.0); });
    gtime = fedB->requestTime(2.0);

    BOOST_CHECK_EQUAL(gtime, 2.0);
    BOOST_CHECK_EQUAL(f1time.get(), 2.0);

    // make sure the value was updated
    fedB->getValue(subid.getID(), val);
    BOOST_CHECK_EQUAL(val, testValue2);
}
*/
/** test case checking that the transfer between two federates works as expected
 */

/*
BOOST_DATA_TEST_CASE (value_federate_single_init_publish, bdata::make (core_types), core_type)
{
    SetupTest<helics::ValueFederate> (core_type, 1);
    auto vFed1 = GetFederateAs<helics::ValueFederate> (0);

    // register the publications
    auto pubid = vFed1->registerGlobalPublication<double> ("pub1");

    auto subid = vFed1->registerRequiredSubscription<double> ("pub1");
    vFed1->setTimeDelta (1.0);
    vFed1->enterInitializationState ();
    vFed1->publish (pubid, 1.0);

    vFed1->enterExecutionState ();
    // get the value set at initialization
    double val;
    vFed1->getValue (subid, val);
    BOOST_CHECK_EQUAL (val, 1.0);
    // publish string1 at time=0.0;
    vFed1->publish (pubid, 2.0);
    auto gtime = vFed1->requestTime (1.0);

    BOOST_CHECK_EQUAL (gtime, 1.0);

    // get the value
    vFed1->getValue (subid, val);
    // make sure the string is what we expect
    BOOST_CHECK_EQUAL (val, 2.0);
    // publish a second string
    vFed1->publish (pubid, 3.0);
    // make sure the value is still what we expect
    vFed1->getValue (subid, val);

    BOOST_CHECK_EQUAL (val, 2.0);
    // advance time
    gtime = vFed1->requestTime (2.0);
    // make sure the value was updated
    BOOST_CHECK_EQUAL (gtime, 2.0);
    vFed1->getValue (subid, val);

    BOOST_CHECK_EQUAL (val, 3.0);
}

*/
>>>>>>> 7792a6ed

BOOST_DATA_TEST_CASE (value_federate_subscriber_and_publisher_registration, bdata::make (core_types), core_type)
{
   
    helics_publication pubid, pubid2, pubid3;
    helics_subscription subid, subid2, subid3;
    char pubname[100] = "n1", pubname2[100] = "n2", pubname3[100] = "n3", pubtype[100] = "n4",
         pubunit3[100] = "n5";
    char subname[100] = "n1", subname2[100] = "n2", subname3[100] = "n3", subtype[100] = "n4",
         subtype2[100] = "n5", subtype3[100] = "n6", subunit3[100] = "n7";

    FederateTestFixture fixture;
    fixture.SetupTest(helicsCreateValueFederate, core_type.c_str(), 1, 1.0);
    auto vFed = fixture.GetFederateAt(0);

    // register the publications
    pubid = helicsFederateRegisterPublication (vFed, "pub1", "", "");
    pubid2 = helicsFederateRegisterGlobalPublication (vFed, "pub2", "int", "");
    pubid3 = helicsFederateRegisterPublication (vFed, "pub3", "double", "V");

    // these aren't meant to match the publications
    subid = helicsFederateRegisterSubscription (vFed, "sub1", "", "");
    subid2 = helicsFederateRegisterSubscription (vFed, "sub2", "int", "");
    subid3 = helicsFederateRegisterSubscription (vFed, "sub3", "", "V");

    // enter execution
    CE (helicsFederateEnterExecutionMode (vFed));

    // check subscriptions
    CE (helicsSubscriptionGetKey (subid, subname, 100));
    CE (helicsSubscriptionGetKey (subid2, subname2, 100));

    BOOST_CHECK_EQUAL (subname, "sub1");
    BOOST_CHECK_EQUAL (subname2, "sub2");
    CE (helicsSubscriptionGetKey (subid3, subname3, 100));
    BOOST_CHECK_EQUAL (subname3, "sub3");

    CE (helicsSubscriptionGetType (subid, subtype, 100));
    BOOST_CHECK_EQUAL (subtype, "def");
    CE (helicsSubscriptionGetType (subid2, subtype2, 100));
    BOOST_CHECK_EQUAL (subtype2, "int64");
    CE (helicsSubscriptionGetType (subid3, subtype3, 100));
    BOOST_CHECK_EQUAL (subtype3, "def");
    CE (helicsSubscriptionGetUnits (subid3, subunit3, 100));
    BOOST_CHECK_EQUAL (subunit3, "V");


    // check publications
    helicsPublicationGetKey (pubid, pubname, 100);
    CE (helicsPublicationGetKey (pubid2, pubname2, 100));

    BOOST_CHECK_EQUAL (pubname, "fed0/pub1");
    BOOST_CHECK_EQUAL (pubname2, "pub2");
    CE (helicsPublicationGetKey (pubid3, pubname3, 100));
    BOOST_CHECK_EQUAL (pubname3, "fed0/pub3");

    CE (helicsPublicationGetType (pubid3, pubtype, 100));  // in this function the publication type is returned
                                                               // in the char * argument of the function. The
                                                               // return type is just to check that the function
                                                               // execution was successful
    BOOST_CHECK_EQUAL (pubtype, "double");
    CE (helicsPublicationGetUnits (pubid3, pubunit3, 100));
    BOOST_CHECK_EQUAL (pubunit3, "V");

    CE (helicsFederateFinalize (vFed));

}

BOOST_DATA_TEST_CASE (value_federate_single_transfer_publisher, bdata::make (core_types), core_type)
{
   
    //	helics_time_t stime = 1.0;
    helics_time_t gtime;
    char s[100] = "n2";
    int retValue;

    FederateTestFixture fixture;
    fixture.SetupTest(helicsCreateValueFederate, core_type.c_str(), 1, 1.0);
    auto vFed = fixture.GetFederateAt(0);

    // register the publications

    auto pubid = helicsFederateRegisterGlobalPublication (vFed, "pub1", "string", "");
    auto subid = helicsFederateRegisterSubscription (vFed, "pub1", "", "");
    CE (helicsFederateEnterExecutionMode (vFed));

    // publish string1 at time=0.0;
    CE (helicsPublicationPublishString (pubid, "string1"));
    CE(helicsFederateRequestTime (vFed, 1.0, &gtime));
    BOOST_CHECK_EQUAL (gtime, 1.0);

    // get the value
    CE (helicsSubscriptionGetString (subid, s, 100));
    // make sure the string is what we expect
    BOOST_CHECK_EQUAL (s, "string1");

    // publish a second string
    CE (helicsPublicationPublishString (pubid, "string2"));

    // make sure the value is still what we expect
    CE (helicsSubscriptionGetValue (subid, s, 100, &retValue));
    BOOST_CHECK_EQUAL (s, "string1");
    BOOST_CHECK_EQUAL (retValue, 7);

    // advance time
    CE(helicsFederateRequestTime (vFed, 2.0, &gtime));
    // make sure the value was updated
    BOOST_CHECK_EQUAL (gtime, 2.0);
    CE (helicsSubscriptionGetValue (subid, s, 100, &retValue));
    BOOST_CHECK_EQUAL (s, "string2");

    CE (helicsFederateFinalize (vFed));
}

BOOST_AUTO_TEST_SUITE_END ()
<|MERGE_RESOLUTION|>--- conflicted
+++ resolved
@@ -605,316 +605,9 @@
     const double val3[len] = {9.9999, 8.8888, 7.7777};
     runFederateTestVectorD (core_type.c_str (), val1, val2, val3, 2, 4, 3);
 }
-<<<<<<< HEAD
-=======
-*/
-/*
-
-BOOST_DATA_TEST_CASE(value_federate_single_transfer_types_publishers, bdata::make(core_types), core_type)
-{
-    runFederateTestObj<double>(core_type, 10.3, 45.3, 22.7);
-    runFederateTestObj<double>(core_type, 1.0, 0.0, 3.0);
-    runFederateTestObj<int>(core_type, 5, 8, 43);
-    runFederateTestObj<int>(core_type, -5, 1241515, -43);
-    runFederateTestObj<short>(core_type, -5, 23023, -43);
-    runFederateTestObj<uint64_t>(core_type, 234252315, 0xFFF1'2345'7124'1412, 23521513412);
-    runFederateTestObj<float>(core_type, 10.3f, 45.3f, 22.7f);
-    runFederateTestObj<std::string>(core_type, "start", "inside of the functional relationship of helics",
-        std::string("I am a string"));
-
-
-
-
-
-
-
-
-
-
-
-
-    std::complex<double> def = { 54.23233, 0.7 };
-    std::complex<double> v1 = std::polar(10.0, 0.43);
-    std::complex<double> v2 = { -3e45, 1e-23 };
-    runFederateTestObj<std::complex<double>>(core_type, def, v1, v2);
-}
-
-BOOST_DATA_TEST_CASE (value_federate_dual_transfer, bdata::make (core_types), core_type)
-{
-    SetupTest<helics::ValueFederate> (core_type, 2);
-    auto vFed1 = GetFederateAs<helics::ValueFederate> (0);
-    auto vFed2 = GetFederateAs<helics::ValueFederate> (1);
-
-    // register the publications
-    auto pubid = vFed1->registerGlobalPublication<std::string> ("pub1");
-
-    auto subid = vFed2->registerRequiredSubscription<std::string> ("pub1");
-    vFed1->setTimeDelta (1.0);
-    vFed2->setTimeDelta (1.0);
-
-    auto f1finish = std::async (std::launch::async, [&]() { vFed1->enterExecutionState (); });
-    vFed2->enterExecutionState ();
-    f1finish.wait ();
-    // publish string1 at time=0.0;
-    vFed1->publish (pubid, "string1");
-    auto f1time = std::async (std::launch::async, [&]() { return vFed1->requestTime (1.0); });
-    auto gtime = vFed2->requestTime (1.0);
-
-    BOOST_CHECK_EQUAL (gtime, 1.0);
-    BOOST_CHECK_EQUAL (f1time.get (), 1.0);
-    std::string s;
-    // get the value
-    vFed2->getValue (subid, s);
-    // make sure the string is what we expect
-    BOOST_CHECK_EQUAL (s, "string1");
-    // publish a second string
-    vFed1->publish (pubid, "string2");
-    // make sure the value is still what we expect
-    vFed2->getValue (subid, s);
-
-    BOOST_CHECK_EQUAL (s, "string1");
-    // advance time
-    f1time = std::async (std::launch::async, [&]() { return vFed1->requestTime (2.0); });
-    gtime = vFed2->requestTime (2.0);
-
-    BOOST_CHECK_EQUAL (gtime, 2.0);
-    BOOST_CHECK_EQUAL (f1time.get (), 2.0);
-    // make sure the value was updated
-
-    vFed2->getValue (subid, s);
-
-    BOOST_CHECK_EQUAL (s, "string2");
-}
-
-template <class X>
-void runDualFederateTest (const std::string &core_type_str,
-                          const X &defaultValue,
-                          const X &testValue1,
-                          const X &testValue2)
-{
-    FederateTestFixture fixture;
-
-    fixture.SetupTest<helics::ValueFederate> (core_type_str, 2);
-    auto fedA = fixture.GetFederateAs<helics::ValueFederate> (0);
-    auto fedB = fixture.GetFederateAs<helics::ValueFederate> (1);
-
-    // register the publications
-    auto pubid = fedA->registerGlobalPublication<X> ("pub1");
-
-    auto subid = fedB->registerRequiredSubscription<X> ("pub1");
-    fedA->setTimeDelta (1.0);
-    fedB->setTimeDelta (1.0);
-
-    fedB->setDefaultValue<X> (subid, defaultValue);
-
-    auto f1finish = std::async (std::launch::async, [&]() { fedA->enterExecutionState (); });
-    fedB->enterExecutionState ();
-    f1finish.wait ();
-    // publish string1 at time=0.0;
-    fedA->publish<X> (pubid, testValue1);
-
-    X val;
-    fedB->getValue<X> (subid, val);
-
-    BOOST_CHECK_EQUAL (val, defaultValue);
-
-    auto f1time = std::async (std::launch::async, [&]() { return fedA->requestTime (1.0); });
-    auto gtime = fedB->requestTime (1.0);
-
-    BOOST_CHECK_EQUAL (gtime, 1.0);
-    BOOST_CHECK_EQUAL (f1time.get (), 1.0);
-    // get the value
-    fedB->getValue (subid, val);
-    // make sure the string is what we expect
-    BOOST_CHECK_EQUAL (val, testValue1);
-
-    // publish a second string
-    fedA->publish (pubid, testValue2);
-    // make sure the value is still what we expect
-    fedB->getValue (subid, val);
-
-    BOOST_CHECK_EQUAL (val, testValue1);
-
-    // advance time
-    f1time = std::async (std::launch::async, [&]() { return fedA->requestTime (2.0); });
-    gtime = fedB->requestTime (2.0);
-
-    BOOST_CHECK_EQUAL (gtime, 2.0);
-    BOOST_CHECK_EQUAL (f1time.get (), 2.0);
-
-    // make sure the value was updated
-    fedB->getValue (subid, val);
-    BOOST_CHECK_EQUAL (val, testValue2);
-}
-
-template <class X>
-void runDualFederateTestv2 (const std::string &core_type_str,
-                            X &defaultValue,
-                            const X &testValue1,
-                            const X &testValue2)
-{
-    FederateTestFixture fixture;
-
-    fixture.SetupTest<helics::ValueFederate> (core_type_str, 2);
-    auto fedA = fixture.GetFederateAs<helics::ValueFederate> (0);
-    auto fedB = fixture.GetFederateAs<helics::ValueFederate> (1);
-
-    // register the publications
-    auto pubid = fedA->registerGlobalPublication<X> ("pub1");
-
-    auto subid = fedB->registerRequiredSubscription<X> ("pub1");
-    fedA->setTimeDelta (1.0);
-    fedB->setTimeDelta (1.0);
-
-    fedB->setDefaultValue<X> (subid, defaultValue);
-
-    auto f1finish = std::async (std::launch::async, [&]() { fedA->enterExecutionState (); });
-    fedB->enterExecutionState ();
-    f1finish.wait ();
-    // publish string1 at time=0.0;
-    fedA->publish<X> (pubid, testValue1);
-
-    X val;
-    fedB->getValue<X> (subid, val);
-    BOOST_CHECK (val == defaultValue);
-    auto f1time = std::async (std::launch::async, [&]() { return fedA->requestTime (1.0); });
-    auto gtime = fedB->requestTime (1.0);
-
-    BOOST_CHECK_EQUAL (gtime, 1.0);
-    BOOST_CHECK_EQUAL (f1time.get (), 1.0);
-    // get the value
-    fedB->getValue (subid, val);
-    // make sure the string is what we expect
-    BOOST_CHECK (val == testValue1);
-    // publish a second string
-    fedA->publish (pubid, testValue2);
-    // make sure the value is still what we expect
-    fedB->getValue (subid, val);
-    BOOST_CHECK (val == testValue1);
-    // advance time
-    f1time = std::async (std::launch::async, [&]() { return fedA->requestTime (2.0); });
-    gtime = fedB->requestTime (2.0);
-
-    BOOST_CHECK_EQUAL (gtime, 2.0);
-    BOOST_CHECK_EQUAL (f1time.get (), 2.0);
-
-    // make sure the value was updated
-    fedB->getValue (subid, val);
-    BOOST_CHECK (val == testValue2);
-}
-
-template <class X>
-void runDualFederateTestObj(const std::string &core_type_str,
-    const X &defaultValue,
-    const X &testValue1,
-    const X &testValue2)
-{
-    FederateTestFixture fixture;
-    using namespace helics;
-    fixture.SetupTest<helics::ValueFederate>(core_type_str, 2);
-    auto fedA = fixture.GetFederateAs<helics::ValueFederate>(0);
-    auto fedB = fixture.GetFederateAs<helics::ValueFederate>(1);
-
-    // register the publications
-    PublicationT<X> pubid(GLOBAL, fedA.get(), "pub1");
-
-    SubscriptionT<X> subid(fedB.get(), "pub1");
-    fedA->setTimeDelta(1.0);
-    fedB->setTimeDelta(1.0);
-
-    subid.setDefault(defaultValue);
-
-    auto f1finish = std::async(std::launch::async, [&]() { fedA->enterExecutionState(); });
-    fedB->enterExecutionState();
-    f1finish.wait();
-    // publish string1 at time=0.0;
-    pubid.publish(testValue1);
-
-    X val = subid.getValue();
-
-    BOOST_CHECK_EQUAL(val, defaultValue);
-
-    auto f1time = std::async(std::launch::async, [&]() { return fedA->requestTime(1.0); });
-    auto gtime = fedB->requestTime(1.0);
-
-    BOOST_CHECK_EQUAL(gtime, 1.0);
-    BOOST_CHECK_EQUAL(f1time.get(), 1.0);
-    // get the value
-    subid.getValue(val);
-    // make sure the string is what we expect
-    BOOST_CHECK_EQUAL(val, testValue1);
-
-    // publish a second string
-    pubid.publish(testValue2);
-
-    subid.getValue(val);
-    BOOST_CHECK_EQUAL(val, testValue1);
-
-    // advance time
-    f1time = std::async(std::launch::async, [&]() { return fedA->requestTime(2.0); });
-    gtime = fedB->requestTime(2.0);
-
-    BOOST_CHECK_EQUAL(gtime, 2.0);
-    BOOST_CHECK_EQUAL(f1time.get(), 2.0);
-
-    // make sure the value was updated
-    fedB->getValue(subid.getID(), val);
-    BOOST_CHECK_EQUAL(val, testValue2);
-}
-*/
-/** test case checking that the transfer between two federates works as expected
- */
-
-/*
-BOOST_DATA_TEST_CASE (value_federate_single_init_publish, bdata::make (core_types), core_type)
-{
-    SetupTest<helics::ValueFederate> (core_type, 1);
-    auto vFed1 = GetFederateAs<helics::ValueFederate> (0);
-
-    // register the publications
-    auto pubid = vFed1->registerGlobalPublication<double> ("pub1");
-
-    auto subid = vFed1->registerRequiredSubscription<double> ("pub1");
-    vFed1->setTimeDelta (1.0);
-    vFed1->enterInitializationState ();
-    vFed1->publish (pubid, 1.0);
-
-    vFed1->enterExecutionState ();
-    // get the value set at initialization
-    double val;
-    vFed1->getValue (subid, val);
-    BOOST_CHECK_EQUAL (val, 1.0);
-    // publish string1 at time=0.0;
-    vFed1->publish (pubid, 2.0);
-    auto gtime = vFed1->requestTime (1.0);
-
-    BOOST_CHECK_EQUAL (gtime, 1.0);
-
-    // get the value
-    vFed1->getValue (subid, val);
-    // make sure the string is what we expect
-    BOOST_CHECK_EQUAL (val, 2.0);
-    // publish a second string
-    vFed1->publish (pubid, 3.0);
-    // make sure the value is still what we expect
-    vFed1->getValue (subid, val);
-
-    BOOST_CHECK_EQUAL (val, 2.0);
-    // advance time
-    gtime = vFed1->requestTime (2.0);
-    // make sure the value was updated
-    BOOST_CHECK_EQUAL (gtime, 2.0);
-    vFed1->getValue (subid, val);
-
-    BOOST_CHECK_EQUAL (val, 3.0);
-}
-
-*/
->>>>>>> 7792a6ed
 
 BOOST_DATA_TEST_CASE (value_federate_subscriber_and_publisher_registration, bdata::make (core_types), core_type)
 {
-   
     helics_publication pubid, pubid2, pubid3;
     helics_subscription subid, subid2, subid3;
     char pubname[100] = "n1", pubname2[100] = "n2", pubname3[100] = "n3", pubtype[100] = "n4",
