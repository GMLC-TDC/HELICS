--- conflicted
+++ resolved
@@ -58,11 +58,8 @@
 
     BOOST_CHECK_EQUAL(len1, len);
 
-<<<<<<< HEAD
-=======
 
 
->>>>>>> 7792a6ed
 	BOOST_CHECK(helicsSubscriptionIsUpdated(sub1) == false);
 
     CE(helicsFederateFinalize(vFed1));
