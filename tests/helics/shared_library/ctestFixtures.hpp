/*
Copyright © 2017-2018,
Battelle Memorial Institute; Lawrence Livermore National Security, LLC; Alliance for Sustainable Energy, LLC
All rights reserved. See LICENSE file and DISCLAIMER for more details.
*/

#include <boost/test/unit_test.hpp>
#include <boost/test/data/test_case.hpp>
#include <boost/test/floating_point_comparison.hpp>

#include "helics/chelics.h"

#define CE(status) BOOST_CHECK_EQUAL(status, helics_ok)
#define HELICS_SIZE_MAX 512


#ifndef DISABLE_TCP_CORE
const std::string core_types[] = {"test",   "ipc",   "zmq",   "udp",   "tcp",
                                  "test_2", "ipc_2", "zmq_2", "udp_2", "tcp_2"};
const std::string core_types_single[] = {"test", "ipc", "tcp", "zmq", "udp"
                                        };
#else
const std::string core_types[] = {"test", "ipc", "zmq", "udp", "test_2", "ipc_2", "zmq_2", "udp_2", "test_3", "zmq_3", "udp_3" ,
"test_4", "zmq_4", "udp_4" };
const std::string core_types_single[] = {"test", "ipc", "zmq", "udp","test_3", "zmq_3", "udp_3" };
#endif

typedef helics_federate (*FedCreator)(helics_federate_info_t);

struct FederateTestFixture
{
    FederateTestFixture () = default;
    ~FederateTestFixture ();

    helics_broker AddBroker (const std::string &core_type_name, int count);
    helics_broker AddBroker (const std::string &core_type_name, const std::string &initialization_string);

    void SetupTest (
            FedCreator ctor,
            const std::string &core_type_name,
            int count,
            helics_time_t time_delta = helics_time_zero,
            const std::string &name_prefix = "fed")
    {
        helics_broker broker = AddBroker (core_type_name, count);
        BOOST_CHECK(nullptr != broker);
        AddFederates (ctor, core_type_name, count, broker, time_delta, name_prefix);
    }

    std::vector<helics_federate> AddFederates (
            FedCreator ctor,
            std::string core_type_name,
            int count,
            helics_broker broker,
            helics_time_t time_delta = helics_time_zero,
            const std::string &name_prefix = "fed")
    {
        char tmp[HELICS_SIZE_MAX];
        bool hasIndex = hasIndexCode (core_type_name);
        int setup = (hasIndex) ? getIndexCode (core_type_name) : 1;
        if (hasIndex)
        {
            core_type_name.pop_back ();
            core_type_name.pop_back ();
        }

        std::string initString = std::string ("--broker=");
        CE (helicsBrokerGetIdentifier (broker, tmp, HELICS_SIZE_MAX));
        initString += tmp;
        initString += " --broker_address=";
        CE (helicsBrokerGetAddress (broker, tmp, HELICS_SIZE_MAX));
        initString += tmp;

        if (!extraCoreArgs.empty ())
        {
            initString.push_back (' ');
            initString.append (extraCoreArgs);
        }

        helics_federate_info_t fi = helicsFederateInfoCreate ();
        CE( helicsFederateInfoSetFederateName (fi, ""));
        CE( helicsFederateInfoSetCoreTypeFromString (fi, core_type_name.c_str()));
        CE( helicsFederateInfoSetTimeDelta (fi, time_delta));

        std::vector<helics_federate> federates_added;



        switch (setup)
        {
        case 1:
        default:
        {
            auto init = initString + " --federates "+ std::to_string(count);
            auto core = helicsCreateCore (core_type_name.c_str(), NULL, init.c_str());
            CE (helicsCoreGetIdentifier (core, tmp, HELICS_SIZE_MAX));
            CE (helicsFederateInfoSetCoreName (fi, tmp));
            size_t offset = federates.size();
            federates.resize(count + offset);
            for (int ii = 0; ii < count; ++ii)
            {
                auto name = name_prefix + std::to_string (ii+offset);
                CE (helicsFederateInfoSetFederateName (fi, name.c_str()));
                auto fed = ctor (fi);
                federates[ii + offset] = fed;
                federates_added.push_back (fed);
            }
            helicsCoreFree(core);
        }
        break;
        case 2:
        {  // each federate has its own core
            size_t offset = federates.size();
            federates.resize(count + offset);
            for (int ii = 0; ii < count; ++ii)
            {
                auto init = initString + " --federates 1";
                auto core = helicsCreateCore (core_type_name.c_str(), NULL, init.c_str());
                CE (helicsCoreGetIdentifier (core, tmp, HELICS_SIZE_MAX));
                CE (helicsFederateInfoSetCoreName (fi, tmp));

                auto name = name_prefix + std::to_string (ii+offset);
                CE (helicsFederateInfoSetFederateName (fi, name.c_str()));
                auto fed = ctor (fi);
                federates[ii + offset] = fed;
                federates_added.push_back (fed);
                helicsCoreFree(core);
            }
        }
        break;
        case 3:
        {
            auto subbroker = AddBroker(core_type_name, initString + " --federates " + std::to_string(count));
            auto newTypeString = core_type_name;
            newTypeString.push_back('_');
            newTypeString.push_back('2');
            for (int ii = 0; ii < count; ++ii)
            {
                AddFederates (ctor, newTypeString, 1, subbroker, time_delta, name_prefix);
            }
        }
        break;
        case 4:
        {
            auto newTypeString = core_type_name;
            newTypeString.push_back('_');
            newTypeString.push_back('2');
            for (int ii = 0; ii < count; ++ii)
            {
                auto subbroker = AddBroker(core_type_name, initString + " --federates 1");
                AddFederates (ctor, newTypeString, 1, subbroker, time_delta, name_prefix);
            }
        }
        break;
<<<<<<< HEAD
=======
        case 5: //pairs of federates per core
        {
            size_t offset = federates.size();
            federates.resize(count + offset);
            for (int ii = 0; ii < count; ii += 2)
            {
                auto init = initString + " --federates " + std::to_string((ii < count - 1) ? 2 : 1);
                auto core = helicsCreateCore (core_type_name.c_str(), NULL, init.c_str());
                CE (helicsCoreGetIdentifier (core, tmp, HELICS_SIZE_MAX));
                CE (helicsFederateInfoSetCoreName (fi, tmp));

                auto name = name_prefix + std::to_string (ii + offset);
                CE (helicsFederateInfoSetFederateName (fi, name.c_str()));
                auto fed = ctor (fi);
                federates[ii + offset] = fed;
                federates_added.push_back(fed);
                if (ii + 1 < count)
                {
                    name = name_prefix + std::to_string(ii + offset + 1);
                    CE (helicsFederateInfoSetFederateName (fi, name.c_str()));
                    auto fed2 = ctor (fi);
                    federates[ii + offset + 1] = fed2;
                    federates_added.push_back(fed2);
                }
            }
        }
            break;
        case 6: //pairs of cores per subbroker
        {
            auto newTypeString = core_type_name;
            newTypeString.push_back('_');
            newTypeString.push_back('5');
            for (int ii = 0; ii < count; ii+=4)
            {
                int fedcnt = (ii > count - 3) ? 4 : (count - ii);
                auto subbroker = AddBroker(core_type_name, initString + " --federates "+std::to_string(fedcnt));
                AddFederates (ctor, newTypeString, fedcnt, subbroker, time_delta, name_prefix);
            }
        }
        break;
        case 7: //two layers of subbrokers
        {
                auto newTypeString = core_type_name;
                newTypeString.push_back('_');
                newTypeString.push_back('4');
                for (int ii = 0; ii < count; ++ii)
                {
                    auto subbroker = AddBroker(core_type_name, initString + " --federates 1");
                    AddFederates (ctor, newTypeString, 1, subbroker, time_delta, name_prefix);
                }
        }
        break;
>>>>>>> 7792a6ed
        }

        return federates_added;
    }

    helics_federate GetFederateAt (int index)
    {
        return federates.at(index);
    }

    std::vector<helics_broker> brokers;
    std::vector<helics_federate> federates;
    std::string extraCoreArgs;
    std::string extraBrokerArgs;

  private:
    bool hasIndexCode (const std::string &type_name);
    int getIndexCode (const std::string &type_name);
    auto AddBrokerImp (const std::string &core_type_name, const std::string &initialization_string);
};
<|MERGE_RESOLUTION|>--- conflicted
+++ resolved
@@ -152,61 +152,6 @@
             }
         }
         break;
-<<<<<<< HEAD
-=======
-        case 5: //pairs of federates per core
-        {
-            size_t offset = federates.size();
-            federates.resize(count + offset);
-            for (int ii = 0; ii < count; ii += 2)
-            {
-                auto init = initString + " --federates " + std::to_string((ii < count - 1) ? 2 : 1);
-                auto core = helicsCreateCore (core_type_name.c_str(), NULL, init.c_str());
-                CE (helicsCoreGetIdentifier (core, tmp, HELICS_SIZE_MAX));
-                CE (helicsFederateInfoSetCoreName (fi, tmp));
-
-                auto name = name_prefix + std::to_string (ii + offset);
-                CE (helicsFederateInfoSetFederateName (fi, name.c_str()));
-                auto fed = ctor (fi);
-                federates[ii + offset] = fed;
-                federates_added.push_back(fed);
-                if (ii + 1 < count)
-                {
-                    name = name_prefix + std::to_string(ii + offset + 1);
-                    CE (helicsFederateInfoSetFederateName (fi, name.c_str()));
-                    auto fed2 = ctor (fi);
-                    federates[ii + offset + 1] = fed2;
-                    federates_added.push_back(fed2);
-                }
-            }
-        }
-            break;
-        case 6: //pairs of cores per subbroker
-        {
-            auto newTypeString = core_type_name;
-            newTypeString.push_back('_');
-            newTypeString.push_back('5');
-            for (int ii = 0; ii < count; ii+=4)
-            {
-                int fedcnt = (ii > count - 3) ? 4 : (count - ii);
-                auto subbroker = AddBroker(core_type_name, initString + " --federates "+std::to_string(fedcnt));
-                AddFederates (ctor, newTypeString, fedcnt, subbroker, time_delta, name_prefix);
-            }
-        }
-        break;
-        case 7: //two layers of subbrokers
-        {
-                auto newTypeString = core_type_name;
-                newTypeString.push_back('_');
-                newTypeString.push_back('4');
-                for (int ii = 0; ii < count; ++ii)
-                {
-                    auto subbroker = AddBroker(core_type_name, initString + " --federates 1");
-                    AddFederates (ctor, newTypeString, 1, subbroker, time_delta, name_prefix);
-                }
-        }
-        break;
->>>>>>> 7792a6ed
         }
 
         return federates_added;
