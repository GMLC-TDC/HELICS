/*
Copyright (c) 2017-2022,
Battelle Memorial Institute; Lawrence Livermore National Security, LLC; Alliance for Sustainable
Energy, LLC.  See the top-level NOTICE for additional details. All rights reserved.
SPDX-License-Identifier: BSD-3-Clause
*/

#include "../ThirdParty/concurrency/gmlc/libguarded/guarded.hpp"

#include <complex>
#include <filesystem>
#include <gtest/gtest.h>
#include <thread>

/** these test cases test out the value converters
 */
#include "ctestFixtures.hpp"
#include "helics/helics.h"

using logblocktype = gmlc::libguarded::guarded<std::vector<std::pair<int, std::string>>>;
TEST(logging_tests, check_log_message)
{
    auto fi = helicsCreateFederateInfo();
    auto err = helicsErrorInitialize();
    helicsFederateInfoSetCoreType(fi, HELICS_CORE_TYPE_TEST, &err);
    helicsFederateInfoSetCoreInitString(fi, "--autobroker", &err);
    helicsFederateInfoSetIntegerProperty(fi,
                                         HELICS_PROPERTY_INT_LOG_LEVEL,
                                         HELICS_LOG_LEVEL_TIMING,
                                         &err);

    auto fed = helicsCreateValueFederate("test1", fi, &err);

    logblocktype mlog;

    auto logg = [](int level, const char* /*unused*/, const char* message, void* udata) {
        auto* mp = reinterpret_cast<logblocktype*>(udata);
        mp->lock()->emplace_back(level, message);
    };

    helicsFederateSetLoggingCallback(fed, logg, &mlog, &err);

    EXPECT_EQ(err.error_code, 0);
    auto loglevel = helicsFederateGetIntegerProperty(fed, HELICS_PROPERTY_INT_LOG_LEVEL, &err);
    EXPECT_EQ(loglevel, HELICS_LOG_LEVEL_TIMING);
    helicsFederateEnterExecutingMode(fed, &err);
    helicsFederateLogInfoMessage(fed, "test MEXAGE", &err);
    helicsFederateRequestNextStep(fed, &err);
    helicsFederateFinalize(fed, &err);
    std::this_thread::sleep_for(std::chrono::milliseconds(200));
    EXPECT_EQ(err.error_code, 0);
    auto llock = mlog.lock();
    bool found = false;
    for (auto& m : llock) {
        if (m.second.find("MEXAGE") != std::string::npos) {
            found = true;
        }
    }
    EXPECT_TRUE(found);
    if (!found) {
        for (auto& m : llock) {
            std::cout << "message (" << m.first << ") ::" << m.second << std::endl;
        }
    }
    helicsFederateFree(fed);
    helicsFederateInfoFree(fi);
}

TEST(logging_tests, check_log_message_levels)
{
    auto fi = helicsCreateFederateInfo();
    auto err = helicsErrorInitialize();
    helicsFederateInfoSetCoreType(fi, HELICS_CORE_TYPE_TEST, &err);
    helicsFederateInfoSetCoreInitString(fi, "--autobroker", &err);
    helicsFederateInfoSetIntegerProperty(fi,
                                         HELICS_PROPERTY_INT_LOG_LEVEL,
                                         HELICS_LOG_LEVEL_TIMING,
                                         &err);

    auto fed = helicsCreateValueFederate("test1", fi, &err);

    logblocktype mlog;

    auto logg = [](int level, const char* /*unused*/, const char* message, void* udata) {
        auto* mp = reinterpret_cast<logblocktype*>(udata);
        mp->lock()->emplace_back(level, message);
    };
    helicsFederateSetLoggingCallback(fed, nullptr, &mlog, &err);

    helicsFederateSetLoggingCallback(fed, logg, &mlog, &err);

    EXPECT_EQ(err.error_code, 0);

    helicsFederateEnterExecutingMode(fed, &err);
    helicsFederateLogLevelMessage(fed, HELICS_LOG_LEVEL_TIMING, "test MEXAGE1", &err);
    helicsFederateLogLevelMessage(fed, HELICS_LOG_LEVEL_TRACE + 3, "test MEXAGE2", &err);
    helicsFederateRequestNextStep(fed, &err);
    helicsFederateFinalize(fed, &err);
    EXPECT_EQ(err.error_code, 0);

    auto llock = mlog.lock();
    bool found_low = false;
    bool found_high = false;
    for (auto& m : llock) {
        if (m.second.find("MEXAGE1") != std::string::npos) {
            found_low = true;
        }
        if (m.second.find("MEXAGE2") != std::string::npos) {
            found_high = true;
        }
    }
    EXPECT_TRUE(found_low);
    EXPECT_FALSE(found_high);

    helicsFederateFree(fed);
    helicsFederateInfoFree(fi);
}

TEST(logging_tests, check_log_message_levels_high)
{
    auto fi = helicsCreateFederateInfo();
    auto err = helicsErrorInitialize();
    helicsFederateInfoSetCoreType(fi, HELICS_CORE_TYPE_TEST, &err);
    helicsFederateInfoSetCoreInitString(fi, "--autobroker", &err);
    helicsFederateInfoSetIntegerProperty(fi,
                                         HELICS_PROPERTY_INT_LOG_LEVEL,
                                         HELICS_LOG_LEVEL_TRACE + 6,
                                         &err);

    auto fed = helicsCreateValueFederate("test1", fi, &err);

    logblocktype mlog;

    auto logg = [](int level, const char* /*unused*/, const char* message, void* udata) {
        auto* mp = reinterpret_cast<logblocktype*>(udata);
        mp->lock()->emplace_back(level, message);
    };

    helicsFederateSetLoggingCallback(fed, logg, &mlog, &err);

    EXPECT_EQ(err.error_code, 0);

    helicsFederateEnterExecutingMode(fed, &err);
    helicsFederateLogLevelMessage(fed, HELICS_LOG_LEVEL_CONNECTIONS, "test MEXAGE1", &err);
    helicsFederateLogLevelMessage(fed, HELICS_LOG_LEVEL_TRACE + 3, "test MEXAGE2", &err);
    helicsFederateRequestNextStep(fed, &err);
    helicsFederateFinalize(fed, &err);
    EXPECT_EQ(err.error_code, 0);

    auto llock = mlog.lock();
    bool found_low = false;
    bool found_high = false;
    for (auto& m : llock) {
        if (m.second.find("MEXAGE1") != std::string::npos) {
            found_low = true;
        }
        if (m.second.find("MEXAGE2") != std::string::npos) {
            found_high = true;
        }
    }
    EXPECT_TRUE(found_low && found_high);
    helicsFederateFree(fed);
    helicsFederateInfoFree(fi);
}

TEST(logging_tests, core_logging)
{
    auto core = helicsCreateCore("inproc", "ctype", "--autobroker --log_level=trace", nullptr);

    helicsCoreSetLoggingCallback(core, nullptr, nullptr, nullptr);

    logblocktype mlog;

    auto logg = [](int level, const char* /*unused*/, const char* message, void* udata) {
        auto* mp = reinterpret_cast<logblocktype*>(udata);
        mp->lock()->emplace_back(level, message);
    };
    auto err = helicsErrorInitialize();
    helicsCoreSetLoggingCallback(core, logg, &mlog, &err);
    EXPECT_EQ(err.error_code, 0);
    helicsCoreDisconnect(core, nullptr);
    helicsCloseLibrary();
    EXPECT_FALSE(mlog.lock()->empty());
}

TEST(logging_tests, broker_logging)
{
    auto broker = helicsCreateBroker("inproc", "btype", "--log_level=trace", nullptr);

    helicsBrokerSetLoggingCallback(broker, nullptr, nullptr, nullptr);

    logblocktype mlog;

    auto logg = [](int level, const char* /*unused*/, const char* message, void* udata) {
        auto* mp = reinterpret_cast<logblocktype*>(udata);
        mp->lock()->emplace_back(level, message);
    };
    auto err = helicsErrorInitialize();
    helicsBrokerSetLoggingCallback(broker, logg, &mlog, &err);
    EXPECT_EQ(err.error_code, 0);
    helicsBrokerDisconnect(broker, nullptr);
    helicsCloseLibrary();
    EXPECT_FALSE(mlog.lock()->empty());
}

TEST(logging_tests, broker_logging_file)
{
<<<<<<< HEAD
    const std::string lfile{ "logb.txt" };
   
=======
    const std::string lfile{"logb.txt"};
    std::cout << "test check removal" << std::endl;
>>>>>>> 145dfb02
    if (std::filesystem::exists(lfile)) {
        std::filesystem::remove(lfile);
    }
    auto err = helicsErrorInitialize();
    auto broker = helicsCreateBroker("inproc", "blog", "--log_level=trace", &err);
    helicsBrokerSetLogFile(broker, lfile.c_str(), &err);
    helicsBrokerDisconnect(broker, &err);
    helicsCloseLibrary();
    ASSERT_TRUE(std::filesystem::exists(lfile));
    std::filesystem::remove(lfile);
    EXPECT_EQ(err.error_code, 0);
}

TEST(logging_tests, core_logging_file)
{
    const std::string lfile{"logc.txt"};
    if (std::filesystem::exists(lfile)) {
        std::filesystem::remove(lfile);
    }
    auto core = helicsCreateCore("inproc", "clog", "--autobroker --log_level=trace", nullptr);

    auto err = helicsErrorInitialize();
    helicsCoreSetLogFile(core, lfile.c_str(), &err);
    helicsCoreDisconnect(core, &err);
    helicsCloseLibrary();
    ASSERT_TRUE(std::filesystem::exists(lfile));
    std::filesystem::remove(lfile);
}

TEST(logging_tests, fed_logging_file)
{
    const std::string lfile{"logf.txt"};
    if (std::filesystem::exists(lfile)) {
        std::filesystem::remove(lfile);
    }
    auto core = helicsCreateCore("inproc", "clogf", "--autobroker --log_level=trace", nullptr);

    auto err = helicsErrorInitialize();
    auto fi = helicsCreateFederateInfo();
    helicsFederateInfoSetCoreName(fi, "clogf", nullptr);
    auto fed = helicsCreateValueFederate("f1", fi, nullptr);
    helicsFederateSetLogFile(fed, lfile.c_str(), nullptr);

    helicsCoreSetLogFile(core, lfile.c_str(), &err);
    helicsCoreDisconnect(core, &err);
    helicsFederateFinalize(fed, &err);

    helicsFederateSetLogFile(fed, "emptyfile.txt", nullptr);
    helicsFederateInfoFree(fi);
    helicsCloseLibrary();
    ASSERT_TRUE(std::filesystem::exists(lfile));
    std::filesystem::remove(lfile);
}<|MERGE_RESOLUTION|>--- conflicted
+++ resolved
@@ -205,13 +205,8 @@
 
 TEST(logging_tests, broker_logging_file)
 {
-<<<<<<< HEAD
-    const std::string lfile{ "logb.txt" };
+    const std::string lfile{"logb.txt"};
    
-=======
-    const std::string lfile{"logb.txt"};
-    std::cout << "test check removal" << std::endl;
->>>>>>> 145dfb02
     if (std::filesystem::exists(lfile)) {
         std::filesystem::remove(lfile);
     }
