/*
Copyright (c) 2017-2022,
Battelle Memorial Institute; Lawrence Livermore National Security, LLC; Alliance for Sustainable
Energy, LLC.  See the top-level NOTICE for additional details. All rights reserved.
SPDX-License-Identifier: BSD-3-Clause
*/

#include "../src/helics/cpp98/MessageFederate.hpp"
#include "cpptestFixtures.hpp"

#include "gtest/gtest.h"
#include <future>
#include <iostream>
#include <thread>
// these test cases test out the message federates

<<<<<<< HEAD
static const auto testNamer = [](const ::testing::TestParamInfo<const char*>& parameter) {
    return std::string(parameter.param);
};

struct mfed_tests: public FederateTestFixture_cpp, public ::testing::Test {
};
=======
struct mfed_tests: public FederateTestFixture_cpp, public ::testing::Test {};
>>>>>>> b1f83226

class mfed_type_tests:
    public ::testing::TestWithParam<const char*>,
    public FederateTestFixture_cpp {};

/** test simple creation and destruction*/
TEST_P(mfed_type_tests, message_federate_initialize)
{
    SetupTest<helicscpp::MessageFederate>(GetParam(), 1);
    auto mFed1 = GetFederateAs<helicscpp::MessageFederate>(0);

    mFed1->enterExecutingMode();

    HelicsFederateState mFed1State = mFed1->getCurrentMode();
    EXPECT_TRUE(mFed1State == HELICS_STATE_EXECUTION);

    mFed1->finalize();

    mFed1State = mFed1->getCurrentMode();
    EXPECT_TRUE(mFed1State == HelicsFederateState::HELICS_STATE_FINALIZE);
}

TEST_P(mfed_type_tests, message_federate_endpoint_registration)
{
    SetupTest<helicscpp::MessageFederate>(GetParam(), 1);
    auto mFed1 = GetFederateAs<helicscpp::MessageFederate>(0);

    auto epid = mFed1->registerEndpoint("ep1");
    auto epid2 = mFed1->registerGlobalEndpoint("ep2", "random");

    mFed1->enterExecutingMode();

    HelicsFederateState mFed1State = mFed1->getCurrentMode();
    EXPECT_TRUE(mFed1State == HELICS_STATE_EXECUTION);

    EXPECT_EQ(std::string(epid.getName()), "fed0/ep1");
    EXPECT_EQ(std::string(epid2.getName()), "ep2");

    EXPECT_EQ(std::string(epid.getType()), "");
    EXPECT_EQ(std::string(epid2.getType()), "random");

    mFed1->finalize();

    mFed1State = mFed1->getCurrentMode();
    EXPECT_TRUE(mFed1State == HelicsFederateState::HELICS_STATE_FINALIZE);
}

TEST_P(mfed_type_tests, message_federate_send_receive)
{
    SetupTest<helicscpp::MessageFederate>(GetParam(), 1, 1.0);
    auto mFed1 = GetFederateAs<helicscpp::MessageFederate>(0);

    auto epid = mFed1->registerEndpoint("ep1");
    auto epid2 = mFed1->registerGlobalEndpoint("ep2", "random");

    mFed1->enterExecutingMode();

    std::string data(500, 'a');

    epid.sendToAt(data, "ep2", 0.0);
    HelicsTime time = mFed1->requestTime(1.0);

    EXPECT_EQ(time, 1.0);

    auto res = mFed1->hasMessage();
    EXPECT_TRUE(res);
    res = epid.hasMessage();
    EXPECT_TRUE(res == false);
    res = epid2.hasMessage();
    EXPECT_TRUE(res);

    auto M = epid2.getMessage();
    // BOOST_REQUIRE (M);
    ASSERT_EQ(M.size(), 500);
    EXPECT_NE(M.data(), nullptr);
    if (M.data() != nullptr) {
        EXPECT_EQ(M.c_str()[245], 'a');
    }
    mFed1->finalize();

    auto mFed1State = mFed1->getCurrentMode();
    EXPECT_TRUE(mFed1State == HelicsFederateState::HELICS_STATE_FINALIZE);
}

INSTANTIATE_TEST_SUITE_P(mfed_tests,
                         mfed_type_tests,
                         ::testing::ValuesIn(CoreTypes_simple),
                         testNamer);

TEST_F(mfed_tests, Message)
{
    SetupTest<helicscpp::MessageFederate>("test_2", 2, 1.0);
    auto mFed1 = GetFederateAs<helicscpp::MessageFederate>(0);
    auto mFed2 = GetFederateAs<helicscpp::MessageFederate>(1);

    auto epid = mFed1->registerEndpoint("ep1");
    auto epid2 = mFed2->registerGlobalEndpoint("ep2", "random");

    mFed1->enterExecutingModeAsync();
    mFed2->enterExecutingMode();
    mFed1->enterExecutingModeComplete();

    auto m1 = epid.createMessage();
    std::string data(500, 'a');
    m1.data(data).time(0.0).destination("ep2");
    epid.sendMessage(m1);
    epid.sendMessageZeroCopy(m1);

    mFed1->requestTimeAsync(2.0);
    HelicsTime time = mFed2->requestTime(1.0);

    EXPECT_EQ(time, 1.0);

    auto cnt = epid2.pendingMessageCount();
    EXPECT_EQ(cnt, 2U);

    auto M1 = epid2.getMessage();
    auto M2 = epid2.getMessage();

    std::string M1d(M1.c_str(), M1.size());
    std::string M2d(M2.c_str(), M2.size());
    EXPECT_EQ(M1d, M2d);

    M2.destination(M1.source()).messageID(45);
    epid2.sendMessage(std::move(M2));
    mFed2->finalize();

    time = mFed1->requestTimeComplete();
    EXPECT_DOUBLE_EQ(time, 1.0);
    EXPECT_EQ(epid.pendingMessageCount(), 1U);
    auto M3 = epid.getMessage();
    EXPECT_EQ(M3.messageID(), 45);

    helicscpp::Message M4(M3);
    EXPECT_EQ(M4.messageID(), M3.messageID());
    EXPECT_STREQ(M4.source(), M3.source());

    helicscpp::Message M5(std::move(M3));

    EXPECT_EQ(M5.messageID(), M4.messageID());
    EXPECT_STREQ(M5.source(), M4.source());
    EXPECT_FALSE(M3.isValid());  // NOLINT
    mFed1->finalize();
}

TEST_F(mfed_tests, message_create_from_fed)
{
    SetupTest<helicscpp::MessageFederate>("test", 1, 1.0);
    auto mFed1 = GetFederateAs<helicscpp::MessageFederate>(0);

    auto epid = mFed1->registerEndpoint("ep1");
    auto epid2 = mFed1->registerGlobalEndpoint("ep2", "random");

    mFed1->enterExecutingMode();

    helicscpp::Message mess(*mFed1);

    std::string data(500, 'a');

    mess.destination("ep2");
    mess.data(data);

    epid.sendMessage(mess);
    HelicsTime time = mFed1->requestTime(1.0);

    EXPECT_EQ(time, 1.0);

    auto res = mFed1->hasMessage();
    EXPECT_TRUE(res);
    res = epid.hasMessage();
    EXPECT_TRUE(res == false);
    res = epid2.hasMessage();
    EXPECT_TRUE(res);

    auto M = epid2.getMessage();
    // BOOST_REQUIRE (M);
    ASSERT_EQ(M.size(), 500);
    EXPECT_NE(M.data(), nullptr);
    if (M.data() != nullptr) {
        EXPECT_EQ(M.c_str()[245], 'a');
    }
    mFed1->finalize();

    auto mFed1State = mFed1->getCurrentMode();
    EXPECT_TRUE(mFed1State == HelicsFederateState::HELICS_STATE_FINALIZE);
}

TEST_F(mfed_tests, message_create_from_ept)
{
    SetupTest<helicscpp::MessageFederate>("test", 1, 1.0);
    auto mFed1 = GetFederateAs<helicscpp::MessageFederate>(0);

    auto epid = mFed1->registerEndpoint("ep1");
    auto epid2 = mFed1->registerGlobalEndpoint("ep2", "random");

    mFed1->enterExecutingMode();

    helicscpp::Message mess(epid);

    std::string data(500, 'a');

    mess.destination("ep2");
    mess.data(data);

    epid.sendMessage(mess);
    HelicsTime time = mFed1->requestTime(1.0);

    EXPECT_EQ(time, 1.0);

    auto res = mFed1->hasMessage();
    EXPECT_TRUE(res);
    res = epid.hasMessage();
    EXPECT_TRUE(res == false);
    res = epid2.hasMessage();
    EXPECT_TRUE(res);

    auto M = epid2.getMessage();
    // BOOST_REQUIRE (M);
    ASSERT_EQ(M.size(), 500);
    EXPECT_NE(M.data(), nullptr);
    if (M.data() != nullptr) {
        EXPECT_EQ(M.c_str()[245], 'a');
    }
    mFed1->finalize();

    auto mFed1State = mFed1->getCurrentMode();
    EXPECT_TRUE(mFed1State == HelicsFederateState::HELICS_STATE_FINALIZE);
}

TEST_F(mfed_tests, message_create_from_fed_after)
{
    SetupTest<helicscpp::MessageFederate>("test", 1, 1.0);
    auto mFed1 = GetFederateAs<helicscpp::MessageFederate>(0);

    auto epid = mFed1->registerEndpoint("ep1");
    auto epid2 = mFed1->registerGlobalEndpoint("ep2", "random");

    mFed1->enterExecutingMode();

    helicscpp::Message mess(*mFed1);

    mess.newMessageObject(*mFed1);
    std::string data(500, 'a');

    mess.destination("ep2");
    mess.data(data);

    epid.sendMessage(mess);
    HelicsTime time = mFed1->requestTime(1.0);

    EXPECT_EQ(time, 1.0);

    auto res = mFed1->hasMessage();
    EXPECT_TRUE(res);
    res = epid.hasMessage();
    EXPECT_TRUE(res == false);
    res = epid2.hasMessage();
    EXPECT_TRUE(res);

    auto M = epid2.getMessage();
    // BOOST_REQUIRE (M);
    ASSERT_EQ(M.size(), 500);
    EXPECT_NE(M.data(), nullptr);
    if (M.data() != nullptr) {
        EXPECT_EQ(M.c_str()[245], 'a');
    }
    mFed1->finalize();

    auto mFed1State = mFed1->getCurrentMode();
    EXPECT_TRUE(mFed1State == HelicsFederateState::HELICS_STATE_FINALIZE);
}

TEST_F(mfed_tests, message_create_from_ept_after)
{
    SetupTest<helicscpp::MessageFederate>("test", 1, 1.0);
    auto mFed1 = GetFederateAs<helicscpp::MessageFederate>(0);

    auto epid = mFed1->registerEndpoint("ep1");
    auto epid2 = mFed1->registerGlobalEndpoint("ep2", "random");

    mFed1->enterExecutingMode();

    helicscpp::Message mess(epid);
    mess.newMessageObject(epid);
    std::string data(500, 'a');

    mess.destination("ep2");
    mess.data(data);

    epid.sendMessage(mess);
    HelicsTime time = mFed1->requestTime(1.0);

    EXPECT_EQ(time, 1.0);

    auto res = mFed1->hasMessage();
    EXPECT_TRUE(res);
    res = epid.hasMessage();
    EXPECT_TRUE(res == false);
    res = epid2.hasMessage();
    EXPECT_TRUE(res);

    auto M = epid2.getMessage();
    // BOOST_REQUIRE (M);
    ASSERT_EQ(M.size(), 500);
    EXPECT_NE(M.data(), nullptr);
    if (M.data() != nullptr) {
        EXPECT_EQ(M.c_str()[245], 'a');
    }
    mFed1->finalize();

    auto mFed1State = mFed1->getCurrentMode();
    EXPECT_TRUE(mFed1State == HelicsFederateState::HELICS_STATE_FINALIZE);
}<|MERGE_RESOLUTION|>--- conflicted
+++ resolved
@@ -14,16 +14,12 @@
 #include <thread>
 // these test cases test out the message federates
 
-<<<<<<< HEAD
 static const auto testNamer = [](const ::testing::TestParamInfo<const char*>& parameter) {
     return std::string(parameter.param);
 };
 
-struct mfed_tests: public FederateTestFixture_cpp, public ::testing::Test {
-};
-=======
+
 struct mfed_tests: public FederateTestFixture_cpp, public ::testing::Test {};
->>>>>>> b1f83226
 
 class mfed_type_tests:
     public ::testing::TestWithParam<const char*>,
