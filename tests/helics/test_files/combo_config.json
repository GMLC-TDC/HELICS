--- conflicted
+++ resolved
@@ -68,11 +68,6 @@
       "info": "{\"publication_info\":{\"object\": \"tpxm\",\"property\": \"measured_real_power\"},\"subscription_info\":{\"object\":\"house1\",\"property\":\"cooling_setpoint\"}}"
     }
   ],
-<<<<<<< HEAD
   
-  "aliases":[["combo_fed/double_pub","dpub"]]
-=======
-
-  "aliases": ["combo_fed/double_pub", "dpub"]
->>>>>>> f616574b
+  "aliases": [["combo_fed/double_pub", "dpub"]]
 }