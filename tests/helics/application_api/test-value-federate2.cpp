--- conflicted
+++ resolved
@@ -22,13 +22,9 @@
 BOOST_FIXTURE_TEST_SUITE (value_federate_tests2, FederateTestFixture)
 
 namespace bdata = boost::unit_test::data;
-<<<<<<< HEAD
+#if ENABLE_TEST_TIMEOUTS > 0
 namespace utf = boost::unit_test;
-=======
-#if ENABLE_TEST_TIMEOUTS > 0
-namespace utf = boost::unit_test;
-#endif
->>>>>>> 91621527
+#endif
 #ifdef QUICK_TESTS_ONLY
 const std::string core_types[] = {"test", "test_2", "ipc_2", "zmq", "udp"};
 const std::string core_types_single[] = {"test", "ipc", "zmq", "udp"};
@@ -37,15 +33,9 @@
 const std::string core_types_single[] = {"test", "ipc", "zmq", "udp"};
 #endif
 /** test block send and receive*/
-<<<<<<< HEAD
-#if ENABLE_TEST_TIMEOUTS>0 
- BOOST_TEST_DECORATOR (*utf::timeout(5))
- #endif
-=======
-#if ENABLE_TEST_TIMEOUTS > 0
-BOOST_TEST_DECORATOR (*utf::timeout (5))
-#endif
->>>>>>> 91621527
+#if ENABLE_TEST_TIMEOUTS > 0
+BOOST_TEST_DECORATOR (*utf::timeout (5))
+#endif
 BOOST_DATA_TEST_CASE (test_block_send_receive, bdata::make (core_types_single), core_type)
 {
     SetupSingleBrokerTest<helics::ValueFederate> (core_type, 1);
@@ -70,15 +60,9 @@
 }
 
 /** test the all callback*/
-<<<<<<< HEAD
-#if ENABLE_TEST_TIMEOUTS>0 
- BOOST_TEST_DECORATOR (*utf::timeout(5))
- #endif
-=======
-#if ENABLE_TEST_TIMEOUTS > 0
-BOOST_TEST_DECORATOR (*utf::timeout (5))
-#endif
->>>>>>> 91621527
+#if ENABLE_TEST_TIMEOUTS > 0
+BOOST_TEST_DECORATOR (*utf::timeout (5))
+#endif
 BOOST_DATA_TEST_CASE (test_all_callback, bdata::make (core_types_single), core_type)
 {
     SetupSingleBrokerTest<helics::ValueFederate> (core_type, 1, 1.0);
@@ -137,15 +121,9 @@
 }
 
 /** test the callback specification with a vector list*/
-<<<<<<< HEAD
-#if ENABLE_TEST_TIMEOUTS>0 
- BOOST_TEST_DECORATOR (*utf::timeout(5))
- #endif
-=======
-#if ENABLE_TEST_TIMEOUTS > 0
-BOOST_TEST_DECORATOR (*utf::timeout (5))
-#endif
->>>>>>> 91621527
+#if ENABLE_TEST_TIMEOUTS > 0
+BOOST_TEST_DECORATOR (*utf::timeout (5))
+#endif
 BOOST_DATA_TEST_CASE (test_vector_callback_lists, bdata::make (core_types_single), core_type)
 {
     SetupSingleBrokerTest<helics::ValueFederate> (core_type, 1, 1.0);
@@ -188,15 +166,9 @@
 }
 
 /** test the publish/subscribe to a vectorized array*/
-<<<<<<< HEAD
-#if ENABLE_TEST_TIMEOUTS>0 
- BOOST_TEST_DECORATOR (*utf::timeout(5))
- #endif
-=======
-#if ENABLE_TEST_TIMEOUTS > 0
-BOOST_TEST_DECORATOR (*utf::timeout (5))
-#endif
->>>>>>> 91621527
+#if ENABLE_TEST_TIMEOUTS > 0
+BOOST_TEST_DECORATOR (*utf::timeout (5))
+#endif
 BOOST_DATA_TEST_CASE (test_indexed_pubs_subs, bdata::make (core_types_single), core_type)
 {
     SetupSingleBrokerTest<helics::ValueFederate> (core_type, 1);
@@ -226,15 +198,9 @@
 }
 
 /** test the publish/subscribe to a vectorized array*/
-<<<<<<< HEAD
-#if ENABLE_TEST_TIMEOUTS>0 
- BOOST_TEST_DECORATOR (*utf::timeout(5))
- #endif
-=======
-#if ENABLE_TEST_TIMEOUTS > 0
-BOOST_TEST_DECORATOR (*utf::timeout (5))
-#endif
->>>>>>> 91621527
+#if ENABLE_TEST_TIMEOUTS > 0
+BOOST_TEST_DECORATOR (*utf::timeout (5))
+#endif
 BOOST_DATA_TEST_CASE (test_async_calls, bdata::make (core_types), core_type)
 {
     SetupSingleBrokerTest<helics::ValueFederate> (core_type, 2);
