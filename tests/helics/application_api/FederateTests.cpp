--- conflicted
+++ resolved
@@ -55,7 +55,6 @@
     Fed = nullptr;  // force the destructor
 }
 
-<<<<<<< HEAD
 TEST(federate, single_core_federate)
 {
     helics::FederateInfo fi(CORE_TYPE_TO_TEST);
@@ -79,9 +78,6 @@
     fed = nullptr;  // force the destructor
 }
 
-#ifdef HELICS_ENABLE_ZMQ_CORE
-TEST(federate, federate_initialize_tests_json)
-=======
 TEST(federate_tests, federate_initialize_iterate)
 {
     helics::FederateInfo fi(CORE_TYPE_TO_TEST);
@@ -117,7 +113,6 @@
 
 #ifdef HELICS_ENABLE_ZMQ_CORE
 TEST(federate_tests, federate_initialize_json)
->>>>>>> 68aa1d0c
 {
     helics::BrokerApp brk(helics::CoreType::ZMQ);
 
