--- conflicted
+++ resolved
@@ -17,28 +17,18 @@
 BOOST_FIXTURE_TEST_SUITE (query_tests, ValueFederateTestFixture)
 
 namespace bdata = boost::unit_test::data;
-<<<<<<< HEAD
-namespace utf = boost::unit_test;
-=======
 #if ENABLE_TEST_TIMEOUTS > 0
 namespace utf = boost::unit_test;
 #endif
->>>>>>> 91621527
 #ifdef QUICK_TESTS_ONLY
 const std::string core_types[] = {"test_2", "ipc_2", "zmq", "udp"};
 #else
 const std::string core_types[] = {"test", "test_2", "ipc", "ipc_2", "zmq", "zmq_2", "udp", "udp_2"};
 #endif
 /** test simple creation and destruction*/
-<<<<<<< HEAD
-#if ENABLE_TEST_TIMEOUTS>0 
- BOOST_TEST_DECORATOR (*utf::timeout(5))
- #endif
-=======
 #if ENABLE_TEST_TIMEOUTS > 0
 BOOST_TEST_DECORATOR (*utf::timeout (5))
 #endif
->>>>>>> 91621527
 BOOST_DATA_TEST_CASE (test_publication_queries, bdata::make (core_types), core_type)
 {
     Setup2FederateTest (core_type);
@@ -69,18 +59,6 @@
     BOOST_CHECK_EQUAL (vFed1->query ("test2", "isinit"), "true");
 
     BOOST_CHECK_EQUAL (vFed1->query ("test2", "publications"), "[test2/pub3]");
-<<<<<<< HEAD
-    vFed1->finalize();
-    vFed2->finalize();
-}
-
-#if ENABLE_TEST_TIMEOUTS>0 
- BOOST_TEST_DECORATOR (*utf::timeout(5))
- #endif
-BOOST_DATA_TEST_CASE (test_broker_queries,bdata::make(core_types), core_type)
-{
-    Setup2FederateTest ("test_2");
-=======
     core = nullptr;
     vFed1->finalize ();
     vFed2->finalize ();
@@ -93,7 +71,6 @@
 BOOST_DATA_TEST_CASE (test_broker_queries, bdata::make (core_types), core_type)
 {
     Setup2FederateTest (core_type);
->>>>>>> 91621527
     auto core = vFed1->getCorePointer ();
     auto res = core->query ("root", "federates");
     std::string str ("[");
@@ -102,15 +79,6 @@
     str.append (vFed2->getName ());
     str.push_back (']');
     BOOST_CHECK_EQUAL (res, "[test1;test2]");
-<<<<<<< HEAD
-    vFed1->finalize();
-    vFed2->finalize();
-}
-
-#if ENABLE_TEST_TIMEOUTS>0 
- BOOST_TEST_DECORATOR (*utf::timeout(5))
- #endif
-=======
     vFed1->enterInitializationStateAsync ();
     vFed2->enterInitializationState ();
     vFed1->enterInitializationStateFinalize ();
@@ -123,7 +91,6 @@
 #if ENABLE_TEST_TIMEOUTS > 0
 BOOST_TEST_DECORATOR (*utf::timeout (5))
 #endif
->>>>>>> 91621527
 BOOST_DATA_TEST_CASE (test_publication_fed_queries, bdata::make (core_types), core_type)
 {
     Setup2FederateTest (core_type);
@@ -146,12 +113,7 @@
     BOOST_CHECK_EQUAL (rvec[0], "test1/pub1");
     BOOST_CHECK_EQUAL (rvec[1], "test2/pub2");
     BOOST_CHECK_EQUAL (rvec[2], "test2/pub3");
-<<<<<<< HEAD
-    vFed1->finalize();
-    vFed2->finalize();
-=======
     vFed1->finalize ();
     vFed2->finalize ();
->>>>>>> 91621527
 }
 BOOST_AUTO_TEST_SUITE_END ()