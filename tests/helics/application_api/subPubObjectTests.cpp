/*
Copyright (C) 2017, Battelle Memorial Institute
All rights reserved.

This software was co-developed by Pacific Northwest National Laboratory, operated by the Battelle Memorial
Institute; the National Renewable Energy Laboratory, operated by the Alliance for Sustainable Energy, LLC; and the
Lawrence Livermore National Laboratory, operated by Lawrence Livermore National Security, LLC.

*/

#include <boost/test/unit_test.hpp>
#include <boost/test/floating_point_comparison.hpp>

#include <complex>
/** these test cases test out the value converters
 */
#include <boost/test/floating_point_comparison.hpp>

#include "helics/application_api/Publications.hpp"
#include "helics/application_api/Subscriptions.hpp"
#include "test_configuration.h"
#include <future>

<<<<<<< HEAD
BOOST_AUTO_TEST_SUITE(subPubObject_tests)
namespace utf = boost::unit_test;

#if ENABLE_TEST_TIMEOUTS>0 
 BOOST_TEST_DECORATOR (*utf::timeout(5))
 #endif
=======
BOOST_AUTO_TEST_SUITE (subPubObject_tests)
#if ENABLE_TEST_TIMEOUTS > 0
namespace utf = boost::unit_test;
#endif

#if ENABLE_TEST_TIMEOUTS > 0
BOOST_TEST_DECORATOR (*utf::timeout (5))
#endif
>>>>>>> 91621527
BOOST_AUTO_TEST_CASE (subscriptionTObject_tests)
{
    helics::FederateInfo fi ("test1");
    fi.coreType = CORE_TYPE_TO_TEST;
    fi.coreInitString = "1";

    auto vFed = std::make_shared<helics::ValueFederate> (fi);
    // register the publications
    auto pubObj = helics::PublicationT<std::string> (helics::GLOBAL, vFed.get (), "pub1");

    auto subObj = helics::SubscriptionT<std::string> (vFed.get (), "pub1");
    vFed->setTimeDelta (1.0);
    vFed->enterExecutionState ();
    // publish string1 at time=0.0;
    pubObj.publish ("string1");
    auto gtime = vFed->requestTime (1.0);

    BOOST_CHECK_EQUAL (gtime, 1.0);
    std::string s = subObj.getValue ();

    // make sure the string is what we expect
    BOOST_CHECK_EQUAL (s, "string1");
    // publish a second string
    pubObj.publish ("string2");
    // make sure the value is still what we expect
    subObj.getValue (s);

    BOOST_CHECK_EQUAL (s, "string1");
    // advance time
    gtime = vFed->requestTime (2.0);
    // make sure the value was updated
    BOOST_CHECK_EQUAL (gtime, 2.0);
    subObj.getValue (s);

    BOOST_CHECK_EQUAL (s, "string2");
    vFed->finalize ();
}

<<<<<<< HEAD
#if ENABLE_TEST_TIMEOUTS>0 
 BOOST_TEST_DECORATOR (*utf::timeout(5))
 #endif
=======
#if ENABLE_TEST_TIMEOUTS > 0
BOOST_TEST_DECORATOR (*utf::timeout (5))
#endif
>>>>>>> 91621527
BOOST_AUTO_TEST_CASE (subscriptionObject_tests)
{
    helics::FederateInfo fi ("test1");
    fi.coreType = CORE_TYPE_TO_TEST;
    fi.coreInitString = "1";

    auto vFed = std::make_shared<helics::ValueFederate> (fi);
    // register the publications
    auto pubObj = helics::make_publication<std::string> (helics::GLOBAL, vFed.get (), std::string ("pub1"));

    auto subObj = helics::Subscription (vFed.get (), "pub1");
    vFed->setTimeDelta (1.0);
    vFed->enterExecutionState ();
    // publish string1 at time=0.0;
    pubObj->publish ("string1");
    auto gtime = vFed->requestTime (1.0);

    BOOST_CHECK_EQUAL (gtime, 1.0);
    std::string s = subObj.getValue<std::string> ();
    // int64_t val = subObj.getValue<int64_t>();
    // make sure the string is what we expect
    BOOST_CHECK_EQUAL (s, "string1");
    // publish a second string
    pubObj->publish ("string2");
    // make sure the value is still what we expect
    subObj.getValue<std::string> (s);

    BOOST_CHECK_EQUAL (s, "string1");
    // advance time
    gtime = vFed->requestTime (2.0);
    // make sure the value was updated
    BOOST_CHECK_EQUAL (gtime, 2.0);
    subObj.getValue (s);

    BOOST_CHECK_EQUAL (s, "string2");
    vFed->finalize ();
}

template <class TX, class RX>
void runPubSubTypeTests (const TX &valtx, const RX &valrx)
{
    helics::FederateInfo fi ("test1");
    fi.coreType = CORE_TYPE_TO_TEST;
    fi.coreInitString = "1";

    auto vFed = std::make_shared<helics::ValueFederate> (fi);
    // register the publications
    auto pubObj = helics::make_publication<TX> (helics::GLOBAL, vFed.get (), std::string ("pub1"));

    auto subObj = helics::Subscription (vFed.get (), "pub1");
    vFed->setTimeDelta (1.0);
    vFed->enterExecutionState ();
    // publish string1 at time=0.0;
    pubObj->publish (valtx);
    auto gtime = vFed->requestTime (1.0);

    BOOST_CHECK_EQUAL (gtime, 1.0);
    auto s = subObj.getValue<RX> ();
    // int64_t val = subObj.getValue<int64_t>();
    // make sure the string is what we expect
    BOOST_CHECK (s == valrx);
    vFed->finalize ();
}

#ifdef QUICK_TESTS_ONLY
#define SKIPTEST  //
#else
#define SKIPTEST
#endif

<<<<<<< HEAD
#if ENABLE_TEST_TIMEOUTS>0 
 BOOST_TEST_DECORATOR (*utf::timeout(35))
 #endif
=======
#if ENABLE_TEST_TIMEOUTS > 0
BOOST_TEST_DECORATOR (*utf::timeout (35))
#endif
>>>>>>> 91621527
BOOST_AUTO_TEST_CASE (subscriptionObject_type_tests)
{
    SKIPTEST runPubSubTypeTests<std::string, std::string> ("test1", "test1");
    runPubSubTypeTests<std::string, double> ("3.14159", 3.14159);
    runPubSubTypeTests<double, std::string> (3.14159, std::to_string (3.141590));
    SKIPTEST runPubSubTypeTests<double, int64_t> (3.14159, 3);
    SKIPTEST runPubSubTypeTests<int64_t, double> (34, 34.0);
    SKIPTEST runPubSubTypeTests<int64_t, std::string> (34, "34");
    SKIPTEST runPubSubTypeTests<std::string, int64_t> ("34.14", 34);
}

<<<<<<< HEAD
#if ENABLE_TEST_TIMEOUTS>0 
 BOOST_TEST_DECORATOR (*utf::timeout(35))
 #endif
=======
#if ENABLE_TEST_TIMEOUTS > 0
BOOST_TEST_DECORATOR (*utf::timeout (35))
#endif
>>>>>>> 91621527
BOOST_AUTO_TEST_CASE (subscriptionObject_complex_tests)
{
    using c = std::complex<double>;

    runPubSubTypeTests<c, std::string> (c (12.4, 0.3), helics::helicsComplexString (c (12.4, 0.3)));
    SKIPTEST runPubSubTypeTests<std::string, c> ("3.14159+2j", c (3.14159, 2));
    SKIPTEST runPubSubTypeTests<std::string, c> ("3.14159-2j", c (3.14159, -2));
    SKIPTEST runPubSubTypeTests<std::string, c> ("-3.14159-2j", c (-3.14159, -2));
    runPubSubTypeTests<std::string, c> ("-3.14159 - 2i", c (-3.14159, -2));
    SKIPTEST runPubSubTypeTests<std::string, c> ("-3.14159 + 2i", c (-3.14159, 2));

    SKIPTEST runPubSubTypeTests<std::string, c> ("2i", c (0, 2));
    runPubSubTypeTests<c, double> (c (0, 2), 2.0);
    SKIPTEST runPubSubTypeTests<c, int64_t> (c (0, 2), 2);

    SKIPTEST runPubSubTypeTests<double, c> (2.0, c (2, 0));

    SKIPTEST runPubSubTypeTests<int64_t, c> (2, c (2, 0));
    SKIPTEST runPubSubTypeTests<c, double> (c (3.0, 4.0), 5.0);
    SKIPTEST runPubSubTypeTests<c, int64_t> (c (3.0, 4.0), 5);
}

<<<<<<< HEAD
#if ENABLE_TEST_TIMEOUTS>0 
 BOOST_TEST_DECORATOR (*utf::timeout(45))
 #endif
=======
#if ENABLE_TEST_TIMEOUTS > 0
BOOST_TEST_DECORATOR (*utf::timeout (45))
#endif
>>>>>>> 91621527
BOOST_AUTO_TEST_CASE (subscriptionObject_vector_tests)
{
    using v = std::vector<double>;
    using c = std::complex<double>;
    v tvec1{12.4, 0.3, 0.7};
    v tvec2{0.0, -1241.23, 5.0, 7.9};
    v eVec{};
    runPubSubTypeTests<v, std::string> (tvec1, helics::helicsVectorString (tvec1));
    runPubSubTypeTests<std::string, v> (helics::helicsVectorString (tvec1), tvec1);

    runPubSubTypeTests<v, std::string> (tvec2, helics::helicsVectorString (tvec2));
    runPubSubTypeTests<std::string, v> (helics::helicsVectorString (tvec2), tvec2);

    SKIPTEST runPubSubTypeTests<v, std::string> (eVec, helics::helicsVectorString (eVec));
    SKIPTEST runPubSubTypeTests<std::string, v> (helics::helicsVectorString (eVec), eVec);

    SKIPTEST runPubSubTypeTests<std::string, v> ("3.14159-2j", v{3.14159, -2});
    SKIPTEST runPubSubTypeTests<std::string, v> ("-3.14159-2j", v{-3.14159, -2});
    SKIPTEST runPubSubTypeTests<std::string, v> ("-3.14159", v{-3.14159});

    SKIPTEST runPubSubTypeTests<std::string, v> ("2i", v{0, 2});

    SKIPTEST runPubSubTypeTests<c, v> (c{3.14159, -2}, v{3.14159, -2});
    SKIPTEST runPubSubTypeTests<c, v> (c{-3.14159, -2}, v{-3.14159, -2});
    SKIPTEST runPubSubTypeTests<c, v> (c{-3.14159, 0.0}, v{-3.14159, 0.0});

    SKIPTEST runPubSubTypeTests<c, v> (c{0.0, 2}, v{0, 2});

    SKIPTEST runPubSubTypeTests<v, double> (tvec1, 12.4);

    SKIPTEST runPubSubTypeTests<double, v> (0.34, v{0.34});

    SKIPTEST runPubSubTypeTests<v, int64_t> (tvec1, 12);

    SKIPTEST runPubSubTypeTests<int64_t, v> (56, v{56});
}

<<<<<<< HEAD
#if ENABLE_TEST_TIMEOUTS>0 
 BOOST_TEST_DECORATOR (*utf::timeout(35))
 #endif
=======
#if ENABLE_TEST_TIMEOUTS > 0
BOOST_TEST_DECORATOR (*utf::timeout (35))
#endif
>>>>>>> 91621527
BOOST_AUTO_TEST_CASE (subscriptionObject_complex_vector_tests)
{
    using v = std::vector<double>;
    using c = std::complex<double>;
    using vc = std::vector<std::complex<double>>;

    v tvec2{0.0, -1241.23, 5.0, 7.9};
    vc eVec{};

    vc tcvec1{c{-4.5, 27.4}, c{0.12, 0.34}};

    vc tcvec2{c{-3.0, -4.0}, c{23.7, 0.0}, c{0.01, 45.23}};

    runPubSubTypeTests<vc, std::string> (tcvec1, helics::helicsComplexVectorString (tcvec1));
    runPubSubTypeTests<std::string, vc> (helics::helicsComplexVectorString (tcvec1), tcvec1);

    runPubSubTypeTests<vc, std::string> (tcvec2, helics::helicsComplexVectorString (tcvec2));
    runPubSubTypeTests<std::string, vc> (helics::helicsComplexVectorString (tcvec2), tcvec2);

    runPubSubTypeTests<vc, std::string> (eVec, helics::helicsComplexVectorString (eVec));
    runPubSubTypeTests<std::string, vc> (helics::helicsComplexVectorString (eVec), eVec);

    SKIPTEST runPubSubTypeTests<std::string, vc> ("3.14159-2j", vc{c{3.14159, -2}});
    SKIPTEST runPubSubTypeTests<std::string, vc> ("-3.14159-2j", vc{c{-3.14159, -2}});
    SKIPTEST runPubSubTypeTests<std::string, vc> ("-3.14159", vc{c{-3.14159}});

    SKIPTEST runPubSubTypeTests<std::string, vc> ("2i", vc{c{0, 2}});

    SKIPTEST runPubSubTypeTests<c, vc> (c{3.14159, -2}, vc{c{3.14159, -2}});
    SKIPTEST runPubSubTypeTests<c, vc> (c{-3.14159, -2}, vc{c{-3.14159, -2}});
    SKIPTEST runPubSubTypeTests<c, vc> (c{-3.14159, 0.0}, vc{c{-3.14159, 0.0}});

    SKIPTEST runPubSubTypeTests<c, vc> (c{0.0, 2}, vc{c{0, 2}});

    SKIPTEST runPubSubTypeTests<vc, double> (tcvec2, 5.0);

    SKIPTEST runPubSubTypeTests<double, vc> (0.34, vc{c{0.34}});

    SKIPTEST runPubSubTypeTests<vc, int64_t> (tcvec2, 5);

    SKIPTEST runPubSubTypeTests<int64_t, vc> (56, vc{c{56}});
}

BOOST_AUTO_TEST_SUITE_END ()<|MERGE_RESOLUTION|>--- conflicted
+++ resolved
@@ -21,23 +21,14 @@
 #include "test_configuration.h"
 #include <future>
 
-<<<<<<< HEAD
-BOOST_AUTO_TEST_SUITE(subPubObject_tests)
+BOOST_AUTO_TEST_SUITE (subPubObject_tests)
+#if ENABLE_TEST_TIMEOUTS > 0
 namespace utf = boost::unit_test;
-
-#if ENABLE_TEST_TIMEOUTS>0 
- BOOST_TEST_DECORATOR (*utf::timeout(5))
- #endif
-=======
-BOOST_AUTO_TEST_SUITE (subPubObject_tests)
-#if ENABLE_TEST_TIMEOUTS > 0
-namespace utf = boost::unit_test;
 #endif
 
 #if ENABLE_TEST_TIMEOUTS > 0
 BOOST_TEST_DECORATOR (*utf::timeout (5))
 #endif
->>>>>>> 91621527
 BOOST_AUTO_TEST_CASE (subscriptionTObject_tests)
 {
     helics::FederateInfo fi ("test1");
@@ -76,15 +67,9 @@
     vFed->finalize ();
 }
 
-<<<<<<< HEAD
-#if ENABLE_TEST_TIMEOUTS>0 
- BOOST_TEST_DECORATOR (*utf::timeout(5))
- #endif
-=======
 #if ENABLE_TEST_TIMEOUTS > 0
 BOOST_TEST_DECORATOR (*utf::timeout (5))
 #endif
->>>>>>> 91621527
 BOOST_AUTO_TEST_CASE (subscriptionObject_tests)
 {
     helics::FederateInfo fi ("test1");
@@ -155,15 +140,9 @@
 #define SKIPTEST
 #endif
 
-<<<<<<< HEAD
-#if ENABLE_TEST_TIMEOUTS>0 
- BOOST_TEST_DECORATOR (*utf::timeout(35))
- #endif
-=======
 #if ENABLE_TEST_TIMEOUTS > 0
 BOOST_TEST_DECORATOR (*utf::timeout (35))
 #endif
->>>>>>> 91621527
 BOOST_AUTO_TEST_CASE (subscriptionObject_type_tests)
 {
     SKIPTEST runPubSubTypeTests<std::string, std::string> ("test1", "test1");
@@ -175,15 +154,9 @@
     SKIPTEST runPubSubTypeTests<std::string, int64_t> ("34.14", 34);
 }
 
-<<<<<<< HEAD
-#if ENABLE_TEST_TIMEOUTS>0 
- BOOST_TEST_DECORATOR (*utf::timeout(35))
- #endif
-=======
 #if ENABLE_TEST_TIMEOUTS > 0
 BOOST_TEST_DECORATOR (*utf::timeout (35))
 #endif
->>>>>>> 91621527
 BOOST_AUTO_TEST_CASE (subscriptionObject_complex_tests)
 {
     using c = std::complex<double>;
@@ -206,15 +179,9 @@
     SKIPTEST runPubSubTypeTests<c, int64_t> (c (3.0, 4.0), 5);
 }
 
-<<<<<<< HEAD
-#if ENABLE_TEST_TIMEOUTS>0 
- BOOST_TEST_DECORATOR (*utf::timeout(45))
- #endif
-=======
 #if ENABLE_TEST_TIMEOUTS > 0
 BOOST_TEST_DECORATOR (*utf::timeout (45))
 #endif
->>>>>>> 91621527
 BOOST_AUTO_TEST_CASE (subscriptionObject_vector_tests)
 {
     using v = std::vector<double>;
@@ -252,15 +219,9 @@
     SKIPTEST runPubSubTypeTests<int64_t, v> (56, v{56});
 }
 
-<<<<<<< HEAD
-#if ENABLE_TEST_TIMEOUTS>0 
- BOOST_TEST_DECORATOR (*utf::timeout(35))
- #endif
-=======
 #if ENABLE_TEST_TIMEOUTS > 0
 BOOST_TEST_DECORATOR (*utf::timeout (35))
 #endif
->>>>>>> 91621527
 BOOST_AUTO_TEST_CASE (subscriptionObject_complex_vector_tests)
 {
     using v = std::vector<double>;
