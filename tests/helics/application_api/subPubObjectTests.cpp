--- conflicted
+++ resolved
@@ -99,7 +99,6 @@
     vFed->finalize ();
 }
 
-<<<<<<< HEAD
 template <class TX, class RX>
 void runPubSubTypeTests(const TX &valtx, const RX &valrx)
 {
@@ -159,7 +158,4 @@
 	runPubSubTypeTests<c, double>(c(3.0, 4.0), 5.0);
 }
 
-BOOST_AUTO_TEST_SUITE_END()
-=======
-BOOST_AUTO_TEST_SUITE_END ()
->>>>>>> 4cfd5a47
+BOOST_AUTO_TEST_SUITE_END()