/*
Copyright (C) 2017-2018, Battelle Memorial Institute
All rights reserved.

This software was co-developed by Pacific Northwest National Laboratory, operated by the Battelle Memorial
Institute; the National Renewable Energy Laboratory, operated by the Alliance for Sustainable Energy, LLC; and the
Lawrence Livermore National Laboratory, operated by Lawrence Livermore National Security, LLC.
*/
#pragma once

#include <memory>

#include "helics/application_api/MessageFederate.hpp"
#include "helics/application_api/ValueFederate.hpp"
#include "helics/core/BrokerFactory.hpp"
#include "helics/core/CoreFactory.hpp"

#ifdef KEY_TESTS
#ifndef DISABLE_TCP_CORE
const std::string core_types[] = { "test",   "ipc",   "tcp",   "zmq",   "udp",
"test_2","zmq_4", "ipc_2","test_4", "tcp_2", "zmq_2", "udp_2","test_3","zmq_3" };
const std::string core_types_single[] = { "test",   "ipc",   "tcp",   "zmq",   "udp",
"test_3","zmq_3" };
#else
const std::string core_types[] = { "test", "ipc", "zmq", "udp", "test_2","zmq_4", "ipc_2","test_4", "zmq_2", "udp_2","test_3","zmq_3" };
const std::string core_types_single[] = { "test", "ipc", "zmq", "udp","test_3","zmq_3" };
#endif
#else // KEY_TESTS
#ifdef QUICK_TESTS_ONLY
#ifndef DISABLE_TCP_CORE
const std::string core_types[] = {"test", "ipc_2", "tcp", "test_2", "zmq", "udp","test_3","zmq_3" };
const std::string core_types_single[] = {"test", "ipc", "tcp", "zmq", "udp","test_3","zmq_3"};
#else
const std::string core_types[] = {"test", "ipc_2", "test_2", "zmq", "udp","test_3","zmq_3" };
const std::string core_types_single[] = {"test", "ipc", "zmq", "udp","test_3","zmq_3" };
#endif
#else // QUICK_TESTS_ONLY
#ifndef DISABLE_TCP_CORE
const std::string core_types[] = {"test",   "ipc",   "zmq",   "udp",   "tcp",
                                  "test_2", "ipc_2", "zmq_2", "udp_2", "tcp_2",
                                "test_3", "zmq_3", "udp_3", "tcp_3" ,
                                "test_4", "zmq_4", "udp_4", "tcp_4" };
const std::string core_types_single[] = {"test", "ipc", "tcp", "zmq", "udp",
                                        "test_3", "zmq_3", "udp_3", "tcp_3" };
#else
const std::string core_types[] = {"test", "ipc", "zmq", "udp", "test_2", "ipc_2", "zmq_2", "udp_2", "test_3", "zmq_3", "udp_3" ,
"test_4", "zmq_4", "udp_4" };
const std::string core_types_single[] = {"test", "ipc", "zmq", "udp","test_3", "zmq_3", "udp_3" };
#endif
#endif // QUICK_TESTS_ONLY
<<<<<<< HEAD

#endif //KEY_TESTS


=======

#endif //KEY_TESTS

const std::string defaultNamePrefix = "fed";
>>>>>>> 2199329f

struct FederateTestFixture
{
    FederateTestFixture () = default;
    ~FederateTestFixture ();

    std::shared_ptr<helics::Broker> AddBroker (const std::string &core_type_name, int count);
    std::shared_ptr<helics::Broker>
    AddBroker (const std::string &core_type_name, const std::string &initialization_string);

    template <class FedType>
    void SetupTest (const std::string &core_type_name,
                                int count,
                                helics::Time time_delta = helics::timeZero,
                                const std::string &name_prefix = defaultNamePrefix)
    {
        auto broker = AddBroker (core_type_name, count);
        AddFederates<FedType> (core_type_name, count, broker, time_delta, name_prefix);
    }

    template <class FedType>
    std::vector<std::shared_ptr<FedType>> AddFederates (std::string core_type_name,
                                                        int count,
                                                        std::shared_ptr<helics::Broker> broker,
                                                        helics::Time time_delta = helics::timeZero,
                                                        const std::string &name_prefix = defaultNamePrefix)
    {
        bool hasIndex = hasIndexCode (core_type_name);
        int setup = (hasIndex) ? getIndexCode (core_type_name) : 1;
        if (hasIndex)
        {
            core_type_name.pop_back ();
            core_type_name.pop_back ();
        }

        std::string initString =
          std::string ("--broker=") + broker->getIdentifier () + " --broker_address=" + broker->getAddress ();

        if (!extraCoreArgs.empty ())
        {
            initString.push_back (' ');
            initString.append (extraCoreArgs);
        }

        helics::FederateInfo fi (std::string(), helics::coreTypeFromString (core_type_name));
        fi.timeDelta = time_delta;

        std::vector<std::shared_ptr<FedType>> federates_added;

        

        switch (setup)
        {
        case 1:
        default:
        {
            auto core_type = helics::coreTypeFromString(core_type_name);
            auto core = helics::CoreFactory::create(core_type, initString + " --federates "+ std::to_string(count));
            fi.coreName = core->getIdentifier();
            size_t offset = federates.size();
            federates.resize(count + offset);
            for (int ii = 0; ii < count; ++ii)
            {
                fi.name = name_prefix + std::to_string (ii+offset);
                auto fed = std::make_shared<FedType> (fi);
                federates[ii + offset] = fed;
                federates_added.push_back (fed);
            }
        }
        break;
        case 2:
        {  // each federate has its own core
            auto core_type = helics::coreTypeFromString (core_type_name);
            size_t offset = federates.size();
            federates.resize(count + offset);
            for (int ii = 0; ii < count; ++ii)
            {
                auto core = helics::CoreFactory::create (core_type, initString + " --federates 1");
                fi.coreName = core->getIdentifier ();

                fi.name = name_prefix + std::to_string (ii+offset);
                auto fed = std::make_shared<FedType> (fi);
                federates[ii + offset] = fed;
                federates_added.push_back (fed);
            }
        }
        break;
        case 3:
        {
            auto subbroker = AddBroker(core_type_name, initString + " --federates " + std::to_string(count));
            auto newTypeString = core_type_name;
            newTypeString.push_back('_');
            newTypeString.push_back('2');
            for (int ii = 0; ii < count; ++ii)
            {
                AddFederates<FedType>(newTypeString, 1, subbroker, time_delta, name_prefix);
            }
        }
        break;
        case 4:
        {
            auto newTypeString = core_type_name;
            newTypeString.push_back('_');
            newTypeString.push_back('2');
            for (int ii = 0; ii < count; ++ii)
            {
                auto subbroker = AddBroker(core_type_name, initString + " --federates 1");
                AddFederates<FedType>(newTypeString, 1, subbroker, time_delta, name_prefix);
            }
        }
        break;
        case 5: //pairs of federates per core
        {
            auto core_type = helics::coreTypeFromString(core_type_name);
            size_t offset = federates.size();
            federates.resize(count + offset);
            for (int ii = 0; ii < count; ii += 2)
            {
                auto core = helics::CoreFactory::create(core_type, initString + " --federates " + std::to_string((ii < count - 1) ? 2 : 1));
                fi.coreName = core->getIdentifier();

                fi.name = name_prefix + std::to_string(ii + offset);
                auto fed = std::make_shared<FedType>(fi);
                federates[ii + offset] = fed;
                federates_added.push_back(fed);
                if (ii + 1 < count)
                {
                    fi.name = name_prefix + std::to_string(ii + offset + 1);
                    auto fed2 = std::make_shared<FedType>(fi);
                    federates[ii + offset + 1] = fed2;
                    federates_added.push_back(fed2);
                }
            }
        }
            break;
        case 6: //pairs of cores per subbroker
        {
            auto newTypeString = core_type_name;
            newTypeString.push_back('_');
            newTypeString.push_back('5');
            for (int ii = 0; ii < count; ii+=4)
            {
                int fedcnt = (ii > count - 3) ? 4 : (count - ii);
                auto subbroker = AddBroker(core_type_name, initString + " --federates "+std::to_string(fedcnt));
                AddFederates<FedType>(newTypeString, fedcnt, subbroker, time_delta, name_prefix);
            }
        }
        break;
        case 7: //two layers of subbrokers
        {      
                auto newTypeString = core_type_name;
                newTypeString.push_back('_');
                newTypeString.push_back('4');
                for (int ii = 0; ii < count; ++ii)
                {
                    auto subbroker = AddBroker(core_type_name, initString + " --federates 1");
                    AddFederates<FedType>(newTypeString, 1, subbroker, time_delta, name_prefix);
                }
        }
        break;
        }

        return federates_added;
    }

    template <class FedType>
    std::shared_ptr<FedType> GetFederateAs (int index)
    {
        return std::dynamic_pointer_cast<FedType> (federates[index]);
    }

    std::vector<std::shared_ptr<helics::Broker>> brokers;
    std::vector<std::shared_ptr<helics::Federate>> federates;
    std::string extraCoreArgs;
    std::string extraBrokerArgs;

  private:
    bool hasIndexCode (const std::string &type_name);
    int getIndexCode (const std::string &type_name);
    auto AddBrokerImp (const std::string &core_type_name, const std::string &initialization_string);
};<|MERGE_RESOLUTION|>--- conflicted
+++ resolved
@@ -48,17 +48,11 @@
 const std::string core_types_single[] = {"test", "ipc", "zmq", "udp","test_3", "zmq_3", "udp_3" };
 #endif
 #endif // QUICK_TESTS_ONLY
-<<<<<<< HEAD
 
 #endif //KEY_TESTS
 
-
-=======
-
-#endif //KEY_TESTS
-
 const std::string defaultNamePrefix = "fed";
->>>>>>> 2199329f
+
 
 struct FederateTestFixture
 {
