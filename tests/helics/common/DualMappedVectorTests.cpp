--- conflicted
+++ resolved
@@ -12,12 +12,11 @@
 
 #include "helics/common/DualMappedVector.hpp"
 
-BOOST_AUTO_TEST_SUITE (dual_mapped_vector_tests)
+BOOST_AUTO_TEST_SUITE(dual_mapped_vector_tests)
 
 /** test basic operations */
-BOOST_AUTO_TEST_CASE (definition_tests)
+BOOST_AUTO_TEST_CASE(definition_tests)
 {
-<<<<<<< HEAD
 	DualMappedVector<double,std::string,int64_t> M;
 	DualMappedVector < std::string, std::string,double > S2;
 	BOOST_CHECK_EQUAL(M.size(), 0);
@@ -29,45 +28,32 @@
 	TV2 = std::move(M);
 
 	decltype(TV2) TV3;
-=======
-    DualMappedVector<double, std::string, int64_t> M;
-    DualMappedVector<std::string, std::string, double> S2;
-    BOOST_CHECK_EQUAL (M.size (), 0);
-    BOOST_CHECK_EQUAL (S2.size (), 0);
-    DualMappedVector<std::vector<std::string>, double, std::string> V2;
-
-    // test move and assignment operators
-    decltype (M) TV2;
-    TV2 = std::move (M);
-
-    decltype (TV2) TV3;
->>>>>>> d1d9c9d1
 	TV3 = TV2;
 }
 
-BOOST_AUTO_TEST_CASE (insertion_tests)
+BOOST_AUTO_TEST_CASE(insertion_tests)
 {
-    DualMappedVector<std::vector<double>, std::string, int64_t> Mvec;
-    Mvec.insert ("el1", 41, 3, 1.7);
-    BOOST_CHECK_EQUAL (Mvec.size (), 1);
-    Mvec.insert ("a2", 27, std::vector<double> (45));
-    BOOST_CHECK_EQUAL (Mvec.size (), 2);
+	DualMappedVector<std::vector<double>,std::string, int64_t> Mvec;
+	Mvec.insert("el1",41, 3,1.7);
+	BOOST_CHECK_EQUAL(Mvec.size(), 1);
+	Mvec.insert("a2",27, std::vector<double>(45));
+	BOOST_CHECK_EQUAL(Mvec.size(), 2);
 	auto &V = Mvec[0];
-    BOOST_CHECK_EQUAL (V.size (), 3);
-    BOOST_CHECK_EQUAL (V[0], 1.7);
-    BOOST_CHECK_EQUAL (V[2], 1.7);
+	BOOST_CHECK_EQUAL(V.size(), 3);
+	BOOST_CHECK_EQUAL(V[0], 1.7);
+	BOOST_CHECK_EQUAL(V[2], 1.7);
 
 	auto &V2 = Mvec[1];
-    BOOST_CHECK_EQUAL (V2.size (), 45);
+	BOOST_CHECK_EQUAL(V2.size(), 45);
 
-    auto V3 = Mvec.find ("el1");
-    BOOST_CHECK_EQUAL (V3->size (), 3);
+	auto V3 = Mvec.find("el1");
+	BOOST_CHECK_EQUAL(V3->size(), 3);
 
-    auto V4 = Mvec.find ("a2");
-    BOOST_CHECK_EQUAL (V4->size (), 45);
+	auto V4 = Mvec.find("a2");
+	BOOST_CHECK_EQUAL(V4->size(), 45);
 
-    auto V5 = Mvec.find (41);
-    BOOST_CHECK_EQUAL (V5->size (), 3);
+	auto V5 = Mvec.find(41);
+	BOOST_CHECK_EQUAL(V5->size(), 3);
 }
 
 BOOST_AUTO_TEST_CASE(additional_searchTerm_tests)
@@ -109,67 +95,23 @@
 	BOOST_CHECK(!Mvec.addSearchTerm(1241, "none"));
 }
 
-BOOST_AUTO_TEST_CASE(additional_searchTerm_tests)
+
+BOOST_AUTO_TEST_CASE(iterator_tests)
 {
-	DualMappedVector<double, std::string, int64_t> Mvec;
+	DualMappedVector<double,std::string, int64_t> Mvec;
 
-	Mvec.insert("s1", 64, 3.2);
-	Mvec.insert("s2", 63, 4.3);
-	Mvec.insert("s3", 47, 9.7);
-	Mvec.insert("s4", 92, 11.4);
+	Mvec.insert("s1",64, 3.2);
+	Mvec.insert("s2",63, 4.3);
+	Mvec.insert("s3",47, 9.7);
+	Mvec.insert("s4",92, 11.4);
 
 	BOOST_CHECK_EQUAL(Mvec.size(), 4);
 
-	Mvec.addSearchTerm("s5", "s1");
-	BOOST_CHECK_EQUAL(Mvec.size(), 4);
+	Mvec.transform([](double val) {return val + 1; });
 
-	BOOST_CHECK_EQUAL(*(Mvec.find("s5")), 3.2);
-
-	Mvec.addSearchTerm(93, 47);
-	BOOST_CHECK_EQUAL(*(Mvec.find(93)), 9.7);
-
-	Mvec.addSearchTerm(143, "s3");
-	BOOST_CHECK_EQUAL(*(Mvec.find(143)), 9.7);
-
-	Mvec.addSearchTerm("extra", 63);
-	BOOST_CHECK_EQUAL(*(Mvec.find("extra")), 4.3);
-
-	Mvec.addSearchTermForIndex("astring", 3);
-	BOOST_CHECK_EQUAL(*(Mvec.find("astring")), 11.4);
-
-	auto res=Mvec.addSearchTermForIndex(99, 2);
-	BOOST_CHECK_EQUAL(*(Mvec.find(99)), 9.7);
-	BOOST_CHECK(res);
-
-	//check for appropriate return values
-	BOOST_CHECK(!Mvec.addSearchTerm("missing", "none"));
-	BOOST_CHECK(!Mvec.addSearchTerm(1241, 98));
-	BOOST_CHECK(!Mvec.addSearchTerm("missing", 98));
-	BOOST_CHECK(!Mvec.addSearchTerm(1241, "none"));
-}
-
-BOOST_AUTO_TEST_CASE(iterator_tests)
-{
-    DualMappedVector<double, std::string, int64_t> Mvec;
-
-    Mvec.insert ("s1", 64, 3.2);
-    Mvec.insert ("s2", 63, 4.3);
-    Mvec.insert ("s3", 47, 9.7);
-    Mvec.insert ("s4", 92, 11.4);
-
-    BOOST_CHECK_EQUAL (Mvec.size (), 4);
-
-    Mvec.transform ([](double val) { return val + 1; });
-
-<<<<<<< HEAD
 	BOOST_CHECK_EQUAL(Mvec[0], 3.2 + 1.0);
 	BOOST_CHECK_EQUAL(Mvec[1], 4.3 + 1.0);
 	BOOST_CHECK_EQUAL(Mvec[2], 9.7 + 1.0);
-=======
-    BOOST_CHECK_EQUAL (Mvec[0], 3.2 + 1.0);
-    BOOST_CHECK_EQUAL (Mvec[1], 4.3 + 1.0);
-    BOOST_CHECK_EQUAL (Mvec[2], 9.7 + 1.0);
->>>>>>> d1d9c9d1
 
 	double sum = 0.0;
 	for (auto &el : Mvec)
@@ -179,20 +121,19 @@
 	BOOST_CHECK_EQUAL(sum, 4.2 + 5.3 + 10.7 + 12.4);
 }
 
-BOOST_AUTO_TEST_CASE (remove_tests)
+BOOST_AUTO_TEST_CASE(remove_tests)
 {
 	DualMappedVector<double, std::string, int64_t> Mvec;
 
-    Mvec.insert ("s1", 64, 3.2);
-    Mvec.insert ("s2", 63, 4.3);
-    Mvec.insert ("s3", 47, 9.7);
-    Mvec.insert ("s4", 92, 11.4);
+	Mvec.insert("s1", 64, 3.2);
+	Mvec.insert("s2", 63, 4.3);
+	Mvec.insert("s3", 47, 9.7);
+	Mvec.insert("s4", 92, 11.4);
 
 	Mvec.addSearchTerm("s5", 64);
 	Mvec.addSearchTermForIndex(107, 2);
 	BOOST_CHECK_EQUAL(Mvec.size(), 4);
 
-<<<<<<< HEAD
 	Mvec.removeIndex(1);
 
 	BOOST_CHECK_EQUAL(Mvec.size(), 3);
@@ -206,35 +147,20 @@
 	BOOST_CHECK_EQUAL(Mvec[0], 9.7);
 	BOOST_CHECK(Mvec.find("s5") == Mvec.end());
 	BOOST_CHECK_EQUAL(*Mvec.find(107), 9.7);
-=======
-    Mvec.removeIndex (1);
->>>>>>> d1d9c9d1
 
-    BOOST_CHECK_EQUAL (Mvec.size (), 3);
-    BOOST_CHECK (Mvec.find ("s2") == Mvec.end ());
-    BOOST_CHECK_EQUAL (Mvec[1], 9.7);
-    BOOST_CHECK_EQUAL (*Mvec.find ("s4"), 11.4);
-	BOOST_CHECK_EQUAL(*Mvec.find("s5"), 3.2);
-    Mvec.remove ("s1");
-    BOOST_CHECK_EQUAL (Mvec.size (), 2);
-    BOOST_CHECK_EQUAL (*Mvec.find ("s4"), 11.4);
-    BOOST_CHECK_EQUAL (Mvec[0], 9.7);
-	BOOST_CHECK(Mvec.find("s5") == Mvec.end());
-	BOOST_CHECK_EQUAL(*Mvec.find(107), 9.7);
-
-    auto MV2 = std::move (Mvec);
-    BOOST_CHECK_EQUAL (MV2.size (), 2);
+	auto MV2 = std::move(Mvec);
+	BOOST_CHECK_EQUAL(MV2.size(), 2);
 
 	auto MV3 = MV2;
-    BOOST_CHECK_EQUAL (MV2.size (), 2);
-    BOOST_CHECK_EQUAL (MV3.size (), 2);
+	BOOST_CHECK_EQUAL(MV2.size(), 2);
+	BOOST_CHECK_EQUAL(MV3.size(), 2);
 
-    MV3.remove (92);
-    BOOST_CHECK_EQUAL (MV2.size (), 2);
-    BOOST_CHECK_EQUAL (MV3.size (), 1);
-    MV3.clear ();
-    BOOST_CHECK_EQUAL (MV2.size (), 2);
-    BOOST_CHECK_EQUAL (MV3.size (), 0);
+	MV3.remove(92);
+	BOOST_CHECK_EQUAL(MV2.size(), 2);
+	BOOST_CHECK_EQUAL(MV3.size(), 1);
+	MV3.clear();
+	BOOST_CHECK_EQUAL(MV2.size(), 2);
+	BOOST_CHECK_EQUAL(MV3.size(), 0);
 }
 
-BOOST_AUTO_TEST_SUITE_END ()+BOOST_AUTO_TEST_SUITE_END()