--- conflicted
+++ resolved
@@ -67,9 +67,6 @@
             "${java_test_classpath}" JavaHelicsApiTests DEPENDS Java_Helics_Api
 )
 
-<<<<<<< HEAD
-=======
 set_target_properties(Java_hello_world Java_Helics_Api RUN_JAVA_TEST PROPERTIES FOLDER tests)
 
->>>>>>> badf0add
 set_property(TEST Java_hello_world_test Java_Helics_Api_tests PROPERTY LABELS Java Continuous Daily)