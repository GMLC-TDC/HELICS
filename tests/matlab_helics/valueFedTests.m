--- conflicted
+++ resolved
@@ -150,11 +150,7 @@
     testValue2 = 'I am a string';
     testVal2 = 0.0;
 try
-<<<<<<< HEAD
-    pubid = helicsFederateRegisterGlobalPublication(feds.vFed, 'pub1', helics_data_type_namedpoint, '');
-=======
     pubid = helicsFederateRegisterGlobalPublication(feds.vFed, 'pub1', helics_data_type_named_point, '');
->>>>>>> 79d94843
     subid = helicsFederateRegisterSubscription(feds.vFed, 'pub1', '');
 
     helicsInputSetDefaultNamedPoint(subid, defaultValue, defVal);
