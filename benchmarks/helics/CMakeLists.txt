# ~~~~~~~~~~~~~~~~~~~~~~~~~~~~~~~~~~~~~~~~~~~~~~~~~~~~~~~~~~~~~~~~~~~~~~~~~~~~~
# Copyright (c) 2017-2019, Battelle Memorial Institute; Lawrence Livermore
# National Security, LLC; Alliance for Sustainable Energy, LLC.
# See the top-level NOTICE for additional details.
# All rights reserved.
#
# SPDX-License-Identifier: BSD-3-Clause
# ~~~~~~~~~~~~~~~~~~~~~~~~~~~~~~~~~~~~~~~~~~~~~~~~~~~~~~~~~~~~~~~~~~~~~~~~~~~~~~

set(HELICS_BENCHMARKS
    ActionMessageBenchmarks
    filterBenchmarks
    echoBenchmarks
    ringBenchmarks
    messageLookupBenchmarks
    conversionBenchmarks
    echoMessageBenchmarks
    messageSendBenchmarks
    pholdBenchmarks
    timingBenchmarks
)

# Only affects current directory, so safe
include_directories(${CMAKE_CURRENT_SOURCE_DIR})

foreach(T ${HELICS_BENCHMARKS})

    add_executable(${T} ${T}.cpp)
    target_link_libraries(${T} PUBLIC helics_application_api)
    add_benchmark(${T})
    set_target_properties(${T} PROPERTIES FOLDER benchmarks)

endforeach()

<<<<<<< HEAD
add_executable(PholdFederate PholdFederateMain.cpp)
target_link_libraries(PholdFederate PUBLIC helics_application_api)
=======
add_executable(echoBenchmarks_c echoBenchmarks_c.cpp)
target_link_libraries(echoBenchmarks_c PUBLIC helicsSharedLib)
add_benchmark(echoBenchmarks_c)
set_target_properties(echoBenchmarks_c PROPERTIES FOLDER benchmarks)
target_include_directories(
    echoBenchmarks_c
    PUBLIC ${HELICS_BINARY_DIR}/helics_generated_includes/
)
copy_key_files_to_target_location(echoBenchmarks_c)
copy_shared_target(echoBenchmarks_c helicsSharedLib)
>>>>>>> d714ae54

target_sources(filterBenchmarks PUBLIC EchoMessage.hpp)
target_sources(echoMessageBenchmarks PUBLIC EchoMessage.hpp)
target_sources(pholdBenchmarks PUBLIC PholdFederate.hpp)

copy_key_files_to_target_location(ActionMessageBenchmarks)

string(TIMESTAMP current_date "%Y-%m-%d")
string(RANDOM rname)

set(BM_RESULT_DIR)
# add a custom target to run all the benchmarks in a consistent fashion
<<<<<<< HEAD
add_custom_target(RUN_ALL_BENCHMARKS
                  COMMAND ${CMAKE_COMMAND} -E echo " running ActionMessageBenchmarks"
                  COMMAND ActionMessageBenchmarks --benchmark_format=json ">${BM_RESULT_DIR}bm_ActionMessageResults${current_date}_${rname}.txt"
                  COMMAND ${CMAKE_COMMAND} -E echo " running conversionBenchmarks"
				  COMMAND conversionBenchmarks --benchmark_format=json ">${BM_RESULT_DIR}bm_conversionResults${current_date}_${rname}.txt"
                  COMMAND ${CMAKE_COMMAND} -E echo " running echoBenchmarks"
				  COMMAND echoBenchmarks --benchmark_format=json ">${BM_RESULT_DIR}bm_echoResults${current_date}_${rname}.txt"
                  COMMAND ${CMAKE_COMMAND} -E echo " running ringBenchmarks"
				  COMMAND ringBenchmarks --benchmark_format=json ">${BM_RESULT_DIR}bm_ringResults${current_date}_${rname}.txt"
                  COMMAND ${CMAKE_COMMAND} -E echo " running messageLookupBenchmarks"
				  COMMAND messageLookupBenchmarks --benchmark_format=json ">${BM_RESULT_DIR}bm_messageLookupResults${current_date}_${rname}.txt"
                  COMMAND ${CMAKE_COMMAND} -E echo " running echoMessageBenchmarks"
				  COMMAND echoMessageBenchmarks --benchmark_format=json ">${BM_RESULT_DIR}bm_echoMessageResults${current_date}_${rname}.txt"
                  COMMAND ${CMAKE_COMMAND} -E echo " running timingBenchmarks"
                  COMMAND timingBenchmarks --benchmark_format=json ">${BM_RESULT_DIR}bm_timingResults${current_date}_${rname}.txt"
                  COMMAND ${CMAKE_COMMAND} -E echo " running filterBenchmarks"
				  COMMAND filterBenchmarks --benchmark_format=json ">${BM_RESULT_DIR}bm_filterResults${current_date}_${rname}.txt"
                  COMMAND ${CMAKE_COMMAND} -E echo " running pHoldBenchmarks"
				  COMMAND pholdBenchmarks --benchmark_format=json ">${BM_RESULT_DIR}bm_pholdResults${current_date}_${rname}.txt"
                  COMMAND ${CMAKE_COMMAND} -E echo " running messageSendBenchmarks"
				  COMMAND messageSendBenchmarks --benchmark_format=json ">${BM_RESULT_DIR}bm_messageSendResults${current_date}_${rname}.txt"
				  )
=======
add_custom_target(
    RUN_ALL_BENCHMARKS
    COMMAND ${CMAKE_COMMAND} -E echo " running ActionMessageBenchmarks"
    COMMAND ActionMessageBenchmarks --benchmark_format=json
            ">${BM_RESULT_DIR}bm_ActionMessageResults${current_date}_${rname}.txt"
    COMMAND ${CMAKE_COMMAND} -E echo " running conversionBenchmarks"
    COMMAND conversionBenchmarks --benchmark_format=json
            ">${BM_RESULT_DIR}bm_conversionResults${current_date}_${rname}.txt"
    COMMAND ${CMAKE_COMMAND} -E echo " running echoBenchmarks"
    COMMAND echoBenchmarks --benchmark_format=json
            ">${BM_RESULT_DIR}bm_echoResults${current_date}_${rname}.txt"
    COMMAND ${CMAKE_COMMAND} -E echo " running echoBenchmarks_c"
    COMMAND echoBenchmarks_c --benchmark_format=json
            ">${BM_RESULT_DIR}bm_echo_cResults${current_date}_${rname}.txt"
    COMMAND ${CMAKE_COMMAND} -E echo " running ringBenchmarks"
    COMMAND ringBenchmarks --benchmark_format=json
            ">${BM_RESULT_DIR}bm_ringResults${current_date}_${rname}.txt"
    COMMAND ${CMAKE_COMMAND} -E echo " running messageLookupBenchmarks"
    COMMAND messageLookupBenchmarks --benchmark_format=json
            ">${BM_RESULT_DIR}bm_messageLookupResults${current_date}_${rname}.txt"
    COMMAND ${CMAKE_COMMAND} -E echo " running echoMessageBenchmarks"
    COMMAND echoMessageBenchmarks --benchmark_format=json
            ">${BM_RESULT_DIR}bm_echoMessageResults${current_date}_${rname}.txt"
    COMMAND ${CMAKE_COMMAND} -E echo " running timingBenchmarks"
    COMMAND timingBenchmarks --benchmark_format=json
            ">${BM_RESULT_DIR}bm_timingResults${current_date}_${rname}.txt"
    COMMAND ${CMAKE_COMMAND} -E echo " running filterBenchmarks"
    COMMAND filterBenchmarks --benchmark_format=json
            ">${BM_RESULT_DIR}bm_filterResults${current_date}_${rname}.txt"
    COMMAND ${CMAKE_COMMAND} -E echo " running pHoldBenchmarks"
    COMMAND pholdBenchmarks --benchmark_format=json
            ">${BM_RESULT_DIR}bm_pholdResults${current_date}_${rname}.txt"
    COMMAND ${CMAKE_COMMAND} -E echo " running messageSendBenchmarks"
    COMMAND messageSendBenchmarks --benchmark_format=json
            ">${BM_RESULT_DIR}bm_messageSendResults${current_date}_${rname}.txt"
)
>>>>>>> d714ae54

foreach(T ${HELICS_BENCHMARKS})
    add_dependencies(RUN_ALL_BENCHMARKS ${T})
endforeach()

set_target_properties(RUN_ALL_BENCHMARKS PROPERTIES FOLDER benchmarks)

<<<<<<< HEAD
add_custom_target(RUN_KEY_BENCHMARKS
                  COMMAND ${CMAKE_COMMAND} -E echo " running conversionBenchmarks"
                  COMMAND conversionBenchmarks --benchmark_format=json ">${BM_RESULT_DIR}bmk_conversionResults${current_date}_${rname}.txt"
                  COMMAND ${CMAKE_COMMAND} -E echo " running echoBenchmarks with filter=/4"
				  COMMAND echoBenchmarks --benchmark_format=json --benchmark_filter=/4 ">${BM_RESULT_DIR}bmk_echoResults${current_date}_${rname}.txt"
                  COMMAND ${CMAKE_COMMAND} -E echo " running timingoBenchmarks with filter=/4"
                  COMMAND timingBenchmarks --benchmark_format=json --benchmark_filter=/4 ">${BM_RESULT_DIR}bmk_timingResults${current_date}_${rname}.txt"
				  COMMAND ${CMAKE_COMMAND} -E echo " running messageLookupBenchmarks with filter=/[0-9][0-9][0-9][0-9]/"
                  COMMAND messageLookupBenchmarks --benchmark_format=json --benchmark_filter=/[0-9][0-9][0-9][0-9]/ ">${BM_RESULT_DIR}bmk_messageLookupResults${current_date}_${rname}.txt"
                  COMMAND ${CMAKE_COMMAND} -E echo " running echoMessageBenchmarks with filter=/4"
				  COMMAND echoMessageBenchmarks --benchmark_format=json --benchmark_filter=/4 ">${BM_RESULT_DIR}bmk_echoMessageResults${current_date}_${rname}.txt"
				  )
=======
add_custom_target(
    RUN_KEY_BENCHMARKS
    COMMAND ${CMAKE_COMMAND} -E echo " running conversionBenchmarks"
    COMMAND conversionBenchmarks --benchmark_format=json
            ">${BM_RESULT_DIR}bmk_conversionResults${current_date}_${rname}.txt"
    COMMAND ${CMAKE_COMMAND} -E echo " running echoBenchmarks with filter=/4"
    COMMAND echoBenchmarks --benchmark_format=json --benchmark_filter=/4
            ">${BM_RESULT_DIR}bmk_echoResults${current_date}_${rname}.txt"
    COMMAND ${CMAKE_COMMAND} -E echo " running timingoBenchmarks with filter=/4"
    COMMAND timingBenchmarks --benchmark_format=json --benchmark_filter=/4
            ">${BM_RESULT_DIR}bmk_timingResults${current_date}_${rname}.txt"
    COMMAND ${CMAKE_COMMAND} -E echo
            " running messageLookupBenchmarks with filter=/[0-9][0-9][0-9][0-9]/"
    COMMAND messageLookupBenchmarks --benchmark_format=json
            --benchmark_filter=/[0-9][0-9][0-9][0-9]/
            ">${BM_RESULT_DIR}bmk_messageLookupResults${current_date}_${rname}.txt"
    COMMAND ${CMAKE_COMMAND} -E echo " running echoMessageBenchmarks with filter=/4"
    COMMAND echoMessageBenchmarks --benchmark_format=json --benchmark_filter=/4
            ">${BM_RESULT_DIR}bmk_echoMessageResults${current_date}_${rname}.txt"
)
>>>>>>> d714ae54

foreach(T ${HELICS_BENCHMARKS})
    add_dependencies(RUN_KEY_BENCHMARKS ${T})
endforeach()

add_dependencies(RUN_KEY_BENCHMARKS echoBenchmarks_c)

set_target_properties(RUN_KEY_BENCHMARKS PROPERTIES FOLDER benchmarks)<|MERGE_RESOLUTION|>--- conflicted
+++ resolved
@@ -32,10 +32,9 @@
 
 endforeach()
 
-<<<<<<< HEAD
 add_executable(PholdFederate PholdFederateMain.cpp)
 target_link_libraries(PholdFederate PUBLIC helics_application_api)
-=======
+
 add_executable(echoBenchmarks_c echoBenchmarks_c.cpp)
 target_link_libraries(echoBenchmarks_c PUBLIC helicsSharedLib)
 add_benchmark(echoBenchmarks_c)
@@ -46,7 +45,6 @@
 )
 copy_key_files_to_target_location(echoBenchmarks_c)
 copy_shared_target(echoBenchmarks_c helicsSharedLib)
->>>>>>> d714ae54
 
 target_sources(filterBenchmarks PUBLIC EchoMessage.hpp)
 target_sources(echoMessageBenchmarks PUBLIC EchoMessage.hpp)
@@ -59,30 +57,6 @@
 
 set(BM_RESULT_DIR)
 # add a custom target to run all the benchmarks in a consistent fashion
-<<<<<<< HEAD
-add_custom_target(RUN_ALL_BENCHMARKS
-                  COMMAND ${CMAKE_COMMAND} -E echo " running ActionMessageBenchmarks"
-                  COMMAND ActionMessageBenchmarks --benchmark_format=json ">${BM_RESULT_DIR}bm_ActionMessageResults${current_date}_${rname}.txt"
-                  COMMAND ${CMAKE_COMMAND} -E echo " running conversionBenchmarks"
-				  COMMAND conversionBenchmarks --benchmark_format=json ">${BM_RESULT_DIR}bm_conversionResults${current_date}_${rname}.txt"
-                  COMMAND ${CMAKE_COMMAND} -E echo " running echoBenchmarks"
-				  COMMAND echoBenchmarks --benchmark_format=json ">${BM_RESULT_DIR}bm_echoResults${current_date}_${rname}.txt"
-                  COMMAND ${CMAKE_COMMAND} -E echo " running ringBenchmarks"
-				  COMMAND ringBenchmarks --benchmark_format=json ">${BM_RESULT_DIR}bm_ringResults${current_date}_${rname}.txt"
-                  COMMAND ${CMAKE_COMMAND} -E echo " running messageLookupBenchmarks"
-				  COMMAND messageLookupBenchmarks --benchmark_format=json ">${BM_RESULT_DIR}bm_messageLookupResults${current_date}_${rname}.txt"
-                  COMMAND ${CMAKE_COMMAND} -E echo " running echoMessageBenchmarks"
-				  COMMAND echoMessageBenchmarks --benchmark_format=json ">${BM_RESULT_DIR}bm_echoMessageResults${current_date}_${rname}.txt"
-                  COMMAND ${CMAKE_COMMAND} -E echo " running timingBenchmarks"
-                  COMMAND timingBenchmarks --benchmark_format=json ">${BM_RESULT_DIR}bm_timingResults${current_date}_${rname}.txt"
-                  COMMAND ${CMAKE_COMMAND} -E echo " running filterBenchmarks"
-				  COMMAND filterBenchmarks --benchmark_format=json ">${BM_RESULT_DIR}bm_filterResults${current_date}_${rname}.txt"
-                  COMMAND ${CMAKE_COMMAND} -E echo " running pHoldBenchmarks"
-				  COMMAND pholdBenchmarks --benchmark_format=json ">${BM_RESULT_DIR}bm_pholdResults${current_date}_${rname}.txt"
-                  COMMAND ${CMAKE_COMMAND} -E echo " running messageSendBenchmarks"
-				  COMMAND messageSendBenchmarks --benchmark_format=json ">${BM_RESULT_DIR}bm_messageSendResults${current_date}_${rname}.txt"
-				  )
-=======
 add_custom_target(
     RUN_ALL_BENCHMARKS
     COMMAND ${CMAKE_COMMAND} -E echo " running ActionMessageBenchmarks"
@@ -119,7 +93,6 @@
     COMMAND messageSendBenchmarks --benchmark_format=json
             ">${BM_RESULT_DIR}bm_messageSendResults${current_date}_${rname}.txt"
 )
->>>>>>> d714ae54
 
 foreach(T ${HELICS_BENCHMARKS})
     add_dependencies(RUN_ALL_BENCHMARKS ${T})
@@ -127,20 +100,6 @@
 
 set_target_properties(RUN_ALL_BENCHMARKS PROPERTIES FOLDER benchmarks)
 
-<<<<<<< HEAD
-add_custom_target(RUN_KEY_BENCHMARKS
-                  COMMAND ${CMAKE_COMMAND} -E echo " running conversionBenchmarks"
-                  COMMAND conversionBenchmarks --benchmark_format=json ">${BM_RESULT_DIR}bmk_conversionResults${current_date}_${rname}.txt"
-                  COMMAND ${CMAKE_COMMAND} -E echo " running echoBenchmarks with filter=/4"
-				  COMMAND echoBenchmarks --benchmark_format=json --benchmark_filter=/4 ">${BM_RESULT_DIR}bmk_echoResults${current_date}_${rname}.txt"
-                  COMMAND ${CMAKE_COMMAND} -E echo " running timingoBenchmarks with filter=/4"
-                  COMMAND timingBenchmarks --benchmark_format=json --benchmark_filter=/4 ">${BM_RESULT_DIR}bmk_timingResults${current_date}_${rname}.txt"
-				  COMMAND ${CMAKE_COMMAND} -E echo " running messageLookupBenchmarks with filter=/[0-9][0-9][0-9][0-9]/"
-                  COMMAND messageLookupBenchmarks --benchmark_format=json --benchmark_filter=/[0-9][0-9][0-9][0-9]/ ">${BM_RESULT_DIR}bmk_messageLookupResults${current_date}_${rname}.txt"
-                  COMMAND ${CMAKE_COMMAND} -E echo " running echoMessageBenchmarks with filter=/4"
-				  COMMAND echoMessageBenchmarks --benchmark_format=json --benchmark_filter=/4 ">${BM_RESULT_DIR}bmk_echoMessageResults${current_date}_${rname}.txt"
-				  )
-=======
 add_custom_target(
     RUN_KEY_BENCHMARKS
     COMMAND ${CMAKE_COMMAND} -E echo " running conversionBenchmarks"
@@ -161,7 +120,6 @@
     COMMAND echoMessageBenchmarks --benchmark_format=json --benchmark_filter=/4
             ">${BM_RESULT_DIR}bmk_echoMessageResults${current_date}_${rname}.txt"
 )
->>>>>>> d714ae54
 
 foreach(T ${HELICS_BENCHMARKS})
     add_dependencies(RUN_KEY_BENCHMARKS ${T})
