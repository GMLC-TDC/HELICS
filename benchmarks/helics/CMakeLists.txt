--- conflicted
+++ resolved
@@ -48,30 +48,26 @@
 
 set(BM_RESULT_DIR )
 # add a custom target to run all the benchmarks in a consistent fashion
-<<<<<<< HEAD
 add_custom_target(RUN_ALL_BENCHMARKS
-=======
-add_custom_target(RUN_ALL_BENCHMARKS  
-                  COMMAND ${CMAKE_COMMAND} -E echo " running ActionMessageBenchmarks" 
->>>>>>> 7e1dd2f8
+                  COMMAND ${CMAKE_COMMAND} -E echo " running ActionMessageBenchmarks"
                   COMMAND ActionMessageBenchmarks --benchmark_format=json ">${BM_RESULT_DIR}bm_ActionMessageResults${current_date}_${rname}.txt"
-                  COMMAND ${CMAKE_COMMAND} -E echo " running conversionBenchmarks" 
+                  COMMAND ${CMAKE_COMMAND} -E echo " running conversionBenchmarks"
 				  COMMAND conversionBenchmarks --benchmark_format=json ">${BM_RESULT_DIR}bm_conversionResults${current_date}_${rname}.txt"
-                  COMMAND ${CMAKE_COMMAND} -E echo " running echoBenchmarks" 
+                  COMMAND ${CMAKE_COMMAND} -E echo " running echoBenchmarks"
 				  COMMAND echoBenchmarks --benchmark_format=json ">${BM_RESULT_DIR}bm_echoResults${current_date}_${rname}.txt"
-                  COMMAND ${CMAKE_COMMAND} -E echo " running ringBenchmarks" 
+                  COMMAND ${CMAKE_COMMAND} -E echo " running ringBenchmarks"
 				  COMMAND ringBenchmarks --benchmark_format=json ">${BM_RESULT_DIR}bm_ringResults${current_date}_${rname}.txt"
-                  COMMAND ${CMAKE_COMMAND} -E echo " running messageLookupBenchmarks" 
+                  COMMAND ${CMAKE_COMMAND} -E echo " running messageLookupBenchmarks"
 				  COMMAND messageLookupBenchmarks --benchmark_format=json ">${BM_RESULT_DIR}bm_messageLookupResults${current_date}_${rname}.txt"
-                  COMMAND ${CMAKE_COMMAND} -E echo " running echoMessageBenchmarks" 
+                  COMMAND ${CMAKE_COMMAND} -E echo " running echoMessageBenchmarks"
 				  COMMAND echoMessageBenchmarks --benchmark_format=json ">${BM_RESULT_DIR}bm_echoMessageResults${current_date}_${rname}.txt"
-                  COMMAND ${CMAKE_COMMAND} -E echo " running timingBenchmarks" 
+                  COMMAND ${CMAKE_COMMAND} -E echo " running timingBenchmarks"
                   COMMAND timingBenchmarks --benchmark_format=json ">${BM_RESULT_DIR}bm_timingResults${current_date}_${rname}.txt"
-                  COMMAND ${CMAKE_COMMAND} -E echo " running filterBenchmarks" 
+                  COMMAND ${CMAKE_COMMAND} -E echo " running filterBenchmarks"
 				  COMMAND filterBenchmarks --benchmark_format=json ">${BM_RESULT_DIR}bm_filterResults${current_date}_${rname}.txt"
-                  COMMAND ${CMAKE_COMMAND} -E echo " running pHoldBenchmarks" 
+                  COMMAND ${CMAKE_COMMAND} -E echo " running pHoldBenchmarks"
 				  COMMAND pholdBenchmarks --benchmark_format=json ">${BM_RESULT_DIR}bm_pholdResults${current_date}_${rname}.txt"
-                  COMMAND ${CMAKE_COMMAND} -E echo " running messageSendBenchmarks" 
+                  COMMAND ${CMAKE_COMMAND} -E echo " running messageSendBenchmarks"
 				  COMMAND messageSendBenchmarks --benchmark_format=json ">${BM_RESULT_DIR}bm_messageSendResults${current_date}_${rname}.txt"
 				  )
 
@@ -81,12 +77,8 @@
 
 set_target_properties(RUN_ALL_BENCHMARKS PROPERTIES FOLDER benchmarks)
 
-<<<<<<< HEAD
 add_custom_target(RUN_KEY_BENCHMARKS
-=======
-add_custom_target(RUN_KEY_BENCHMARKS  
-                  COMMAND ${CMAKE_COMMAND} -E echo " running conversionBenchmarks"  
->>>>>>> 7e1dd2f8
+                  COMMAND ${CMAKE_COMMAND} -E echo " running conversionBenchmarks"
                   COMMAND conversionBenchmarks --benchmark_format=json ">${BM_RESULT_DIR}bmk_conversionResults${current_date}_${rname}.txt"
                   COMMAND ${CMAKE_COMMAND} -E echo " running echoBenchmarks with filter=/4"
 				  COMMAND echoBenchmarks --benchmark_format=json --benchmark_filter=/4 ">${BM_RESULT_DIR}bmk_echoResults${current_date}_${rname}.txt"
