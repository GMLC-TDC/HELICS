<p align="center">
<img src="docs/logos/helics-logo-long-primary-black.svg" width="700">
</p>

A multi-language, cross-platform library that enables different simulators to easily exchange data and stay synchronized in time. Scalable from two simulators on a laptop to 100,000+ running on supercomputers, the cloud, or a mix of these platforms.

[![](https://badges.gitter.im/GMLC-TDC/HELICS.png)](https://gitter.im/GMLC-TDC/HELICS)
[![](https://img.shields.io/badge/docs-ready-blue.svg)](https://helics.readthedocs.io/en/latest)
[![](https://img.shields.io/conda/pn/gmlc-tdc/helics.svg)](https://anaconda.org/gmlc-tdc/helics/)
[![](https://ci.appveyor.com/api/projects/status/9rnwrtelsa68k5lt/branch/develop?svg=true)](https://ci.appveyor.com/project/HELICS/helics/history)
[![Cirrus Status](https://api.cirrus-ci.com/github/GMLC-TDC/HELICS.svg)](https://cirrus-ci.com/github/GMLC-TDC/HELICS)
[![Drone IO Status](https://cloud.drone.io/api/badges/GMLC-TDC/HELICS/status.svg?ref=refs/heads/develop)](https://cloud.drone.io/GMLC-TDC/HELICS)
[![](https://codecov.io/gh/GMLC-TDC/HELICS/branch/develop/graph/badge.svg)](https://codecov.io/gh/GMLC-TDC/HELICS/branch/develop)
[![Releases](https://img.shields.io/github/tag-date/GMLC-TDC/HELICS.svg)](https://github.com/GMLC-TDC/HELICS/releases)
[![](https://img.shields.io/badge/License-BSD-blue.svg)](https://github.com/GMLC-TDC/HELICS/blob/main/LICENSE)

## Table of contents

- [Introduction](#introduction)
- [Getting Started](#getting-started)
  - [Language Bindings](#language-bindings)
- [Documentation](#documentation)

  - [Changelog](#changelog)
  - [RoadMap](#roadmap)
  - [Installation](#installation)
  - [Quick links](#quick-links)

- [Tools with HELICS support](#tools-with-helics-support)
- [Contributing](#contributing)
- [Build Status](#build-status)
- [Publications](#publications)
- [In the News](#in-the-news)
- [History and Motivation](#history-and-motivation)
- [Release](#release)

## Introduction

Welcome to the repository for the Hierarchical Engine for Large-scale Infrastructure Co-Simulation (HELICS). HELICS provides a general-purpose, modular, highly-scalable co-simulation framework that runs cross-platform and has bindings for multiple languages. It is a library that enables multiple existing simulation tools (and/or instances of the same tool), known as "federates", to exchange data during runtime and stay synchronized in time such that together they act as one large simulation, or "federation". This enables bringing together simulation tools from multiple domains to form a complex software simulation without having to change the individual tools.

It is important to note that HELICS cannot in and of itself simulate anything, rather it is a framework to make it easy to bring together other existing (or novel) simulation tools to tackle problems that can't readily be solved by a single tool alone. After all "simulations are better together," and HELICS is designed to help get you there easily and quickly. HELICS has also already worked out many of the more subtle aspects of synchronizing simulations so you don't have to.

Today the core uses of HELICS are in the energy domain, where there is extensive and growing support for a wide-range of electric power system, natural gas, communications and control-schemes, transportation, buildings, and related domain tools ([Supported Tools](docs/references/Tools_using_HELICS.md)). However, it is possible to use HELICS for co-simulation in any domain; the HELICS API and language bindings make it straightforward to connect any simulation tool that provides a scripting interface or access to source code.

Previous and existing use cases have stretched across a wide range of scales in time and spatial area, from transient dynamics to long-term planning studies, and from individual appliance behavior to nation-wide simulations.

## Getting Started

The users guide has been completely redone for the release of HELICS 3.0.0. The [docs](https://docs.helics.org/en/latest/) are mostly completed to align with this release. We suggest starting here if you are looking for more information on HELICS, whether it is for getting started, or learning about more advanced features, the new documentation should have something for everyone (Please let us know if it doesn't via [![](https://badges.gitter.im/GMLC-TDC/HELICS.png)](https://gitter.im/GMLC-TDC/HELICS) or by [creating an issue on github](https://github.com/GMLC-TDC/HELICS/issues/new/choose)).

The [Orientation](https://docs.helics.org/en/latest/user-guide/orientation.html) goes through a series of examples that step through the basic usage and concepts of HELICS.

You can also [Try HELICS online](https://mybinder.org/v2/gh/kdheepak/openmod-2019-helics-tutorial/master?urlpath=lab/tree/notebooks/cosimulation-introduction.ipynb) without having to install any software.

Earlier we also created a series of roughly 10-minute mini-tutorial videos that discuss various design topics, concepts, and interfaces, including how to use the tool. They can be found on our [YouTube channel](https://www.youtube.com/channel/UCPa81c4BVXEYXt2EShTzbcg). These videos do not reflect recent HELICS advances but do introduce some basic concepts.

Several examples of HELICS federates and projects are located in [HELICS-Examples](https://github.com/GMLC-TDC/HELICS-Examples). This repo provides a number of examples using the different libraries and interfaces, including those used in the user guide.

The [HELICS-Tutorial repository](https://github.com/GMLC-TDC/HELICS-Tutorial) provides a series of tutorials using HELICS to build a co-simulation using domain-specific external modeling tools that is built around an electric power system use case with integrated transmission-distribution-market-communication quasi-steady-state-timeseries (QSTS) simulation.

The [HELICS-Use-Cases repository](https://github.com/GMLC-TDC/HELICS-Use-Cases) includes examples for a growing range of research use cases for inspiration.

A [Tutorial](https://github.com/GMLC-TDC/pesgm-2019-helics-tutorial) was prepared for the IEEE PES General meeting in Atlanta. The example materials are available on Binder.

### Language Bindings

HELICS provides a rich set of APIs for other languages including [Python](https://github.com/GMLC-TDC/pyhelics), C, Java, Octave, [Julia](https://github.com/GMLC-TDC/HELICS.jl), and Matlab. [nim](https://github.com/GMLC-TDC/helics.nim) and C# APIs are available on an experimental basis, and with an active open-source community, the set of supported languages is growing all the time.

## Documentation

Our [ReadTheDocs](https://docs.helics.org/en/latest/) site provides a set of documentation including a set of introductory [examples](https://docs.helics.org/en/latest/user-guide/examples/examples_index.html), a [developers guide](https://docs.helics.org/en/latest/developer-guide/index.html), complete Doxygen generated [API documentation](https://helics.readthedocs.io/en/latest/doxygen/annotated.html), [API references for the supported languages](https://docs.helics.org/en/latest/references/api-reference/index.html#c-api-doxygen). A few more questions and answers are available on the [Wiki](https://github.com/GMLC-TDC/HELICS/wiki).

[Installation Guide](https://docs.helics.org/en/latest/user-guide/installation/index.html)

### Documentation downloads

- [PDF](https://docs.helics.org/_/downloads/en/latest/pdf/)
- [HTML Zip file](https://docs.helics.org/_/downloads/en/latest/htmlzip/)
- [EPUB](https://docs.helics.org/_/downloads/en/latest/epub/)

Additionally, our initial design requirements document can be found [here](docs/introduction/original_specification.md), which describes a number of our early design considerations and some directions that might be possible in the future.

### [CHANGELOG](CHANGELOG.md)

A history of changes to HELICS

### [ROADMAP](docs/ROADMAP.md)

A snapshot of some current plans for what is to come.

### [Installation](https://docs.helics.org/en/latest/user-guide/installation/index.html)

A guide to installing HELICS on different platforms

### Quick links

- [configuration option reference](docs/references/configuration_options_reference.md)
- [Queries](docs/user-guide/advanced_topics/queries.md)
- [Environment variables](docs/user-guide/advanced_topics/environment_variables.md)
- [C function reference](https://docs.helics.org/en/latest/doxygen/C_api_index.html)
- [CMake Variables](docs/user-guide/installation/helics_cmake_options.md)
- [HELICS Apps](docs/references/apps/index.md)

### Docker

Some of the HELICS apps are available from [docker](https://cloud.docker.com/u/helics/repository/docker/helics/helics). This image does not include any libraries for linking just the executables. `helics_broker`, `helics_app`, `helics_recorder`, `helics_player`, and `helics_broker_server`. Other images are expected to be available in the future. See [Docker](https://docs.helics.org/en/latest/user-guide/installation/docker.html) for a few more details.

## Tools with HELICS support

As a co-simulation framework, HELICS is designed to bring together domain-specific modeling tools so they interact during run time. It effectively tries to build on the shoulders of giants by not reinventing trusted simulation tools, but instead, merely acting as a mediator to coordinate such interactions. HELICS's full power is only apparent when you use it to combine these domain-specific tools.

Thankfully the HELICS API is designed to be minimally invasive and make it straightforward to connect most any tool that provides either a scripting interface or access to source code. As listed on [Tools using HELICS](docs/references/Tools_using_helics.md), a growing set of energy domain tools have HELICS support either natively or through an external interface. We also provide a set of helper apps for various utility and testing purposes.

We are always looking for help adding support for more tools, so please contact us if you have any additions.

[Supported Tools](docs/references/Tools_using_HELICS.md)

### HELICS helper Apps

- [HELICS CLI](https://github.com/GMLC-TDC/helics-cli) provides a simple way to automate configuring, starting, and stopping HELICS co-simulations. This helps in overcoming the challenges associated with successfully sequencing and starting simulations of all sizes and is particularly helpful for larger simulations.
- [Broker](./docs/references/apps/Broker.md), which is a command line tool for running a Broker, the core hub in HELICS for data exchange. One or more brokers are what tie the simulation tools together in a HELICS federation. There is also a [Broker Server](https://helics.readthedocs.io/en/latest/user-guide/simultaneous_cosimulation) which can generate brokers as needed, and can include a REST API.
- [Player](./docs/references/apps/Player.md), which acts as a simple send-only federate that simply publishes a stream of timed HELICS messages from a user-defined file. This can be very useful when testing a federate in isolation by mimicking the data that will eventually come from other sources, and in assembling or debugging federations to stand in for any federates which might not be quite ready or that take a long time to run. The Player can also readily playback the files created by the HELICS Recorder (see below). HELICS Player is included in the HELICS distribution.
- [Recorder](./docs/references/apps/Recorder.md), which acts as a simple receive-only federate that prints out or saves messages from one or more subscribed streams. This makes it easy to monitor some or all of the data exchanged via HELICS and can also be part of debugging and modular workflows. For example it can record the data exchanged during a (partly?) successful run to play back (see Player above) to other federates without having to launch those parts again or to isolate/test changes to a subset of a federation. HELICS Recorder is included in the HELICS distribution.
- [App](./docs/references/apps/App.md) is a general app executable which can run a number of other apps including Player and Recorder, as well as a [Tracer](./docs/references/apps/Tracer.md), [Echo](./docs/references/apps/Echo.md), [Source](./docs/references/apps/Source.md), and [Clone](./docs/references/apps/Clone.md).

## Contributing

<<<<<<< HEAD
Contributors are welcome see the [Contributing](CONTRIBUTING.md) guidelines for more details on the process of contributing. And the [Code of Conduct](.github/CODE_OF_CONDUCT.md) for guidelines on the community expectations. All prior contributors can be found [here](CONTRIBUTORS.md)

### Optional components

A list of optional component that are not included in HELICS but are optionally used by the library

#### [zmq](http://www.zeromq.org)

ZeroMQ is one of many backends that can be used by HELICS for message passing (ZMQ core networking). The automatic download currently uses version 4.3.1. No ZMQ library code is included in the HELICS source. HELICS installers include ZeroMQ binary libraries. ZeroMQ is licensed under [LGPL](https://github.com/zeromq/libzmq/blob/master/COPYING.LESSER) with a modification to allow for linking and in various forms and distribution of the binary under different terms if the library was not modified. Clarification on static linking being okay can be found in [this github issue](https://github.com/zeromq/libzmq/issues/3787). No modification of the ZMQ library or any of the ZeroMQ source files is included in the HELICS source code. Currently the Windows installers and shared library builds static link ZeroMQ. When building from source it is an optional component and can be excluded by setting `HELICS_ENABLE_ZMQ_CORE` to `OFF`

### [Google Test](https://github.com/google/googletest)

HELICS tests are written to use the Google Test and mock frameworks. Google Test is included in the source tarball but is downloaded as an optional component. Google Test is released with a [BSD-3 clause](https://github.com/google/googletest/blob/master/LICENSE) license.

### [Google Benchmark](https://github.com/google/benchmark)

Some timing benchmarks with HELICS are written to use the Google Benchmark library. Benchmarks is an optional component and is not included in the main source tarball and must be downloaded separately. Google Benchmark is released with an [Apache 2.0](https://github.com/google/benchmark/blob/v1.5.0/LICENSE) license.
=======
Contributors are welcome, see the [Contributing](CONTRIBUTING.md) guidelines for more details on the process of contributing. See the [Code of Conduct](.github/CODE_OF_CONDUCT.md) for guidelines on the community expectations. All prior contributors can be found [here](CONTRIBUTORS.md) along with a listing of included and optional components to HELICS.
>>>>>>> e23f1a5d

## Build Status

<details>
  <summary>Click to expand!</summary>

<table>
  <tr>
    <td><b>Service</b></td>
    <td><b>Main</b></td>
    <td><b>Develop</b></td>
    <td><b>helics2</b></td>
  </tr>
  <tr>
  <td>Travis CI</td>
  <td><a href="https://travis-ci.com/GMLC-TDC/HELICS"><img src="https://travis-ci.com/GMLC-TDC/HELICS.svg?branch=main" alt="Build Status" /></a></td>
  <td><a href="https://travis-ci.com/GMLC-TDC/HELICS"><img src="https://travis-ci.com/GMLC-TDC/HELICS.svg?branch=develop" alt="Build Status" /></a></td>
  <td><a href="https://travis-ci.com/GMLC-TDC/HELICS"><img src="https://travis-ci.com/GMLC-TDC/HELICS.svg?branch=helics2" alt="Build Status" /></a></td>
  </tr>
  <tr>
  <td>Azure</td>
  <td><a href="https://dev.azure.com/HELICS-test/HELICS/_build/latest?definitionId=5&branchName=main"><img src="https://dev.azure.com/HELICS-test/HELICS/_apis/build/status/GMLC-TDC.HELICS?branchName=main" alt="Build Status" /></a></td>
  <td><a href="https://dev.azure.com/HELICS-test/HELICS/_build/latest?definitionId=5&branchName=develop"><img src="https://dev.azure.com/HELICS-test/HELICS/_apis/build/status/GMLC-TDC.HELICS?branchName=develop" alt="Build Status" /></a></td>
  <td><a href="https://dev.azure.com/HELICS-test/HELICS/_build/latest?definitionId=5&branchName=helics2"><img src="https://dev.azure.com/HELICS-test/HELICS/_apis/build/status/GMLC-TDC.HELICS?branchName=helics2" alt="Build Status" /></a></td>
  </tr>
  <tr>
  <td>Circle-CI</td>
  <td><a href="https://circleci.com/gh/GMLC-TDC/HELICS/tree/main"><img src="https://circleci.com/gh/GMLC-TDC/HELICS/tree/main.svg?style=svg" alt="Build Status" /></a></td>
  <td><a href="https://circleci.com/gh/GMLC-TDC/HELICS/tree/develop"><img src="https://circleci.com/gh/GMLC-TDC/HELICS/tree/develop.svg?style=svg" alt="Build Status" /></a></td>
  <td><a href="https://circleci.com/gh/GMLC-TDC/HELICS/tree/helics2"><img src="https://circleci.com/gh/GMLC-TDC/HELICS/tree/helics2.svg?style=svg" alt="Build Status" /></a></td>
  </tr>
  <td>Docs</td>
  <td><a href="https://docs.helics.org/en/latest/"><img src="https://readthedocs.org/projects/helics/badge/?version=latest" alt="docs" /></a></td>
  <td><a href="https://docs.helics.org/en/develop/"><img src="https://readthedocs.org/projects/helics/badge/?version=latest" alt="docs" /></a></td>
  <td><a href="https://docs.helics.org/en/helics2/"><img src="https://readthedocs.org/projects/helics/badge/?version=latest" alt="docs" /></a></td>
  </tr>
</table>
</details>

## Publications

If you use HELICS in your research, please cite:

\[1\] B. Palmintier, D. Krishnamurthy, P. Top, S. Smith, J. Daily, and J. Fuller, “Design of the HELICS High-Performance Transmission-Distribution-Communication-Market Co-Simulation Framework,” in _Proc. of the 2017 Workshop on Modeling and Simulation of Cyber-Physical Energy Systems_, Pittsburgh, PA, 2017. [pre-print](https://www.nrel.gov/docs/fy17osti/67928.pdf) | [published](https://ieeexplore.ieee.org/document/8064542/)

## In the News

HELICS was selected as an [R&D 100 Award Finalist](https://www.rdworldonline.com/finalists-announced-for-2019-rd-100-awards/).

## History and Motivation

**Brief History:** HELICS began as the core software development of the Grid Modernization Laboratory Consortium ([GMLC](https://gridmod.labworks.org/)) project on integrated Transmission-Distribution-Communication simulation (TDC, GMLC project 1.4.15) supported by the U.S. Department of Energy's Offices of Electricity ([OE](https://www.energy.gov/oe/office-electricity-delivery-and-energy-reliability)) and Energy Efficiency and Renewable Energy ([EERE](https://www.energy.gov/eere/office-energy-efficiency-renewable-energy)). As such, its first use cases were around modern electric power systems, though today it is used for a much larger range of applications. HELICS's layered, high-performance, co-simulation framework builds on the collective experience of multiple national labs.

**Motivation:** Energy systems and their associated information and communication technology systems are becoming increasingly intertwined. As a result, effectively designing, analyzing, and implementing modern energy systems increasingly relies on advanced modeling that simultaneously captures both the cyber and physical domains in combined simulations.

## Source Repo

The HELICS source code is hosted on GitHub: [https://github.com/GMLC-TDC/HELICS](https://github.com/GMLC-TDC/HELICS)

## Release

HELICS is distributed under the terms of the BSD-3 clause license. All new
contributions must be made under this license. [LICENSE](LICENSE)

SPDX-License-Identifier: BSD-3-Clause

portions of the code written by LLNL with release number
LLNL-CODE-739319<|MERGE_RESOLUTION|>--- conflicted
+++ resolved
@@ -125,27 +125,7 @@
 
 ## Contributing
 
-<<<<<<< HEAD
-Contributors are welcome see the [Contributing](CONTRIBUTING.md) guidelines for more details on the process of contributing. And the [Code of Conduct](.github/CODE_OF_CONDUCT.md) for guidelines on the community expectations. All prior contributors can be found [here](CONTRIBUTORS.md)
-
-### Optional components
-
-A list of optional component that are not included in HELICS but are optionally used by the library
-
-#### [zmq](http://www.zeromq.org)
-
-ZeroMQ is one of many backends that can be used by HELICS for message passing (ZMQ core networking). The automatic download currently uses version 4.3.1. No ZMQ library code is included in the HELICS source. HELICS installers include ZeroMQ binary libraries. ZeroMQ is licensed under [LGPL](https://github.com/zeromq/libzmq/blob/master/COPYING.LESSER) with a modification to allow for linking and in various forms and distribution of the binary under different terms if the library was not modified. Clarification on static linking being okay can be found in [this github issue](https://github.com/zeromq/libzmq/issues/3787). No modification of the ZMQ library or any of the ZeroMQ source files is included in the HELICS source code. Currently the Windows installers and shared library builds static link ZeroMQ. When building from source it is an optional component and can be excluded by setting `HELICS_ENABLE_ZMQ_CORE` to `OFF`
-
-### [Google Test](https://github.com/google/googletest)
-
-HELICS tests are written to use the Google Test and mock frameworks. Google Test is included in the source tarball but is downloaded as an optional component. Google Test is released with a [BSD-3 clause](https://github.com/google/googletest/blob/master/LICENSE) license.
-
-### [Google Benchmark](https://github.com/google/benchmark)
-
-Some timing benchmarks with HELICS are written to use the Google Benchmark library. Benchmarks is an optional component and is not included in the main source tarball and must be downloaded separately. Google Benchmark is released with an [Apache 2.0](https://github.com/google/benchmark/blob/v1.5.0/LICENSE) license.
-=======
 Contributors are welcome, see the [Contributing](CONTRIBUTING.md) guidelines for more details on the process of contributing. See the [Code of Conduct](.github/CODE_OF_CONDUCT.md) for guidelines on the community expectations. All prior contributors can be found [here](CONTRIBUTORS.md) along with a listing of included and optional components to HELICS.
->>>>>>> e23f1a5d
 
 ## Build Status
 
