--- conflicted
+++ resolved
@@ -1,9 +1,5 @@
 function varargout = helicsQueryFree(varargin)
     %free the memory associated with a query object
     %
-<<<<<<< HEAD
-  [varargout{1:nargout}] = helicsMEX(123, varargin{:});
-=======
   [varargout{1:nargout}] = helicsMEX(124, varargin{:});
->>>>>>> b6354711
 end