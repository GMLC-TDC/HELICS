function v = helics_error_other()
  persistent vInitialized;
  if isempty(vInitialized)
<<<<<<< HEAD
    vInitialized = helicsMEX(0, 1398230863);
=======
    vInitialized = helicsMEX(0, 1946183089);
>>>>>>> b6354711
  end
  v = vInitialized;
end<|MERGE_RESOLUTION|>--- conflicted
+++ resolved
@@ -1,11 +1,7 @@
 function v = helics_error_other()
   persistent vInitialized;
   if isempty(vInitialized)
-<<<<<<< HEAD
-    vInitialized = helicsMEX(0, 1398230863);
-=======
     vInitialized = helicsMEX(0, 1946183089);
->>>>>>> b6354711
   end
   v = vInitialized;
 end