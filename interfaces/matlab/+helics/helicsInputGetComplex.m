--- conflicted
+++ resolved
@@ -1,7 +1,3 @@
 function varargout = helicsInputGetComplex(varargin)
-<<<<<<< HEAD
-  [varargout{1:nargout}] = helicsMEX(160, varargin{:});
-=======
   [varargout{1:nargout}] = helicsMEX(161, varargin{:});
->>>>>>> b6354711
 end