--- conflicted
+++ resolved
@@ -1,9 +1,5 @@
 function varargout = helicsFederateFree(varargin)
     %release the memory associated withe a federate
     %
-<<<<<<< HEAD
-  [varargout{1:nargout}] = helicsMEX(86, varargin{:});
-=======
   [varargout{1:nargout}] = helicsMEX(87, varargin{:});
->>>>>>> b6354711
 end