--- conflicted
+++ resolved
@@ -1,11 +1,7 @@
 function v = helics_flag_interruptible()
   persistent vInitialized;
   if isempty(vInitialized)
-<<<<<<< HEAD
-    vInitialized = helicsMEX(0, 1398230890);
-=======
     vInitialized = helicsMEX(0, 1946183057);
->>>>>>> b6354711
   end
   v = vInitialized;
 end