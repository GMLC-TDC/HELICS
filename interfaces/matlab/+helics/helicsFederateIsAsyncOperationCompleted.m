function varargout = helicsFederateIsAsyncOperationCompleted(varargin)
    %check if the current Asynchronous operation has completed
    %
    %Parameters
    %----------
    %* `fed` :
    %    the federate to operate on
    %
    %Returns
    %-------
    %0 if not completed, 1 if completed
    %
<<<<<<< HEAD
  [varargout{1:nargout}] = helicsMEX(90, varargin{:});
=======
  [varargout{1:nargout}] = helicsMEX(91, varargin{:});
>>>>>>> b6354711
end<|MERGE_RESOLUTION|>--- conflicted
+++ resolved
@@ -10,9 +10,5 @@
     %-------
     %0 if not completed, 1 if completed
     %
-<<<<<<< HEAD
-  [varargout{1:nargout}] = helicsMEX(90, varargin{:});
-=======
   [varargout{1:nargout}] = helicsMEX(91, varargin{:});
->>>>>>> b6354711
 end