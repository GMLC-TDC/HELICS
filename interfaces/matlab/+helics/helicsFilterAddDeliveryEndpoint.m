--- conflicted
+++ resolved
@@ -1,8 +1,4 @@
 function varargout = helicsFilterAddDeliveryEndpoint(varargin)
     %
-<<<<<<< HEAD
-  [varargout{1:nargout}] = helicsMEX(216, varargin{:});
-=======
   [varargout{1:nargout}] = helicsMEX(223, varargin{:});
->>>>>>> b6354711
 end