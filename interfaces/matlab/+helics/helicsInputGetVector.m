--- conflicted
+++ resolved
@@ -1,7 +1,3 @@
 function varargout = helicsInputGetVector(varargin)
-<<<<<<< HEAD
-  [varargout{1:nargout}] = helicsMEX(162, varargin{:});
-=======
   [varargout{1:nargout}] = helicsMEX(163, varargin{:});
->>>>>>> b6354711
 end