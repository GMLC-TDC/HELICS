--- conflicted
+++ resolved
@@ -1,7 +1,3 @@
 function varargout = helicsInputGetUnits(varargin)
-<<<<<<< HEAD
-  [varargout{1:nargout}] = helicsMEX(179, varargin{:});
-=======
   [varargout{1:nargout}] = helicsMEX(180, varargin{:});
->>>>>>> b6354711
 end