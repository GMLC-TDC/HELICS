function varargout = helicsPublicationPublishDouble(varargin)
    %
<<<<<<< HEAD
  [varargout{1:nargout}] = helicsMEX(143, varargin{:});
=======
  [varargout{1:nargout}] = helicsMEX(144, varargin{:});
>>>>>>> b6354711
end<|MERGE_RESOLUTION|>--- conflicted
+++ resolved
@@ -1,8 +1,4 @@
 function varargout = helicsPublicationPublishDouble(varargin)
     %
-<<<<<<< HEAD
-  [varargout{1:nargout}] = helicsMEX(143, varargin{:});
-=======
   [varargout{1:nargout}] = helicsMEX(144, varargin{:});
->>>>>>> b6354711
 end