--- conflicted
+++ resolved
@@ -1,8 +1,4 @@
 function varargout = helicsFederateRegisterGlobalTypePublication(varargin)
     %
-<<<<<<< HEAD
-  [varargout{1:nargout}] = helicsMEX(129, varargin{:});
-=======
   [varargout{1:nargout}] = helicsMEX(130, varargin{:});
->>>>>>> b6354711
 end