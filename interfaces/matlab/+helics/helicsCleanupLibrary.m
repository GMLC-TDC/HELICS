function varargout = helicsCleanupLibrary(varargin)
<<<<<<< HEAD
  [varargout{1:nargout}] = helicsMEX(124, varargin{:});
=======
  [varargout{1:nargout}] = helicsMEX(125, varargin{:});
>>>>>>> b6354711
end<|MERGE_RESOLUTION|>--- conflicted
+++ resolved
@@ -1,7 +1,3 @@
 function varargout = helicsCleanupLibrary(varargin)
-<<<<<<< HEAD
-  [varargout{1:nargout}] = helicsMEX(124, varargin{:});
-=======
   [varargout{1:nargout}] = helicsMEX(125, varargin{:});
->>>>>>> b6354711
 end