--- conflicted
+++ resolved
@@ -1,8 +1,4 @@
 function varargout = helicsEndpointSetDefaultDestination(varargin)
     %
-<<<<<<< HEAD
-  [varargout{1:nargout}] = helicsMEX(189, varargin{:});
-=======
   [varargout{1:nargout}] = helicsMEX(194, varargin{:});
->>>>>>> b6354711
 end