--- conflicted
+++ resolved
@@ -1,8 +1,4 @@
 function varargout = helicsFederateRegisterPublication(varargin)
     %
-<<<<<<< HEAD
-  [varargout{1:nargout}] = helicsMEX(126, varargin{:});
-=======
   [varargout{1:nargout}] = helicsMEX(127, varargin{:});
->>>>>>> b6354711
 end