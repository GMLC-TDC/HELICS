function varargout = helicsInputAddTarget(varargin)
<<<<<<< HEAD
  [varargout{1:nargout}] = helicsMEX(150, varargin{:});
=======
  [varargout{1:nargout}] = helicsMEX(151, varargin{:});
>>>>>>> b6354711
end<|MERGE_RESOLUTION|>--- conflicted
+++ resolved
@@ -1,7 +1,3 @@
 function varargout = helicsInputAddTarget(varargin)
-<<<<<<< HEAD
-  [varargout{1:nargout}] = helicsMEX(150, varargin{:});
-=======
   [varargout{1:nargout}] = helicsMEX(151, varargin{:});
->>>>>>> b6354711
 end