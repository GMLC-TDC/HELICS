--- conflicted
+++ resolved
@@ -12,9 +12,5 @@
     %-------
     %helics_status object indicating success or error
     %
-<<<<<<< HEAD
-  [varargout{1:nargout}] = helicsMEX(115, varargin{:});
-=======
   [varargout{1:nargout}] = helicsMEX(116, varargin{:});
->>>>>>> b6354711
 end