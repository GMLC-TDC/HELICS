--- conflicted
+++ resolved
@@ -7,9 +7,5 @@
     %was made with a result and false if an async query has not completed or is
     %invalid
     %
-<<<<<<< HEAD
-  [varargout{1:nargout}] = helicsMEX(122, varargin{:});
-=======
   [varargout{1:nargout}] = helicsMEX(123, varargin{:});
->>>>>>> b6354711
 end