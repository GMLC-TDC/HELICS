--- conflicted
+++ resolved
@@ -3,9 +3,5 @@
     %
     %a query object consists of a target and query string
     %
-<<<<<<< HEAD
-  [varargout{1:nargout}] = helicsMEX(116, varargin{:});
-=======
   [varargout{1:nargout}] = helicsMEX(117, varargin{:});
->>>>>>> b6354711
 end