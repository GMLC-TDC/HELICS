--- conflicted
+++ resolved
@@ -1,8 +1,4 @@
 function varargout = helicsSubscriptionGetKey(varargin)
     %
-<<<<<<< HEAD
-  [varargout{1:nargout}] = helicsMEX(177, varargin{:});
-=======
   [varargout{1:nargout}] = helicsMEX(178, varargin{:});
->>>>>>> b6354711
 end