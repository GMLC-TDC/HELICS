function varargout = helicsFederateRequestTimeIterative(varargin)
    %request an iterative time
    %
    %this call allows for finer grain control of the iterative process then /ref
    %helicsFederateRequestTime it takes a time and and iteration request and return a
    %time and iteration status
    %
    %Parameters
    %----------
    %* `fed` :
    %    the federate to make the request of
    %* `requestTime` :
    %    the next desired time
    %* `iterate` :
    %    the requested iteration mode
    %* `timeOut` :
    %    the granted time
    %* `outIterate` :
    %    the iteration specification of the result
    %
    %Returns
    %-------
    %a helics_status object with a return code of the result
    %
<<<<<<< HEAD
  [varargout{1:nargout}] = helicsMEX(102, varargin{:});
=======
  [varargout{1:nargout}] = helicsMEX(103, varargin{:});
>>>>>>> b6354711
end<|MERGE_RESOLUTION|>--- conflicted
+++ resolved
@@ -22,9 +22,5 @@
     %-------
     %a helics_status object with a return code of the result
     %
-<<<<<<< HEAD
-  [varargout{1:nargout}] = helicsMEX(102, varargin{:});
-=======
   [varargout{1:nargout}] = helicsMEX(103, varargin{:});
->>>>>>> b6354711
 end