function v = helics_error_connection_failure()
  persistent vInitialized;
  if isempty(vInitialized)
<<<<<<< HEAD
    vInitialized = helicsMEX(0, 1398230854);
=======
    vInitialized = helicsMEX(0, 1946183080);
>>>>>>> b6354711
  end
  v = vInitialized;
end<|MERGE_RESOLUTION|>--- conflicted
+++ resolved
@@ -1,11 +1,7 @@
 function v = helics_error_connection_failure()
   persistent vInitialized;
   if isempty(vInitialized)
-<<<<<<< HEAD
-    vInitialized = helicsMEX(0, 1398230854);
-=======
     vInitialized = helicsMEX(0, 1946183080);
->>>>>>> b6354711
   end
   v = vInitialized;
 end