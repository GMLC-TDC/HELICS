--- conflicted
+++ resolved
@@ -8,9 +8,5 @@
     %* `state` :
     %    the resulting state if helics_status return helics_ok
     %
-<<<<<<< HEAD
-  [varargout{1:nargout}] = helicsMEX(98, varargin{:});
-=======
   [varargout{1:nargout}] = helicsMEX(99, varargin{:});
->>>>>>> b6354711
 end