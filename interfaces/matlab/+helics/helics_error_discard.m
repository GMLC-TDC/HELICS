function v = helics_error_discard()
  persistent vInitialized;
  if isempty(vInitialized)
<<<<<<< HEAD
    vInitialized = helicsMEX(0, 1398230857);
=======
    vInitialized = helicsMEX(0, 1946183083);
>>>>>>> b6354711
  end
  v = vInitialized;
end<|MERGE_RESOLUTION|>--- conflicted
+++ resolved
@@ -1,11 +1,7 @@
 function v = helics_error_discard()
   persistent vInitialized;
   if isempty(vInitialized)
-<<<<<<< HEAD
-    vInitialized = helicsMEX(0, 1398230857);
-=======
     vInitialized = helicsMEX(0, 1946183083);
->>>>>>> b6354711
   end
   v = vInitialized;
 end