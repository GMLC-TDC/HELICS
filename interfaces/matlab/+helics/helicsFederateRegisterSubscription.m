function varargout = helicsFederateRegisterSubscription(varargin)
    %create a subscription
    %
    %the subscription becomes part of the federate and is destroyed when the federate
    %is freed so there are no separate free functions for subscriptions and
    %publications
    %
    %Parameters
    %----------
    %* `fed` :
    %    the federate object in which to create a subscription must have been create
    %    with helicsCreateValueFederate or helicsCreateCombinationFederate
    %* `key` :
    %    the identifier matching a publication to get a subscription for
    %* `type` :
    %    a string describing the expected type of the publication may be NULL
    %* `units` :
    %    a string listing the units of the subscription maybe NULL
    %
    %Returns
    %-------
    %an object containing the subscription
    %
<<<<<<< HEAD
  [varargout{1:nargout}] = helicsMEX(125, varargin{:});
=======
  [varargout{1:nargout}] = helicsMEX(126, varargin{:});
>>>>>>> b6354711
end<|MERGE_RESOLUTION|>--- conflicted
+++ resolved
@@ -21,9 +21,5 @@
     %-------
     %an object containing the subscription
     %
-<<<<<<< HEAD
-  [varargout{1:nargout}] = helicsMEX(125, varargin{:});
-=======
   [varargout{1:nargout}] = helicsMEX(126, varargin{:});
->>>>>>> b6354711
 end