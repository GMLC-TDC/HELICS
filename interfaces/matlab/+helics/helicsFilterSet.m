--- conflicted
+++ resolved
@@ -1,8 +1,4 @@
 function varargout = helicsFilterSet(varargin)
     %
-<<<<<<< HEAD
-  [varargout{1:nargout}] = helicsMEX(212, varargin{:});
-=======
   [varargout{1:nargout}] = helicsMEX(219, varargin{:});
->>>>>>> b6354711
 end