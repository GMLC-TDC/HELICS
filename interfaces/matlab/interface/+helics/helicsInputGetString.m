function varargout = helicsInputGetString(varargin)
<<<<<<< HEAD
  [varargout{1:nargout}] = helicsMEX(192, varargin{:});
=======
  [varargout{1:nargout}] = helicsMEX(174, varargin{:});
>>>>>>> 3114f0f6
end<|MERGE_RESOLUTION|>--- conflicted
+++ resolved
@@ -1,7 +1,3 @@
 function varargout = helicsInputGetString(varargin)
-<<<<<<< HEAD
-  [varargout{1:nargout}] = helicsMEX(192, varargin{:});
-=======
   [varargout{1:nargout}] = helicsMEX(174, varargin{:});
->>>>>>> 3114f0f6
 end