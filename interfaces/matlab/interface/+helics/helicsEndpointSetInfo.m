--- conflicted
+++ resolved
@@ -1,7 +1,3 @@
 function varargout = helicsEndpointSetInfo(varargin)
-<<<<<<< HEAD
-  [varargout{1:nargout}] = helicsMEX(266, varargin{:});
-=======
   [varargout{1:nargout}] = helicsMEX(244, varargin{:});
->>>>>>> 3114f0f6
 end