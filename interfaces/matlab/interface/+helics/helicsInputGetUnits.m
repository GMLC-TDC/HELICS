function varargout = helicsInputGetUnits(varargin)
<<<<<<< HEAD
  [varargout{1:nargout}] = helicsMEX(218, varargin{:});
=======
  [varargout{1:nargout}] = helicsMEX(200, varargin{:});
>>>>>>> 3114f0f6
end<|MERGE_RESOLUTION|>--- conflicted
+++ resolved
@@ -1,7 +1,3 @@
 function varargout = helicsInputGetUnits(varargin)
-<<<<<<< HEAD
-  [varargout{1:nargout}] = helicsMEX(218, varargin{:});
-=======
   [varargout{1:nargout}] = helicsMEX(200, varargin{:});
->>>>>>> 3114f0f6
 end