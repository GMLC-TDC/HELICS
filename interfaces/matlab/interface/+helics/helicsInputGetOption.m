--- conflicted
+++ resolved
@@ -1,7 +1,3 @@
 function varargout = helicsInputGetOption(varargin)
-<<<<<<< HEAD
-  [varargout{1:nargout}] = helicsMEX(206, varargin{:});
-=======
   [varargout{1:nargout}] = helicsMEX(226, varargin{:});
->>>>>>> badf0add
 end