function varargout = helicsMessageIsValid(varargin)
<<<<<<< HEAD
  [varargout{1:nargout}] = helicsMEX(279, varargin{:});
=======
  [varargout{1:nargout}] = helicsMEX(257, varargin{:});
>>>>>>> 3114f0f6
end<|MERGE_RESOLUTION|>--- conflicted
+++ resolved
@@ -1,7 +1,3 @@
 function varargout = helicsMessageIsValid(varargin)
-<<<<<<< HEAD
-  [varargout{1:nargout}] = helicsMEX(279, varargin{:});
-=======
   [varargout{1:nargout}] = helicsMEX(257, varargin{:});
->>>>>>> 3114f0f6
 end