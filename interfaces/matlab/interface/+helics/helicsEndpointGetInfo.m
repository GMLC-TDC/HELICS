--- conflicted
+++ resolved
@@ -1,7 +1,3 @@
 function varargout = helicsEndpointGetInfo(varargin)
-<<<<<<< HEAD
-  [varargout{1:nargout}] = helicsMEX(265, varargin{:});
-=======
   [varargout{1:nargout}] = helicsMEX(243, varargin{:});
->>>>>>> 3114f0f6
 end