--- conflicted
+++ resolved
@@ -1,7 +1,3 @@
 function varargout = helicsMessageGetSource(varargin)
-<<<<<<< HEAD
-  [varargout{1:nargout}] = helicsMEX(269, varargin{:});
-=======
   [varargout{1:nargout}] = helicsMEX(247, varargin{:});
->>>>>>> 3114f0f6
 end