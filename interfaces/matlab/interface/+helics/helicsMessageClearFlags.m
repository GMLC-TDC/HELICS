--- conflicted
+++ resolved
@@ -1,7 +1,3 @@
 function varargout = helicsMessageClearFlags(varargin)
-<<<<<<< HEAD
-  [varargout{1:nargout}] = helicsMEX(263, varargin{:});
-=======
   [varargout{1:nargout}] = helicsMEX(287, varargin{:});
->>>>>>> badf0add
 end