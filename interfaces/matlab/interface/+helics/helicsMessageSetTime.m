--- conflicted
+++ resolved
@@ -1,7 +1,3 @@
 function varargout = helicsMessageSetTime(varargin)
-<<<<<<< HEAD
-  [varargout{1:nargout}] = helicsMEX(260, varargin{:});
-=======
   [varargout{1:nargout}] = helicsMEX(284, varargin{:});
->>>>>>> badf0add
 end