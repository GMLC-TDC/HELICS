function varargout = helicsInputGetInteger(varargin)
<<<<<<< HEAD
  [varargout{1:nargout}] = helicsMEX(173, varargin{:});
=======
  [varargout{1:nargout}] = helicsMEX(193, varargin{:});
>>>>>>> badf0add
end<|MERGE_RESOLUTION|>--- conflicted
+++ resolved
@@ -1,7 +1,3 @@
 function varargout = helicsInputGetInteger(varargin)
-<<<<<<< HEAD
-  [varargout{1:nargout}] = helicsMEX(173, varargin{:});
-=======
   [varargout{1:nargout}] = helicsMEX(193, varargin{:});
->>>>>>> badf0add
 end