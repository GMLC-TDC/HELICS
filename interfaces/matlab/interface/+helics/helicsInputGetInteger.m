function varargout = helicsInputGetInteger(varargin)
<<<<<<< HEAD
  [varargout{1:nargout}] = helicsMEX(193, varargin{:});
=======
  [varargout{1:nargout}] = helicsMEX(175, varargin{:});
>>>>>>> 3114f0f6
end<|MERGE_RESOLUTION|>--- conflicted
+++ resolved
@@ -1,7 +1,3 @@
 function varargout = helicsInputGetInteger(varargin)
-<<<<<<< HEAD
-  [varargout{1:nargout}] = helicsMEX(193, varargin{:});
-=======
   [varargout{1:nargout}] = helicsMEX(175, varargin{:});
->>>>>>> 3114f0f6
 end