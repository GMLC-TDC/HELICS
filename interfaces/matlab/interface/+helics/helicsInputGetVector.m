function varargout = helicsInputGetVector(varargin)
<<<<<<< HEAD
  [varargout{1:nargout}] = helicsMEX(180, varargin{:});
=======
  [varargout{1:nargout}] = helicsMEX(200, varargin{:});
>>>>>>> badf0add
end<|MERGE_RESOLUTION|>--- conflicted
+++ resolved
@@ -1,7 +1,3 @@
 function varargout = helicsInputGetVector(varargin)
-<<<<<<< HEAD
-  [varargout{1:nargout}] = helicsMEX(180, varargin{:});
-=======
   [varargout{1:nargout}] = helicsMEX(200, varargin{:});
->>>>>>> badf0add
 end