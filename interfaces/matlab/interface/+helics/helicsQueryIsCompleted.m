function varargout = helicsQueryIsCompleted(varargin)
<<<<<<< HEAD
  [varargout{1:nargout}] = helicsMEX(133, varargin{:});
=======
  [varargout{1:nargout}] = helicsMEX(153, varargin{:});
>>>>>>> badf0add
end<|MERGE_RESOLUTION|>--- conflicted
+++ resolved
@@ -1,7 +1,3 @@
 function varargout = helicsQueryIsCompleted(varargin)
-<<<<<<< HEAD
-  [varargout{1:nargout}] = helicsMEX(133, varargin{:});
-=======
   [varargout{1:nargout}] = helicsMEX(153, varargin{:});
->>>>>>> badf0add
 end