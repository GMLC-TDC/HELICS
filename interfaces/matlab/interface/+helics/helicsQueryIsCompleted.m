function varargout = helicsQueryIsCompleted(varargin)
<<<<<<< HEAD
  [varargout{1:nargout}] = helicsMEX(153, varargin{:});
=======
  [varargout{1:nargout}] = helicsMEX(135, varargin{:});
>>>>>>> 3114f0f6
end<|MERGE_RESOLUTION|>--- conflicted
+++ resolved
@@ -1,7 +1,3 @@
 function varargout = helicsQueryIsCompleted(varargin)
-<<<<<<< HEAD
-  [varargout{1:nargout}] = helicsMEX(153, varargin{:});
-=======
   [varargout{1:nargout}] = helicsMEX(135, varargin{:});
->>>>>>> 3114f0f6
 end