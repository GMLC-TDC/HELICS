function varargout = helicsInputSetInfo(varargin)
<<<<<<< HEAD
  [varargout{1:nargout}] = helicsMEX(203, varargin{:});
=======
  [varargout{1:nargout}] = helicsMEX(223, varargin{:});
>>>>>>> badf0add
end<|MERGE_RESOLUTION|>--- conflicted
+++ resolved
@@ -1,7 +1,3 @@
 function varargout = helicsInputSetInfo(varargin)
-<<<<<<< HEAD
-  [varargout{1:nargout}] = helicsMEX(203, varargin{:});
-=======
   [varargout{1:nargout}] = helicsMEX(223, varargin{:});
->>>>>>> badf0add
 end