--- conflicted
+++ resolved
@@ -1,7 +1,3 @@
 function varargout = helicsQueryExecute(varargin)
-<<<<<<< HEAD
-  [varargout{1:nargout}] = helicsMEX(128, varargin{:});
-=======
   [varargout{1:nargout}] = helicsMEX(148, varargin{:});
->>>>>>> badf0add
 end