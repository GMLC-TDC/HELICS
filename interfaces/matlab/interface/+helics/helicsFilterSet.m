--- conflicted
+++ resolved
@@ -1,7 +1,3 @@
 function varargout = helicsFilterSet(varargin)
-<<<<<<< HEAD
-  [varargout{1:nargout}] = helicsMEX(306, varargin{:});
-=======
   [varargout{1:nargout}] = helicsMEX(284, varargin{:});
->>>>>>> 3114f0f6
 end