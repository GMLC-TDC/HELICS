function varargout = helicsInputGetTime(varargin)
<<<<<<< HEAD
  [varargout{1:nargout}] = helicsMEX(176, varargin{:});
=======
  [varargout{1:nargout}] = helicsMEX(196, varargin{:});
>>>>>>> badf0add
end<|MERGE_RESOLUTION|>--- conflicted
+++ resolved
@@ -1,7 +1,3 @@
 function varargout = helicsInputGetTime(varargin)
-<<<<<<< HEAD
-  [varargout{1:nargout}] = helicsMEX(176, varargin{:});
-=======
   [varargout{1:nargout}] = helicsMEX(196, varargin{:});
->>>>>>> badf0add
 end