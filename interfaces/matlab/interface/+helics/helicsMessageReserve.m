function varargout = helicsMessageReserve(varargin)
<<<<<<< HEAD
  [varargout{1:nargout}] = helicsMEX(261, varargin{:});
=======
  [varargout{1:nargout}] = helicsMEX(285, varargin{:});
>>>>>>> badf0add
end<|MERGE_RESOLUTION|>--- conflicted
+++ resolved
@@ -1,7 +1,3 @@
 function varargout = helicsMessageReserve(varargin)
-<<<<<<< HEAD
-  [varargout{1:nargout}] = helicsMEX(261, varargin{:});
-=======
   [varargout{1:nargout}] = helicsMEX(285, varargin{:});
->>>>>>> badf0add
 end