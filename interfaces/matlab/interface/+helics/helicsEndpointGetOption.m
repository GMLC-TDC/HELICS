--- conflicted
+++ resolved
@@ -1,7 +1,3 @@
 function varargout = helicsEndpointGetOption(varargin)
-<<<<<<< HEAD
-  [varargout{1:nargout}] = helicsMEX(268, varargin{:});
-=======
   [varargout{1:nargout}] = helicsMEX(246, varargin{:});
->>>>>>> 3114f0f6
 end