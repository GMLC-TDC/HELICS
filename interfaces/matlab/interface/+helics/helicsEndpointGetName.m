--- conflicted
+++ resolved
@@ -1,7 +1,3 @@
 function varargout = helicsEndpointGetName(varargin)
-<<<<<<< HEAD
-  [varargout{1:nargout}] = helicsMEX(263, varargin{:});
-=======
   [varargout{1:nargout}] = helicsMEX(241, varargin{:});
->>>>>>> 3114f0f6
 end