function varargout = helicsFilterIsValid(varargin)
<<<<<<< HEAD
  [varargout{1:nargout}] = helicsMEX(280, varargin{:});
=======
  [varargout{1:nargout}] = helicsMEX(304, varargin{:});
>>>>>>> badf0add
end<|MERGE_RESOLUTION|>--- conflicted
+++ resolved
@@ -1,7 +1,3 @@
 function varargout = helicsFilterIsValid(varargin)
-<<<<<<< HEAD
-  [varargout{1:nargout}] = helicsMEX(280, varargin{:});
-=======
   [varargout{1:nargout}] = helicsMEX(304, varargin{:});
->>>>>>> badf0add
 end