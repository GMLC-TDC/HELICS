function varargout = helicsFederateGetFilter(varargin)
<<<<<<< HEAD
  [varargout{1:nargout}] = helicsMEX(302, varargin{:});
=======
  [varargout{1:nargout}] = helicsMEX(280, varargin{:});
>>>>>>> 3114f0f6
end<|MERGE_RESOLUTION|>--- conflicted
+++ resolved
@@ -1,7 +1,3 @@
 function varargout = helicsFederateGetFilter(varargin)
-<<<<<<< HEAD
-  [varargout{1:nargout}] = helicsMEX(302, varargin{:});
-=======
   [varargout{1:nargout}] = helicsMEX(280, varargin{:});
->>>>>>> 3114f0f6
 end