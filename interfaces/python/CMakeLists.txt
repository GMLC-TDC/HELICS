--- conflicted
+++ resolved
@@ -7,13 +7,19 @@
 # SPDX-License-Identifier: BSD-3-Clause
 # ~~~~~~~~~~~~~~~~~~~~~~~~~~~~~~~~~~~~~~~~~~~~~~~~~~~~~~~~~~~~~~~~~~~~~~~~~~~~~~
 
-cmake_minimum_required(VERSION 3.10...3.17)
+cmake_minimum_required(VERSION 3.4)
 project(helicsPYTHON)
 
 get_directory_property(hasParent PARENT_DIRECTORY)
 
 if(NOT hasParent)
     message(STATUS "Standalone Python interface build")
+
+    if(CMAKE_VERSION VERSION_LESS 3.17)
+        cmake_policy(VERSION ${CMAKE_MAJOR_VERSION}.${CMAKE_MINOR_VERSION})
+    else()
+        cmake_policy(VERSION 3.17)
+    endif()
 
     # Setup options
     option(HELICS_ENABLE_SWIG "Use SWIG to generate the Python interface files" ON)
@@ -110,6 +116,13 @@
     set(USE_MODERNIZED_SWIG OFF)
 endif()
 
+# This can be removed in HELICS 3 if the minimum CMake version is >= 3.8
+if(NOT CMAKE_VERSION VERSION_LESS 3.8)
+    set(USE_SWIG_ADD_LIBRARY ON)
+else()
+    set(USE_SWIG_ADD_LIBRARY OFF)
+endif()
+
 # ##################################################################################################
 # Run SWIG only (no build)
 # ##################################################################################################
@@ -176,12 +189,17 @@
         set(CMAKE_SWIG_FLAGS ${CMAKE_SWIG_FLAGS} "-doxygen")
     endif()
 
-    swig_add_library(
-        helics
-        TYPE MODULE
-        LANGUAGE python
-        SOURCES helicsPython${_py_ver}.i
-    )
+    if(USE_SWIG_ADD_LIBRARY)
+        swig_add_library(
+            helics
+            TYPE MODULE
+            LANGUAGE python
+            SOURCES helicsPython${_py_ver}.i
+        )
+    else()
+        swig_add_module(helics python helicsPython${_py_ver}.i)
+        message(STATUS "Using old swig_add_module")
+    endif()
 
     swig_link_libraries(helics HELICS::helicsSharedLib)
 
@@ -213,16 +231,6 @@
     message(STATUS "swig target is ${SWIG_MODULE_helics_REAL_NAME}")
 
     set_target_properties(${SWIG_MODULE_helics_REAL_NAME} PROPERTIES FOLDER interfaces)
-<<<<<<< HEAD
-    set_target_properties(
-        ${SWIG_MODULE_helics_REAL_NAME} PROPERTIES RUNTIME_OUTPUT_DIRECTORY
-                                                   ${CMAKE_CURRENT_BINARY_DIR}
-    )
-    set_target_properties(
-        ${SWIG_MODULE_helics_REAL_NAME} PROPERTIES LIBRARY_OUTPUT_DIRECTORY
-                                                   ${CMAKE_CURRENT_BINARY_DIR}
-    )
-=======
 
     if(CMAKE_PROJECT_NAME STREQUAL "HELICS")
         set_target_properties(
@@ -234,7 +242,6 @@
                                                        ${CMAKE_CURRENT_BINARY_DIR}
         )
     endif()
->>>>>>> badf0add
     install(TARGETS ${SWIG_MODULE_helics_REAL_NAME} DESTINATION python COMPONENT python)
 
     set(HELICS_PYTHON_TARGET_NAME ${SWIG_MODULE_helics_REAL_NAME})
@@ -256,14 +263,6 @@
 
     target_link_libraries(helicsPYTHON PUBLIC HELICS::helicsSharedLib)
     set_target_properties(helicsPYTHON PROPERTIES FOLDER interfaces)
-<<<<<<< HEAD
-    set_target_properties(
-        helicsPYTHON PROPERTIES RUNTIME_OUTPUT_DIRECTORY ${CMAKE_CURRENT_BINARY_DIR}
-    )
-    set_target_properties(
-        helicsPYTHON PROPERTIES LIBRARY_OUTPUT_DIRECTORY ${CMAKE_CURRENT_BINARY_DIR}
-    )
-=======
     if(CMAKE_PROJECT_NAME STREQUAL "HELICS")
         set_target_properties(
             helicsPYTHON PROPERTIES RUNTIME_OUTPUT_DIRECTORY ${CMAKE_CURRENT_BINARY_DIR}
@@ -272,7 +271,6 @@
             helicsPYTHON PROPERTIES LIBRARY_OUTPUT_DIRECTORY ${CMAKE_CURRENT_BINARY_DIR}
         )
     endif()
->>>>>>> badf0add
     if(NOT MSVC)
         target_compile_options(
             helicsPYTHON PRIVATE -Wno-long-long -Wno-strict-aliasing -Wno-deprecated-declarations
@@ -297,7 +295,17 @@
 if(WIN32)
     # Realistically for bundling into a Python wheel, the dll should be given a unique name to avoid
     # conflicts with other packages using a different version of the dll with the same name
-
+    add_custom_command(
+        TARGET ${HELICS_PYTHON_TARGET_NAME}
+        POST_BUILD
+        COMMAND
+            ${CMAKE_COMMAND} -E copy_if_different # which executes "cmake - E copy_if_different..."
+            "$<TARGET_FILE:HELICS::helicsSharedLib>" # <--this is in- file
+            "$<TARGET_FILE_DIR:${HELICS_PYTHON_TARGET_NAME}>/" # <--this is out- file path
+    )
+    if(COMMAND copy_key_files_to_target_location)
+        copy_key_files_to_target_location(${HELICS_PYTHON_TARGET_NAME})
+    endif()
     if(COMMAND install_key_files_with_comp)
         install_key_files_with_comp(python)
     else()
