dist: trusty
language: cpp

cache:
  ccache: true
  directories:
    - dependencies
    - build/libs

before_cache:
  - ${TRAVIS_BUILD_DIR}/scripts/cleanup-cmake.sh

env:
  global:
    - MAKEFLAGS="-j 2"

# Create aliases for some of shared build configuration
_basic_env:
- &daily_linux
  if: type = cron
  os: linux
  compiler: gcc
  addons:
    apt:
      sources:
        - ubuntu-toolchain-r-test
      packages:
        - g++-6
        - valgrind
        - lcov
- &daily_osx
  if: type = cron
  os: osx
  compiler: clang
- &linux_base
  if: type != cron
  os: linux
  compiler: gcc
- &osx_base
  if: branch IN (master, develop)
  os: osx
  compiler: clang

jobs:
  # On weekdays, the backlog for waiting OS X builds is huge
  fast_finish: true
  allow_failures:
    - os: osx

  include:
    # XCode 6.4, OS X 10.10
    - <<: *osx_base
      name: "XCode 6.4 macOS 10.10"
      env:
        - MATRIX_EVAL="COMPILER=clang && BUILD_TYPE=Release && TRAVIS_XCODE_VERSION=64"
        - HOMEBREW_NO_AUTO_UPDATE=1
        - CI_BOOST_VERSION=1.58.0
      osx_image: xcode6.4
    # XCode 7.3, OS X 10.11
    - <<: *osx_base
      name: "XCode 7.3 macOS 10.11"
      env:
        - MATRIX_EVAL="COMPILER=clang && BUILD_TYPE=Release && TRAVIS_XCODE_VERSION=73"
        - HOMEBREW_NO_AUTO_UPDATE=1
      osx_image: xcode7.3

    - <<: *linux_base
      name: "GCC 6"
      addons:
        apt:
          sources:
            - ubuntu-toolchain-r-test
          packages:
            - g++-6
      env:
        - MATRIX_EVAL="COMPILER=gcc && CC=gcc-6 && CXX=g++-6"
        - USE_SWIG=true
        - USE_MPI=mpich

    - <<: *linux_base
      name: "GCC 4.9 (No SWIG)"
      addons:
        apt:
          sources:
            - ubuntu-toolchain-r-test
          packages:
            - g++-4.9
      env:
        - MATRIX_EVAL="COMPILER=gcc && CC=gcc-4.9 && CXX=g++-4.9"
        - USE_SWIG=false
        - CI_BOOST_VERSION=1.61.0

    - <<: *linux_base
      name: "Clang 3.6"
      compiler: clang
      addons:
        apt:
          sources:
            - ubuntu-toolchain-r-test
            - llvm-toolchain-precise-3.6
          packages:
            - clang-3.6
      env:
        - MATRIX_EVAL="COMPILER=clang && CC='clang-3.6' && CXX='clang++-3.6'"
        - CCACHE_CPP2=yes
        - USE_SWIG=true

   # ------------------------------------------------
   # Jobs for daily valgrind and code coverage tests
   # ------------------------------------------------
    # Valgrind build
    - <<: *daily_linux
      name: "GCC 6 Valgrind"
      env:
        - MATRIX_EVAL="COMPILER=gcc && CC=gcc-6 && CXX=g++-6"
        - USE_SWIG=true
        - RUN_VALGRIND=true
        - BUILD_TYPE=RelWithDebInfo
    # Code coverage build
    - <<: *daily_linux
      name: "GCC 6 Code Coverage"
      env:
        - MATRIX_EVAL="COMPILER=gcc && CC=gcc-6 && CXX=g++-6"
        - USE_SWIG=true
        - TEST_TYPE=Coverage
        - BUILD_TYPE=Coverage
        - GCOV_TOOL=gcov-6
        - USE_MPI=mpich
    # GCC 5 build
    - <<: *daily_linux
      name: "GCC 5"
      addons:
        apt:
          sources:
            - ubuntu-toolchain-r-test
          packages:
            - g++-5
      env:
        - MATRIX_EVAL="COMPILER=gcc && CC='gcc-5' && CXX='g++-5'"
    # Clang 5 build
    - <<: *daily_linux
      name: "Clang 5"
      compiler: clang
      addons:
        apt:
          sources:
            - ubuntu-toolchain-r-test
            - llvm-toolchain-trusty-5.0
          packages:
            - libstdc++-6-dev
            - clang-5.0
      env:
        - MATRIX_EVAL="COMPILER=clang && CC='clang-5.0' && CXX='clang++-5.0'"
        - CCACHE_CPP2=yes
        - USE_SWIG=true
        - CXX_STANDARD=17
    # TSAN build
    - <<: *daily_linux
      name: "Clang 4 Thread Sanitizer"
      compiler: clang
      addons:
        apt:
          sources:
            - ubuntu-toolchain-r-test
            - llvm-toolchain-trusty-4.0
          packages:
            - libstdc++-6-dev
            - clang-4.0
      env:
        - MATRIX_EVAL="COMPILER=clang && CC='clang-4.0' && CXX='clang++-4.0'"
        - CCACHE_CPP2=yes
        - RUN_TSAN=true
        - USE_MPI=mpich
        - JOB_OPTION_FLAGS="-C../scripts/tsan-cache.cmake"
    # XCode 8gm, OS X 10.11
    - <<: *daily_osx
      name: "XCode 8gm macOS 10.11"
      env:
        - MATRIX_EVAL="COMPILER=clang && BUILD_TYPE=Release && TRAVIS_XCODE_VERSION=8gm"
        - HOMEBREW_NO_AUTO_UPDATE=1
      osx_image: xcode8

branches:
  except:
    - gh-pages

before_install:
  - eval "${MATRIX_EVAL}"
  - $CXX --version

install:
  - export BOOST_USE_STATIC=true
  - source scripts/install-ci-dependencies.sh

  - OPTION_FLAGS_ARR=()
  - OPTION_FLAGS_ARR+=("-DBUILD_C_SHARED_LIB=ON" "-DBUILD_CXX_SHARED_LIB=ON" "-DBUILD_PYTHON_INTERFACE=ON" "-DBUILD_JAVA_INTERFACE=ON" "-DEXAMPLES_WARNINGS_AS_ERROR=ON")
  - OPTION_FLAGS_ARR+=("-DPYTHON_LIBRARY=${PYTHON_LIB_PATH}" "-DPYTHON_INCLUDE_DIR=${PYTHON_INCLUDE_PATH}")
  - OPTION_FLAGS_ARR+=("-DZMQ_USE_STATIC_LIBRARY=ON -DUSE_BOOST_STATIC_LIBS=ON")

  - if [[ "$TRAVIS_OS_NAME" == "osx" ]]; then OPTION_FLAGS_ARR+=("-DDISABLE_SYSTEM_CALL_TESTS=ON") ; fi

  - if [[ "$USE_SWIG" == 'false' ]] ; then HELICS_OPTION_FLAGS+=("-DDISABLE_SWIG=ON") ; fi
  - if [[ "$BUILD_TYPE" ]]; then OPTION_FLAGS_ARR+=("-DCMAKE_BUILD_TYPE=${BUILD_TYPE}") ; fi
  - if [[ "$BUILD_TYPE" == "Coverage" ]]; then OPTION_FLAGS_ARR+=("-DTEST_CODE_COVERAGE=ON") ; fi
  - if [[ "$CXX_STANDARD" == 17 ]] ; then HELICS_OPTION_FLAGS+=("-DENABLE_CXX_17=ON") ; fi
  - if [[ "$USE_MPI" ]]; then OPTION_FLAGS_ARR+=("-DMPI_ENABLE=ON") ; fi
  - if [[ "$USE_MPI" ]]; then CC=${CI_DEPENDENCY_DIR}/mpi/bin/mpicc ; CXX=${CI_DEPENDENCY_DIR}/mpi/bin/mpic++ ; fi
  - export HELICS_OPTION_FLAGS=${OPTION_FLAGS_ARR[@]}

  - TEST_FLAGS_ARR=("$TEST_TYPE")
  - if [[ "$RUN_VALGRIND" ]]; then TEST_FLAGS_ARR+=("--valgrind" "--disable-unit-tests") ; fi
  - if [[ "$RUN_CACHEGRIND" ]]; then TEST_FLAGS_ARR+=("--cachegrind") ; fi
  - if [[ "$RUN_ASAN" ]]; then TEST_FLAGS_ARR+=("--asan") ; fi
  - if [[ "$RUN_MSAN" ]]; then TEST_FLAGS_ARR+=("--msan") ; fi
  - if [[ "$RUN_TSAN" ]]; then TEST_FLAGS_ARR+=("--tsan") ; fi
  - if [[ "$RUN_UBSAN" ]]; then TEST_FLAGS_ARR+=("--ubsan") ; fi
  - if [[ "$NO_CTEST" ]]; then TEST_FLAGS_ARR+=("--no-ctest") ; fi
  - if [[ "$DISABLE_CI_TESTS" ]]; then TEST_FLAGS_ARR+=("--disable-unit-tests") ; fi
  - export CI_TEST_FLAGS=${TEST_FLAGS_ARR[@]}

script:
  - mkdir -p build && cd build
  - HELICS_DEPENDENCY_FLAGS+="-DBOOST_INSTALL_PATH=${CI_DEPENDENCY_DIR}/boost"
  - cmake .. ${JOB_OPTION_FLAGS} ${HELICS_DEPENDENCY_FLAGS} ${HELICS_OPTION_FLAGS} -DCMAKE_C_COMPILER_LAUNCHER=ccache -DCMAKE_CXX_COMPILER_LAUNCHER=ccache
  - make ${MAKEFLAGS}

  # Setup counters for coverage
  - if [[ "$BUILD_TYPE" == "Coverage" ]]; then pushd .. && scripts/lcov-helper.sh setup-counters && popd ; fi

  - if [[ "TRAVIS_OS_NAME" == "osx" ]] ; then python ../scripts/fix_install_names.py ; fi
  - if [[ "TRAVIS_OS_NAME" == "osx" ]] ; then make ${MAKEFLAGS} install ; fi
<<<<<<< HEAD
  - ctest --output-on-failure --timeout 350 -L Continuous
=======
 
  # Run CI tests
  - export CTEST_OPTIONS="--output-on-failure"
  - ../scripts/run-ci-tests.sh ${CI_TEST_FLAGS}

>>>>>>> cc77268c

  # Gather coverage results
  - if [[ "$BUILD_TYPE" == "Coverage" ]]; then pushd .. && scripts/lcov-helper.sh gather-coverage-info --gcov ${GCOV_TOOL} --codecov && popd ; fi

notifications:
    email: false
<|MERGE_RESOLUTION|>--- conflicted
+++ resolved
@@ -229,16 +229,11 @@
 
   - if [[ "TRAVIS_OS_NAME" == "osx" ]] ; then python ../scripts/fix_install_names.py ; fi
   - if [[ "TRAVIS_OS_NAME" == "osx" ]] ; then make ${MAKEFLAGS} install ; fi
-<<<<<<< HEAD
-  - ctest --output-on-failure --timeout 350 -L Continuous
-=======
  
   # Run CI tests
   - export CTEST_OPTIONS="--output-on-failure"
   - ../scripts/run-ci-tests.sh ${CI_TEST_FLAGS}
 
->>>>>>> cc77268c
-
   # Gather coverage results
   - if [[ "$BUILD_TYPE" == "Coverage" ]]; then pushd .. && scripts/lcov-helper.sh gather-coverage-info --gcov ${GCOV_TOOL} --codecov && popd ; fi
 
