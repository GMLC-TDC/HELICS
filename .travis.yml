dist: trusty
language: cpp

cache:
  ccache: true
  directories:
    - cmake-3.4.3-Linux-x86_64/bin
    - cmake-3.4.3-Linux-x86_64/plugins
    - cmake-3.4.3-Linux-x86_64/share
    - cmake-3.4.3-Darwin-x86_64/CMake.app/Contents/bin
    - cmake-3.4.3-Darwin-x86_64/CMake.app/Contents/Frameworks
    - cmake-3.4.3-Darwin-x86_64/CMake.app/Contents/MacOS
    - cmake-3.4.3-Darwin-x86_64/CMake.app/Contents/share
    - dependencies

# Create aliases for some of shared build configuration
_basic_env:
- &daily_linux
  if: type = cron
  os: linux
  compiler: gcc
  addons:
    apt:
      sources:
        - ubuntu-toolchain-r-test
      packages:
        - g++-6
        - valgrind
- &linux_base
  if: type != cron
  os: linux
  compiler: gcc
- &osx_base
  if: branch IN (master, develop)
  os: osx
  compiler: clang

jobs:
  # On weekdays, the backlog for waiting OS X builds is huge
  fast_finish: true
  allow_failures:
    - os: osx

  include:
    # XCode 6.4, OS X 10.10
    - <<: *osx_base
      env:
        - MATRIX_EVAL="COMPILER=clang && BUILD_TYPE=Release && TRAVIS_XCODE_VERSION=64"
        - HOMEBREW_NO_AUTO_UPDATE=1
        - SHARED_LIB_EXT=dylib
        - CI_BOOST_VERSION=1.58.0
      osx_image: xcode6.4
    # XCode 7.3, OS X 10.11
    - <<: *osx_base
      env:
        - MATRIX_EVAL="COMPILER=clang && BUILD_TYPE=Release && TRAVIS_XCODE_VERSION=73"
        - HOMEBREW_NO_AUTO_UPDATE=1
        - SHARED_LIB_EXT=dylib
      osx_image: xcode7.3

    # Built without errors on my clone from one of the changes made
    # Possibly local dependencies, or removing Linux-only commands fixed it
    # XCode 8.3, OS X 10.12
    #- env: COMPILER=clang++ BUILD_TYPE=Debug
    #  osx_image: xcode8.3

    - <<: *linux_base
      addons:
        apt:
          sources:
            - ubuntu-toolchain-r-test
          packages:
            - g++-6
<<<<<<< HEAD
      env:
        - MATRIX_EVAL="COMPILER=gcc && CC=gcc-6 && CXX=g++-6"
        - SHARED_LIB_EXT=so
=======
      env: MATRIX_EVAL="COMPILER=g++-6 && CC=gcc-6 && CXX=g++-6 && SHARED_LIB_EXT=so && USE_SWIG=true"
>>>>>>> 1dc1d8c7

    - <<: *linux_base
      addons:
        apt:
          sources:
            - ubuntu-toolchain-r-test
          packages:
            - g++-4.9
      env:
<<<<<<< HEAD
        - MATRIX_EVAL="COMPILER=gcc && CC=gcc-4.9 && CXX=g++-4.9"
        - SHARED_LIB_EXT=so
        - CI_BOOST_VERSION=1.61.0
=======
        - MATRIX_EVAL="COMPILER=g++-4.9 && CC=gcc-4.9 && CXX=g++-4.9 && SHARED_LIB_EXT=so && USE_SWIG=false"
        - MINIMUM_DEPENDENCIES=true
>>>>>>> 1dc1d8c7

    - <<: *linux_base
      compiler: clang
      addons:
        apt:
          sources:
            - ubuntu-toolchain-r-test
            - llvm-toolchain-precise-3.6
          packages:
            - clang-3.6
<<<<<<< HEAD
      env:
            - MATRIX_EVAL="COMPILER=clang && CC='ccache clang-3.6' && CXX='ccache clang++-3.6'"
            - CCACHE_CPP2=yes
            - SHARED_LIB_EXT=so
=======
      env: MATRIX_EVAL="SHARED_LIB_EXT=so && USE_SWIG=true && COMPILER=clang++-3.6 && CC='ccache clang-3.6 -Qunused-arguments -fcolor-diagnostics' && CXX='ccache clang++-3.6 -Qunused-arguments -fcolor-diagnostics'

>>>>>>> 1dc1d8c7

   # ------------------------------------------------
   # Jobs for daily valgrind and code coverage tests
   # ------------------------------------------------
    - <<: *daily_linux
      env:
<<<<<<< HEAD
        - MATRIX_EVAL="COMPILER=gcc && CC=gcc-6 && CXX=g++-6"
        - SHARED_LIB_EXT=so
        - RUN_VALGRIND=true
    - <<: *daily_linux
      env:
        - MATRIX_EVAL="COMPILER=gcc && CC=gcc-6 && CXX=g++-6"
        - SHARED_LIB_EXT=so
=======
        - MATRIX_EVAL="COMPILER=g++-6 && CC=gcc-6 && CXX=g++-6 && SHARED_LIB_EXT=so && USE_SWIG=true"
        - RUN_VALGRIND=true
    - <<: *daily_linux
      env:
        - MATRIX_EVAL="COMPILER=g++-6 && CC=gcc-6 && CXX=g++-6 && SHARED_LIB_EXT=so && USE_SWIG=true"
>>>>>>> 1dc1d8c7
        - RUN_COVERAGE=true

branches:
  except:
    - gh-pages

before_install:
  - eval "${MATRIX_EVAL}"
  - $CXX --version

install:
  - source scripts/install-ci-dependencies.sh

script:
  - mkdir build && cd build
  - export HELICS_DEPENDENCY_FLAGS="-DZeroMQ_INSTALL_PATH=${TRAVIS_BUILD_DIR}/dependencies/zmq -DBOOST_ROOT=${TRAVIS_BUILD_DIR}/dependencies/boost"
<<<<<<< HEAD
  - export HELICS_OPTION_FLAGS="-DBUILD_C_SHARED_LIB=ON -DBUILD_HELICS_EXAMPLES=ON -DBUILD_PYTHON=ON -DEXAMPLES_WARNINGS_AS_ERROR=ON -DPYTHON_LIBRARY=$(python3-config --prefix)/lib/libpython3.6m.${SHARED_LIB_EXT} -DPYTHON_INCLUDE_DIR=$(python3-config --prefix)/include/python3.6m/"
  - if [[ -z "$CI_NO_TESTS" ]]; then export HELICS_OPTION_FLAGS="$HELICS_OPTION_FLAGS -DTRAVIS_TESTS_ENABLE=ON"; else; export HELICS_OPTION_FLAGS="$HELICS_OPTION_FLAGS -DBUILD_HELICS_TESTS=OFF"; fi
=======
  - export HELICS_OPTION_FLAGS="-DBUILD_C_SHARED_LIB=ON -DBUILD_HELICS_EXAMPLES=ON -DBUILD_PYTHON=ON -DTRAVIS_TESTS_ENABLE=ON -DEXAMPLES_WARNINGS_AS_ERROR=ON -DPYTHON_LIBRARY=$(python3-config --prefix)/lib/libpython3.6m.${SHARED_LIB_EXT} -DPYTHON_INCLUDE_DIR=$(python3-config --prefix)/include/python3.6m/"
  - if [[ "$USE_SWIG" == 'false' ]] ; then HELICS_OPTION_FLAGS+=" -DGENERATE_PYTHON=OFF" ; fi
    # - echo "$HELICS_OPTION_FLAGS"
    # - echo "$HELICS_DEPENDENCY_FLAGS"
>>>>>>> 1dc1d8c7
  - cmake .. ${HELICS_DEPENDENCY_FLAGS} ${HELICS_OPTION_FLAGS}
  - make -j2
  # For controlling which tests get run:
  # ctest -I <start>,<end>,<stride>,<list of test numbers>
  # 1 = common_tests
  # 2 = core tests
  # 3 = application api tests
  # 4 = c interface tests
  # 5 = helics-apps tests
  # 6 = travis-tests
  # - ctest --verbose --timeout 120 -I 0,0,0,1
  - ctest --verbose --timeout 120 -I 0,0,0,6
  - export PYTHONPATH="$(pwd)/swig/python"
    # - echo "$LD_LIBRARY_PATH"
    # - echo "$DYLD_FALLBACK_LIBRARY_PATH"
  - python3 -m helics
  - python3 -m pytest -v ../tests/python_helics

notifications:
    email: false<|MERGE_RESOLUTION|>--- conflicted
+++ resolved
@@ -71,13 +71,10 @@
             - ubuntu-toolchain-r-test
           packages:
             - g++-6
-<<<<<<< HEAD
       env:
         - MATRIX_EVAL="COMPILER=gcc && CC=gcc-6 && CXX=g++-6"
         - SHARED_LIB_EXT=so
-=======
-      env: MATRIX_EVAL="COMPILER=g++-6 && CC=gcc-6 && CXX=g++-6 && SHARED_LIB_EXT=so && USE_SWIG=true"
->>>>>>> 1dc1d8c7
+        - USE_SWIG=true
 
     - <<: *linux_base
       addons:
@@ -87,14 +84,10 @@
           packages:
             - g++-4.9
       env:
-<<<<<<< HEAD
         - MATRIX_EVAL="COMPILER=gcc && CC=gcc-4.9 && CXX=g++-4.9"
         - SHARED_LIB_EXT=so
+        - USE_SWIG=false
         - CI_BOOST_VERSION=1.61.0
-=======
-        - MATRIX_EVAL="COMPILER=g++-4.9 && CC=gcc-4.9 && CXX=g++-4.9 && SHARED_LIB_EXT=so && USE_SWIG=false"
-        - MINIMUM_DEPENDENCIES=true
->>>>>>> 1dc1d8c7
 
     - <<: *linux_base
       compiler: clang
@@ -105,36 +98,26 @@
             - llvm-toolchain-precise-3.6
           packages:
             - clang-3.6
-<<<<<<< HEAD
       env:
             - MATRIX_EVAL="COMPILER=clang && CC='ccache clang-3.6' && CXX='ccache clang++-3.6'"
             - CCACHE_CPP2=yes
             - SHARED_LIB_EXT=so
-=======
-      env: MATRIX_EVAL="SHARED_LIB_EXT=so && USE_SWIG=true && COMPILER=clang++-3.6 && CC='ccache clang-3.6 -Qunused-arguments -fcolor-diagnostics' && CXX='ccache clang++-3.6 -Qunused-arguments -fcolor-diagnostics'
-
->>>>>>> 1dc1d8c7
+            - USE_SWIG=true
 
    # ------------------------------------------------
    # Jobs for daily valgrind and code coverage tests
    # ------------------------------------------------
     - <<: *daily_linux
       env:
-<<<<<<< HEAD
         - MATRIX_EVAL="COMPILER=gcc && CC=gcc-6 && CXX=g++-6"
         - SHARED_LIB_EXT=so
+        - USE_SWIG=true
         - RUN_VALGRIND=true
     - <<: *daily_linux
       env:
         - MATRIX_EVAL="COMPILER=gcc && CC=gcc-6 && CXX=g++-6"
         - SHARED_LIB_EXT=so
-=======
-        - MATRIX_EVAL="COMPILER=g++-6 && CC=gcc-6 && CXX=g++-6 && SHARED_LIB_EXT=so && USE_SWIG=true"
-        - RUN_VALGRIND=true
-    - <<: *daily_linux
-      env:
-        - MATRIX_EVAL="COMPILER=g++-6 && CC=gcc-6 && CXX=g++-6 && SHARED_LIB_EXT=so && USE_SWIG=true"
->>>>>>> 1dc1d8c7
+        - USE_SWIG=true
         - RUN_COVERAGE=true
 
 branches:
@@ -151,15 +134,11 @@
 script:
   - mkdir build && cd build
   - export HELICS_DEPENDENCY_FLAGS="-DZeroMQ_INSTALL_PATH=${TRAVIS_BUILD_DIR}/dependencies/zmq -DBOOST_ROOT=${TRAVIS_BUILD_DIR}/dependencies/boost"
-<<<<<<< HEAD
   - export HELICS_OPTION_FLAGS="-DBUILD_C_SHARED_LIB=ON -DBUILD_HELICS_EXAMPLES=ON -DBUILD_PYTHON=ON -DEXAMPLES_WARNINGS_AS_ERROR=ON -DPYTHON_LIBRARY=$(python3-config --prefix)/lib/libpython3.6m.${SHARED_LIB_EXT} -DPYTHON_INCLUDE_DIR=$(python3-config --prefix)/include/python3.6m/"
-  - if [[ -z "$CI_NO_TESTS" ]]; then export HELICS_OPTION_FLAGS="$HELICS_OPTION_FLAGS -DTRAVIS_TESTS_ENABLE=ON"; else; export HELICS_OPTION_FLAGS="$HELICS_OPTION_FLAGS -DBUILD_HELICS_TESTS=OFF"; fi
-=======
-  - export HELICS_OPTION_FLAGS="-DBUILD_C_SHARED_LIB=ON -DBUILD_HELICS_EXAMPLES=ON -DBUILD_PYTHON=ON -DTRAVIS_TESTS_ENABLE=ON -DEXAMPLES_WARNINGS_AS_ERROR=ON -DPYTHON_LIBRARY=$(python3-config --prefix)/lib/libpython3.6m.${SHARED_LIB_EXT} -DPYTHON_INCLUDE_DIR=$(python3-config --prefix)/include/python3.6m/"
+  - if [[ -z "$CI_NO_TESTS" ]]; then HELICS_OPTION_FLAGS+=" -DTRAVIS_TESTS_ENABLE=ON"; else; HELICS_OPTION_FLAGS+=" -DBUILD_HELICS_TESTS=OFF"; fi
   - if [[ "$USE_SWIG" == 'false' ]] ; then HELICS_OPTION_FLAGS+=" -DGENERATE_PYTHON=OFF" ; fi
     # - echo "$HELICS_OPTION_FLAGS"
     # - echo "$HELICS_DEPENDENCY_FLAGS"
->>>>>>> 1dc1d8c7
   - cmake .. ${HELICS_DEPENDENCY_FLAGS} ${HELICS_OPTION_FLAGS}
   - make -j2
   # For controlling which tests get run:
