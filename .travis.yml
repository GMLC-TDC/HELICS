sudo: required

# Use Linux unless specified otherwise
os: linux
dist: trusty
language: cpp

cache:
  ccache: true
  directories:
    - cmake-3.4.3-Linux-x86_64/bin
    - cmake-3.4.3-Linux-x86_64/plugins
    - cmake-3.4.3-Linux-x86_64/share
    - cmake-3.4.3-Darwin-x86_64/CMake.app/Contents/bin
    - cmake-3.4.3-Darwin-x86_64/CMake.app/Contents/Frameworks
    - cmake-3.4.3-Darwin-x86_64/CMake.app/Contents/MacOS
    - cmake-3.4.3-Darwin-x86_64/CMake.app/Contents/share
    - dependencies

# Create aliases for some of shared build configuration
_basic_env:
- &daily_linux
  if: type = cron
  os:
    - linux
  compiler: gcc
  addons:
    apt:
      sources:
        - ubuntu-toolchain-r-test
      packages:
        - g++-6
        - valgrind
- &linux_base
  if: type != cron
  os: linux
  compiler: gcc
- &osx_base
  if: branch IN (master, develop)
  os: osx
  compiler: clang

jobs:
  # On weekdays, the backlog for waiting OS X builds is huge
  fast_finish: true
  allow_failures:
    - os: osx

  include:
    # XCode 6.4, OS X 10.10
    - <<: *osx_base
      env: MATRIX_EVAL="COMPILER=clang++ && BUILD_TYPE=Release && SHARED_LIB_EXT=dylib && TRAVIS_XCODE_VERSION=64 HOMEBREW_NO_AUTO_UPDATE=1"
      osx_image: xcode6.4
    # XCode 7.3, OS X 10.11
    - <<: *osx_base
      env: MATRIX_EVAL="COMPILER=clang++ && BUILD_TYPE=Release && SHARED_LIB_EXT=dylib && TRAVIS_XCODE_VERSION=73 HOMEBREW_NO_AUTO_UPDATE=1"
      osx_image: xcode7.3

    # Built without errors on my clone from one of the changes made
    # Possibly local dependencies, or removing Linux-only commands fixed it
    # XCode 8.3, OS X 10.12
    #- env: COMPILER=clang++ BUILD_TYPE=Debug
    #  osx_image: xcode8.3

    - <<: *linux_base
      addons:
        apt:
          sources:
            - ubuntu-toolchain-r-test
          packages:
            - g++-6
      env: MATRIX_EVAL="COMPILER=g++-6 && CC=gcc-6 && CXX=g++-6 && SHARED_LIB_EXT=so && USE_SWIG=true"

    - <<: *linux_base
      addons:
        apt:
          sources:
            - ubuntu-toolchain-r-test
          packages:
            - g++-4.9
      env:
        - MATRIX_EVAL="COMPILER=g++-4.9 && CC=gcc-4.9 && CXX=g++-4.9 && SHARED_LIB_EXT=so && USE_SWIG=false"
        - MINIMUM_DEPENDENCIES=true

    - <<: *linux_base
      compiler: clang
      addons:
        apt:
          sources:
            - ubuntu-toolchain-r-test
            - llvm-toolchain-precise-3.6
          packages:
            - clang-3.6
      env: MATRIX_EVAL="SHARED_LIB_EXT=so && USE_SWIG=true && COMPILER=clang++-3.6 && CC='ccache clang-3.6 -Qunused-arguments -fcolor-diagnostics' && CXX='ccache clang++-3.6 -Qunused-arguments -fcolor-diagnostics'


   # ------------------------------------------------
   # Jobs for daily valgrind and code coverage tests
   # ------------------------------------------------
    - <<: *daily_linux
      env:
        - MATRIX_EVAL="COMPILER=g++-6 && CC=gcc-6 && CXX=g++-6 && SHARED_LIB_EXT=so && USE_SWIG=true"
        - RUN_VALGRIND=true
    - <<: *daily_linux
      env:
        - MATRIX_EVAL="COMPILER=g++-6 && CC=gcc-6 && CXX=g++-6 && SHARED_LIB_EXT=so && USE_SWIG=true"
        - RUN_COVERAGE=true

branches:
  except:
    - gh-pages


before_install:
  - eval "${MATRIX_EVAL}"

install:
  - source scripts/install-ci-dependencies.sh

script:
  - mkdir build && cd build
  - export HELICS_DEPENDENCY_FLAGS="-DZeroMQ_INSTALL_PATH=${TRAVIS_BUILD_DIR}/dependencies/zmq -DBOOST_ROOT=${TRAVIS_BUILD_DIR}/dependencies/boost"
  - export HELICS_OPTION_FLAGS="-DBUILD_C_SHARED_LIB=ON -DBUILD_HELICS_EXAMPLES=ON -DBUILD_PYTHON=ON -DTRAVIS_TESTS_ENABLE=ON -DEXAMPLES_WARNINGS_AS_ERROR=ON -DPYTHON_LIBRARY=$(python3-config --prefix)/lib/libpython3.6m.${SHARED_LIB_EXT} -DPYTHON_INCLUDE_DIR=$(python3-config --prefix)/include/python3.6m/"
  - if [[ "$USE_SWIG" == 'false' ]] ; then HELICS_OPTION_FLAGS+=" -DGENERATE_PYTHON=OFF" ; fi
    # - echo "$HELICS_OPTION_FLAGS"
    # - echo "$HELICS_DEPENDENCY_FLAGS"
  - cmake .. ${HELICS_DEPENDENCY_FLAGS} ${HELICS_OPTION_FLAGS}
  - make -j2
  # For controlling which tests get run:
  # ctest -I <start>,<end>,<stride>,<list of test numbers>
  # 1 = common_tests
  # 2 = core tests
  # 3 = application api tests
  # 4 = c interface tests
  # 5 = helics-apps tests
  # 6 = travis-tests
  - ctest --verbose --timeout 120 -I 0,0,0,1
<<<<<<< HEAD
=======
  # - ctest --verbose --timeout 120 -I 0,0,0,2
>>>>>>> 8ed4e6ab
  - ctest --verbose --timeout 120 -I 0,0,0,6
  # - ctest --verbose --timeout 360 -I 0,0,0,4
  - export PYTHONPATH="$(pwd)/swig/python"
    # - echo "$LD_LIBRARY_PATH"
    # - echo "$DYLD_FALLBACK_LIBRARY_PATH"
  - python3 -m helics
  - python3 -m pytest -v ../tests/python_helics

notifications:
    email: false<|MERGE_RESOLUTION|>--- conflicted
+++ resolved
@@ -135,10 +135,7 @@
   # 5 = helics-apps tests
   # 6 = travis-tests
   - ctest --verbose --timeout 120 -I 0,0,0,1
-<<<<<<< HEAD
-=======
   # - ctest --verbose --timeout 120 -I 0,0,0,2
->>>>>>> 8ed4e6ab
   - ctest --verbose --timeout 120 -I 0,0,0,6
   # - ctest --verbose --timeout 360 -I 0,0,0,4
   - export PYTHONPATH="$(pwd)/swig/python"
