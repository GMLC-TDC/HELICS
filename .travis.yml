--- conflicted
+++ resolved
@@ -184,12 +184,9 @@
   - ctest --verbose --timeout 240 -I 0,0,0,6
   - ctest --verbose --timeout 240 -I 0,0,0,7
   - ctest --verbose --timeout 180 -I 0,0,0,3
-<<<<<<< HEAD
   - ctest --verbose -L Java
-=======
-  - ctest --verbose --timeout 360 -I 0,0,0,6
   - ctest -L Examples
->>>>>>> 5c13e63f
+
   - export PYTHONPATH="$(pwd)/swig/python"
     # - echo "$LD_LIBRARY_PATH"
     # - echo "$DYLD_FALLBACK_LIBRARY_PATH"
