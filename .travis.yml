--- conflicted
+++ resolved
@@ -156,12 +156,8 @@
         - msys || echo "msys does not exist"; true
         - msys2 || echo "msys2 does not exist"; true
         - source scripts/setup-helics-ci-options.sh
-<<<<<<< HEAD
-        - scripts/install-dependency.sh boost 1.66.0 ${TRAVIS_BUILD_DIR}/dependencies/boost
+        #- scripts/install-dependency.sh boost 1.66.0 ${TRAVIS_BUILD_DIR}/dependencies/boost
         - mv \"C:/Program Files/Git/usr/bin/sh.exe\" \"C:/Program Files/Git/usr/bin/sh2.exe\" 
-=======
-        #- scripts/install-dependency.sh boost 1.66.0 ${TRAVIS_BUILD_DIR}/dependencies/boost
->>>>>>> 2515f60f
       script:
         - mkdir -p build && cd build
         - ls /c/ProgramData/chocolatey/lib/mingw/tools/install/mingw64/bin
