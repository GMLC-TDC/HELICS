#!/bin/bash

# Compares two semantic version numbers (major.minor.revision)
check_minimum_version () {
    local -a ver
    IFS='. ' read -r -a ver <<< $1

    local -a ver_min
    IFS='. ' read -r -a ver_min <<< $2

    if [[ ${ver[0]} -lt ${ver_min[0]} ]] || [[ ${ver[0]} -eq ${ver_min[0]} && ${ver[1]} -lt ${ver_min[1]} ]] || [[ ${ver[0]} -eq ${ver_min[0]} && ${ver[1]} -eq ${ver_min[1]} && ${ver[2]} -lt ${ver_min[2]} ]]; then
        return 1
    else
        return 0
    fi
}

install_swig () {
    #Download and install SWIG
    local swig_version=$1
    local swig_version_str=swig-${swig_version}
    local install_path=$2
    curl -s -J -k -L -O https://sourceforge.net/projects/swig/files/swig/${swig_version_str}/${swig_version_str}.tar.gz/download && tar -zxf ${swig_version_str}.tar.gz
    (
        cd ${swig_version_str};
        ./configure --prefix ${install_path};
        make;
        make install;
    )
    rm ${swig_version_str}.tar.gz
}

install_zmq () {
    # Clone the zeromq repo and build it
    local zmq_version=$1
    local install_path=$2
    if [[ "${zmq_version}" == "HEAD" ]]; then
        git clone git://github.com/zeromq/libzmq.git;
    else 
        git clone --branch v${zmq_version} git://github.com/zeromq/libzmq.git;
    fi
    (
        cd libzmq;
        ./autogen.sh;
        mkdir -p build && cd build;
        cmake .. -DWITH_PERF_TOOL=OFF -DZMQ_BUILD_TESTS=OFF -DENABLE_CPACK=OFF -DCMAKE_BUILD_TYPE=Release -DCMAKE_INSTALL_PREFIX="${install_path}"
        make;
        make install;
    )
}

install_mpich () {
    # MPICH version number splitting
    local -a ver
    IFS='. ' read -r -a ver <<< $1

    # Download and install MPICH (only works with v3+, version number scheme is different for v2)
    local mpich_version=$1
    local mpich_version_str=mpich-${mpich_version}
    local install_path=$2
    wget --no-check-certificate -O ${mpich_version_str}.tar.gz http://www.mpich.org/static/downloads/${mpich_version}/${mpich_version_str}.tar.gz;
    tar xzf ${mpich_version_str}.tar.gz ;
    (
        cd ${mpich_version_str}/;
        ./configure --prefix=${install_path} \
            --disable-dependency-tracking \
            --enable-fast=yes \
            --enable-g=none \
            --enable-timing=none \
            --enable-shared \
            --disable-static \
            --disable-java \
            --disable-fortran \
            --enable-threads=serialized ;
        make;
        make install;
    )
    rm ${mpich_version_str}.tar.gz
}


install_openmpi () {
    # Open MPI version number splitting
    local -a ver
    IFS='. ' read -r -a ver <<< $1

    # Download and install Open MPI
    local openmpi_version=$1
    local openmpi_short_ver=v${ver[0]}.${ver[1]}
    local openmpi_version_str=openmpi-${openmpi_version}
    local install_path=$2
    wget --no-check-certificate -O ${openmpi_version_str}.tar.gz https://www.open-mpi.org/software/ompi/${openmpi_short_ver}/downloads/${openmpi_version_str}.tar.gz;
    tar xzf ${openmpi_version_str}.tar.gz ;
    (
        cd ${openmpi_version_str}/;
        ./configure --prefix=${install_path} \
            --disable-dependency-tracking \
            --enable-coverage=no \
            --enable-shared=yes \
            --enable-static=no \
            --enable-java=no \
            --enable-mpi-fortran=no ;
        make;
        make install;
    )
    rm ${openmpi_version_str}.tar.gz
}

install_boost () {
    # Split argument 1 into 'ver' array, using '.' as delimiter
    local -a ver
    IFS='. ' read -r -a ver <<< $1

    # Download and install Boost
    local boost_version=$1
    local boost_version_str=boost_${ver[0]}_${ver[1]}_${ver[2]}
    local install_path=$2
    local boost_toolset=$3
    wget --no-check-certificate -O ${boost_version_str}.tar.gz http://sourceforge.net/projects/boost/files/boost/${boost_version}/${boost_version_str}.tar.gz/download && tar xzf ${boost_version_str}.tar.gz
    (
        cd ${boost_version_str}/;
        ./bootstrap.sh --with-toolset=${boost_toolset} --with-libraries=date_time,filesystem,program_options,system,chrono,timer,test;
        ./b2 -j2 link=shared threading=multi variant=release cxxflags=${CXX_FLAGS} > /dev/null;
        ./b2 install --prefix=${install_path} > /dev/null;
    )
    rm ${boost_version_str}.tar.gz
}

install_cmake () {
    # Split CMake version
    local -a ver
    IFS='. ' read -r -a ver <<< $1

    # Download cmake
    # uname for Linux/Darwin
    local os_name="$(uname -s)"
    local cmake_version=$1
    local cmake_version_str=cmake-${cmake_version}-${os_name}-x86_64
    local install_path=$2
    wget --no-check-certificate -O ${cmake_version_str}.tar.gz http://cmake.org/files/v${ver[0]}.${ver[1]}/${cmake_version_str}.tar.gz;
    tar -xzf ${cmake_version_str}.tar.gz ;

    # Move cmake to "install" location
    mv ${cmake_version_str} ${install_path};
    rm ${cmake_version_str}.tar.gz
}


install_version=$2
install_path=$3

compiler_toolset=$4
if [[ -z $compiler_toolset ]]; then
    compiler_toolset=gcc
fi

if [[ "$CXX_STANDARD" ]]; then
    cmake_cxx_standard_option=-DCMAKE_CXX_STANDARD=${CXX_STANDARD}
    CXX_FLAGS="${CXX_FLAGS} -std=c++${CXX_STANDARD}"
fi


# If FORCE_TOOLSET is set, create symlinks and add directory to path
# May be needed to force boost to build with the right compiler version
if [[ "$FORCE_TOOLSET" ]]; then
    case "${compiler_toolset}" in
        gcc*)
            ln -s $(which ${CC}) gcc
            ln -s $(which ${CXX}) g++
            ;;
        clang*)
            ln -s $(which ${CC}) clang
            ln -s $(which ${CXX}) clang++
            ;;
        intel*)
            ln -s $(which ${CXX}) icc
            ;;
        *)
            echo "Unrecognized compiler toolset"
    esac
    PATH=$(pwd):$PATH
fi

case "$1" in
    boost)
        install_boost ${install_version} ${install_path} ${compiler_toolset}
        ;;
    cmake)
        install_cmake ${install_version} ${install_path}
        ;;
    mpich)
        install_mpich ${install_version} ${install_path}
        ;;
    openmpi)
        install_openmpi ${install_version} ${install_path}
        ;;
    swig)
        install_swig ${install_version} ${install_path}
        ;;
    zmq)
        if [[ -z $install_path ]]; then
            install_version="HEAD"
            install_path=$2
        fi
        install_zmq ${install_version} ${install_path}
        ;;
    *)
        echo "Usage:"
<<<<<<< HEAD
        echo "$0 (cmake|swig) version install_path"
        echo "$0 boost version install_path [toolset=gcc]"
        echo "$0 zmq install_path"
esac
=======
        echo "$0 (boost|cmake|mpich|openmpi|swig) version install_path"
        echo "$0 zmq [version=HEAD] install_path"
esac
>>>>>>> f11e45f6
<|MERGE_RESOLUTION|>--- conflicted
+++ resolved
@@ -36,7 +36,7 @@
     local install_path=$2
     if [[ "${zmq_version}" == "HEAD" ]]; then
         git clone git://github.com/zeromq/libzmq.git;
-    else 
+    else
         git clone --branch v${zmq_version} git://github.com/zeromq/libzmq.git;
     fi
     (
@@ -206,13 +206,7 @@
         ;;
     *)
         echo "Usage:"
-<<<<<<< HEAD
-        echo "$0 (cmake|swig) version install_path"
+        echo "$0 (cmake|mpich|openmpi|swig) version install_path"
         echo "$0 boost version install_path [toolset=gcc]"
-        echo "$0 zmq install_path"
-esac
-=======
-        echo "$0 (boost|cmake|mpich|openmpi|swig) version install_path"
         echo "$0 zmq [version=HEAD] install_path"
 esac
->>>>>>> f11e45f6
