#!/bin/bash

if [[ $DEBUG_INSTALL_DEPENDENCY ]]; then
    set -x
fi

# Compares two semantic version numbers (major.minor.revision)
check_minimum_version () {
    local -a ver
    IFS='. ' read -r -a ver <<< $1

    local -a ver_min
    IFS='. ' read -r -a ver_min <<< $2

    if [[ ${ver[0]} -lt ${ver_min[0]} ]] || [[ ${ver[0]} -eq ${ver_min[0]} && ${ver[1]} -lt ${ver_min[1]} ]] || [[ ${ver[0]} -eq ${ver_min[0]} && ${ver[1]} -eq ${ver_min[1]} && ${ver[2]} -lt ${ver_min[2]} ]]; then
        return 1
    else
        return 0
    fi
}

install_swig () {
    #Download and install SWIG
    local swig_version=$1
    local swig_version_str=swig-${swig_version}
    local install_path=$2
    curl -s -J -k -L -O https://sourceforge.net/projects/swig/files/swig/${swig_version_str}/${swig_version_str}.tar.gz/download && tar -zxf ${swig_version_str}.tar.gz
    (
        cd ${swig_version_str};
        ./configure --prefix ${install_path};
        make;
        make install;
    )
    rm ${swig_version_str}.tar.gz
}

install_zmq () {
    # Clone the zeromq repo and build it
    local zmq_version=$1
    local install_path=$2
    if [[ "${zmq_version}" == "HEAD" ]]; then
        git clone git://github.com/zeromq/libzmq.git;
    else
        git clone --branch v${zmq_version} git://github.com/zeromq/libzmq.git;
    fi
    (
        cd libzmq;
        ./autogen.sh;
        mkdir -p build && cd build;
        cmake .. -DENABLE_CURVE=OFF -DWITH_PERF_TOOL=OFF -DZMQ_BUILD_TESTS=OFF -DENABLE_CPACK=OFF -DCMAKE_BUILD_TYPE=Release -DCMAKE_INSTALL_PREFIX="${install_path}"
        make;
        make install;
    )
}

install_mpich () {
    # MPICH version number splitting
    local -a ver
    IFS='. ' read -r -a ver <<< $1

    # Download and install MPICH (only works with v3+, version number scheme is different for v2)
    local mpich_version=$1
    local mpich_version_str=mpich-${mpich_version}
    local install_path=$2
    wget --no-check-certificate -O ${mpich_version_str}.tar.gz http://www.mpich.org/static/downloads/${mpich_version}/${mpich_version_str}.tar.gz;
    tar xzf ${mpich_version_str}.tar.gz ;
    (
        cd ${mpich_version_str}/;
        ./configure --prefix=${install_path} \
            --disable-dependency-tracking \
            --enable-fast=yes \
            --enable-g=none \
            --enable-timing=none \
            --enable-shared \
            --disable-static \
            --disable-java \
            --disable-fortran \
            --enable-threads=serialized ;
        make;
        make install;
    )
    rm ${mpich_version_str}.tar.gz
}


install_openmpi () {
    # Open MPI version number splitting
    local -a ver
    IFS='. ' read -r -a ver <<< $1

    # Download and install Open MPI
    local openmpi_version=$1
    local openmpi_short_ver=v${ver[0]}.${ver[1]}
    local openmpi_version_str=openmpi-${openmpi_version}
    local install_path=$2
    wget --no-check-certificate -O ${openmpi_version_str}.tar.gz https://www.open-mpi.org/software/ompi/${openmpi_short_ver}/downloads/${openmpi_version_str}.tar.gz;
    tar xzf ${openmpi_version_str}.tar.gz ;
    (
        cd ${openmpi_version_str}/;
        ./configure --prefix=${install_path} \
            --disable-dependency-tracking \
            --enable-coverage=no \
            --enable-shared=yes \
            --enable-static=no \
            --enable-java=no \
            --enable-mpi-fortran=no ;
        make;
        make install;
    )
    rm ${openmpi_version_str}.tar.gz
}

install_boost () {
    # Split argument 1 into 'ver' array, using '.' as delimiter
    local -a ver
    IFS='. ' read -r -a ver <<< $1

    # Download and install Boost
    local boost_version=$1
    local boost_version_str=boost_${ver[0]}_${ver[1]}_${ver[2]}
    local install_path=$2
    local boost_toolset=$3
    wget --no-check-certificate -O ${boost_version_str}.tar.gz http://sourceforge.net/projects/boost/files/boost/${boost_version}/${boost_version_str}.tar.gz/download && tar xzf ${boost_version_str}.tar.gz
    (
        cd ${boost_version_str}/;
<<<<<<< HEAD
        ./bootstrap.sh --with-toolset=${boost_toolset} --with-libraries=date_time,filesystem,program_options,system,chrono,timer,test;
        ./b2 -j2 link=shared threading=multi variant=release cxxflags=${BOOST_CXX_FLAGS} > /dev/null;
=======
        ./bootstrap.sh --with-libraries=date_time,filesystem,program_options,system,chrono,timer,test;
        ./b2 -j2 \
            link=shared \
            threading=multi \
            variant=release \
            toolset=${boost_toolset} \
            cxxflags=${BOOST_CXX_FLAGS} > /dev/null;
>>>>>>> 06353d48
        ./b2 install --prefix=${install_path} > /dev/null;
    )
    rm ${boost_version_str}.tar.gz
}

install_cmake () {
    # Split CMake version
    local -a ver
    IFS='. ' read -r -a ver <<< $1

    # Download cmake
    # uname for Linux/Darwin
    local os_name="$(uname -s)"
    local cmake_version=$1
    local cmake_version_str=cmake-${cmake_version}-${os_name}-x86_64
    local install_path=$2
    wget --no-check-certificate -O ${cmake_version_str}.tar.gz http://cmake.org/files/v${ver[0]}.${ver[1]}/${cmake_version_str}.tar.gz;
    tar -xzf ${cmake_version_str}.tar.gz ;

    # Move cmake to "install" location
    mv ${cmake_version_str} ${install_path};
    rm ${cmake_version_str}.tar.gz
}


install_version=$2
install_path=$3

compiler_toolset=$4
if [[ -z $compiler_toolset ]]; then
<<<<<<< HEAD
    compiler_toolset=gcc
=======
    case $COMPILER in
        gcc*)
            compiler_toolset=gcc
            ;;
        clang*)
            compiler_toolset=clang
            ;;
        intel*)
            compiler_toolset=intel
            ;;
        *)
            compiler_toolset=gcc
    esac
>>>>>>> 06353d48
fi

if [[ "$CXX_STANDARD" == 17 ]]; then
    echo "Install dependency with C++17 flag requested"
    BOOST_CXX_FLAGS="-std=c++17"
<<<<<<< HEAD
=======
elif [[ "$CXX_STANDARD" == 14 ]]; then
    echo "Install dependency with C++14 flag requested"
    BOOST_CXX_FLAGS="-std=c++14"
>>>>>>> 06353d48
fi


# If FORCE_TOOLSET is set, create symlinks and add directory to path
# May be needed to force boost to build with the right compiler version
if [[ "$FORCE_TOOLSET" ]]; then
<<<<<<< HEAD
    case "${compiler_toolset}" in
=======
    case ${compiler_toolset} in
>>>>>>> 06353d48
        gcc*)
            ln -s $(which ${CC}) gcc
            ln -s $(which ${CXX}) g++
            ;;
        clang*)
            ln -s $(which ${CC}) clang
            ln -s $(which ${CXX}) clang++
            ;;
        intel*)
            ln -s $(which ${CXX}) icc
            ;;
        *)
            echo "Unrecognized compiler toolset"
    esac
    PATH=$(pwd):$PATH
fi

case "$1" in
    boost)
        install_boost ${install_version} ${install_path} ${compiler_toolset}
        ;;
    cmake)
        install_cmake ${install_version} ${install_path}
        ;;
    mpich)
        install_mpich ${install_version} ${install_path}
        ;;
    openmpi)
        install_openmpi ${install_version} ${install_path}
        ;;
    swig)
        install_swig ${install_version} ${install_path}
        ;;
    zmq)
        if [[ -z $install_path ]]; then
            install_version="HEAD"
            install_path=$2
        fi
        install_zmq ${install_version} ${install_path}
        ;;
    *)
        echo "Usage:"
        echo "$0 (cmake|mpich|openmpi|swig) version install_path"
        echo "$0 boost version install_path [toolset=gcc]"
        echo "$0 zmq [version=HEAD] install_path"
esac

if [[ $DEBUG_INSTALL_DEPENDENCY ]]; then
    set +x
fi<|MERGE_RESOLUTION|>--- conflicted
+++ resolved
@@ -123,10 +123,6 @@
     wget --no-check-certificate -O ${boost_version_str}.tar.gz http://sourceforge.net/projects/boost/files/boost/${boost_version}/${boost_version_str}.tar.gz/download && tar xzf ${boost_version_str}.tar.gz
     (
         cd ${boost_version_str}/;
-<<<<<<< HEAD
-        ./bootstrap.sh --with-toolset=${boost_toolset} --with-libraries=date_time,filesystem,program_options,system,chrono,timer,test;
-        ./b2 -j2 link=shared threading=multi variant=release cxxflags=${BOOST_CXX_FLAGS} > /dev/null;
-=======
         ./bootstrap.sh --with-libraries=date_time,filesystem,program_options,system,chrono,timer,test;
         ./b2 -j2 \
             link=shared \
@@ -134,7 +130,6 @@
             variant=release \
             toolset=${boost_toolset} \
             cxxflags=${BOOST_CXX_FLAGS} > /dev/null;
->>>>>>> 06353d48
         ./b2 install --prefix=${install_path} > /dev/null;
     )
     rm ${boost_version_str}.tar.gz
@@ -165,9 +160,6 @@
 
 compiler_toolset=$4
 if [[ -z $compiler_toolset ]]; then
-<<<<<<< HEAD
-    compiler_toolset=gcc
-=======
     case $COMPILER in
         gcc*)
             compiler_toolset=gcc
@@ -181,29 +173,21 @@
         *)
             compiler_toolset=gcc
     esac
->>>>>>> 06353d48
 fi
 
 if [[ "$CXX_STANDARD" == 17 ]]; then
     echo "Install dependency with C++17 flag requested"
     BOOST_CXX_FLAGS="-std=c++17"
-<<<<<<< HEAD
-=======
 elif [[ "$CXX_STANDARD" == 14 ]]; then
     echo "Install dependency with C++14 flag requested"
     BOOST_CXX_FLAGS="-std=c++14"
->>>>>>> 06353d48
 fi
 
 
 # If FORCE_TOOLSET is set, create symlinks and add directory to path
 # May be needed to force boost to build with the right compiler version
 if [[ "$FORCE_TOOLSET" ]]; then
-<<<<<<< HEAD
-    case "${compiler_toolset}" in
-=======
     case ${compiler_toolset} in
->>>>>>> 06353d48
         gcc*)
             ln -s $(which ${CC}) gcc
             ln -s $(which ${CXX}) g++
