--- conflicted
+++ resolved
@@ -172,11 +172,6 @@
         ;;
     *)
         echo "Usage:"
-<<<<<<< HEAD
         echo "$0 (boost|cmake|mpich|openmpi|swig) version install_path"
-        echo "$0 zmq install_path"
-=======
-        echo "$0 (boost|cmake|swig) version install_path"
         echo "$0 zmq [version=HEAD] install_path"
->>>>>>> 6fa82cf3
 esac
