--- conflicted
+++ resolved
@@ -680,8 +680,4 @@
 void helicsCleanupHelicsLibrary()
 {
     helics::cleanupHelicsLibrary();
-<<<<<<< HEAD
-}
-=======
-}
->>>>>>> dc48a7e3
+}
