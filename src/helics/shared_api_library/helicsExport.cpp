/*

Copyright (C) 2017, Battelle Memorial Institute
All rights reserved.

This software was co-developed by Pacific Northwest National Laboratory, operated by the Battelle Memorial
Institute; the National Renewable Energy Laboratory, operated by the Alliance for Sustainable Energy, LLC; and the
Lawrence Livermore National Laboratory, operated by Lawrence Livermore National Security, LLC.

*/
#include "../common/logger.h"
#include "../core/BrokerFactory.h"
#include "../core/CoreFactory.h"
#include "../helics.hpp"
#include "helics.h"
#include "internal/api_objects.h"
#include <atomic>
#include <future>
#include <memory>
#include <mutex>
#include <vector>

#include "helics/helics-config.h"
#if HELICS_HAVE_ZEROMQ > 0
#include "../common/cppzmq/zmq.hpp"
#include "../common/zmqContextManager.h"
#endif

static const std::string versionStr (std::to_string (HELICS_VERSION_MAJOR) + "." + std::to_string (HELICS_VERSION_MINOR) + "." +
                                     std::to_string (HELICS_VERSION_PATCH) + " (" + HELICS_DATE + ")");

const char *helicsGetVersion (void) { return versionStr.c_str (); }

helics_federate_info_t helicsFederateInfoCreate ()
{
    auto *fi = new helics::FederateInfo;
    return reinterpret_cast<void *> (fi);
}

void helicsFederateInfoFree (helics_federate_info_t fi) { delete reinterpret_cast<helics::FederateInfo *> (fi); }

<<<<<<< HEAD
static const std::string nullstr;
=======

helicsStatus helicsFederateInfoLoadFromArgs(helics_federate_info_t fi, int argc, const char * const *argv)
{
    if (fi == nullptr)
    {
        return helicsDiscard;
    }
    auto hfi = reinterpret_cast<helics::FederateInfo *> (fi);
    hfi->loadInfoFromArgs(argc, argv);
    return helicsOK;
}
>>>>>>> b0ed2173

helicsStatus helicsFederateInfoSetFederateName (helics_federate_info_t fi, const char *name)
{
    if (fi == nullptr)
    {
        return helicsInvalidObject;
    }
    auto hfi = reinterpret_cast<helics::FederateInfo *> (fi);
    hfi->name = (name != nullptr) ? std::string(name) : nullstr;
    return helicsOK;
}
<<<<<<< HEAD
helicsStatus helicsFederateInfoSetCoreName(helics_federate_info_t fi, const char *corename)
=======

helicsStatus helicsFederateInfoSetCoreName (helics_federate_info_t fi, const char *corename)
>>>>>>> b0ed2173
{
    if (fi == nullptr)
    {
        return helicsInvalidObject;
    }
    auto hfi = reinterpret_cast<helics::FederateInfo *> (fi);
	hfi->coreName= (corename != nullptr) ? std::string(corename) : nullstr;
    
    return helicsOK;
}

helicsStatus helicsFederateInfoSetCoreInitString (helics_federate_info_t fi, const char *coreinit)
{
    if (fi == nullptr)
    {
        return helicsInvalidObject;
    }
    auto hfi = reinterpret_cast<helics::FederateInfo *> (fi);
	hfi->coreInitString= (coreinit != nullptr) ? std::string(coreinit) : nullstr;
    return helicsOK;
}

helicsStatus helicsFederateInfoSetCoreType (helics_federate_info_t fi, int coretype)
{
    if (fi == nullptr)
    {
        return helicsInvalidObject;
    }
    auto hfi = reinterpret_cast<helics::FederateInfo *> (fi);
    hfi->coreType = static_cast<helics::core_type> (coretype);
    return helicsOK;
}

helicsStatus helicsFederateInfoSetCoreTypeFromString (helics_federate_info_t fi, const char *coretype)
{
    if (fi == nullptr)
    {
        return helicsInvalidObject;
    }
    auto hfi = reinterpret_cast<helics::FederateInfo *> (fi);
    try
    {
        if (coretype == nullptr)
        {
            hfi->coreType = helics::core_type::DEFAULT;
        }
        else
        {
            hfi->coreType = helics::coreTypeFromString(coretype);
        }
    }
    catch (const std::invalid_argument &ie)
    {
        return helicsError;
    }
    return helicsOK;
}

helicsStatus helicsFederateInfoSetFlag (helics_federate_info_t fi, int flag, int value)
{
    if (fi == nullptr)
    {
        return helicsInvalidObject;
    }
    auto hfi = reinterpret_cast<helics::FederateInfo *> (fi);
    switch (flag)
    {
    case OBSERVER_FLAG:
        hfi->observer = (value != 0);
        break;
    case UNINTERRUPTIBLE_FLAG:
        hfi->uninterruptible = (value != 0);
        break;
    case ONLY_TRANSMIT_ON_CHANGE_FLAG:
        hfi->only_transmit_on_change = (value != 0);
        break;
    case ONLY_UPDATE_ON_CHANGE_FLAG:
        hfi->only_update_on_change = (value != 0);
        break;
    case SOURCE_ONLY_FLAG:
        hfi->source_only = (value != 0);
        break;
    case ROLLBACK_FLAG:
        hfi->rollback = (value != 0);
        break;
    case FORWARD_COMPUTE_FLAG:
        hfi->forwardCompute = (value != 0);
        break;
	case WAIT_FOR_CURRENT_TIME_UPDATE_FLAG:
		hfi->wait_for_current_time_updates = (value != 0);
		break;
    default:
        return helicsInvalidObject;
    }
    return helicsOK;
}
helicsStatus helicsFederateInfoSetoutputDelay (helics_federate_info_t fi, helics_time_t outputDelay)
{
    if (fi == nullptr)
    {
        return helicsInvalidObject;
    }
    auto hfi = reinterpret_cast<helics::FederateInfo *> (fi);
    hfi->outputDelay = outputDelay;
    return helicsOK;
}

helicsStatus helicsFederateInfoSetTimeDelta (helics_federate_info_t fi, helics_time_t timeDelta)
{
    if (fi == nullptr)
    {
        return helicsInvalidObject;
    }
    auto hfi = reinterpret_cast<helics::FederateInfo *> (fi);
    hfi->timeDelta = timeDelta;
    return helicsOK;
}

helicsStatus helicsFederateInfoSetinputDelay (helics_federate_info_t fi, helics_time_t inputDelay)
{
    if (fi == nullptr)
    {
        return helicsInvalidObject;
    }
    auto hfi = reinterpret_cast<helics::FederateInfo *> (fi);
    hfi->inputDelay = inputDelay;
    return helicsOK;
}
helicsStatus helicsFederateInfoSetTimeOffset (helics_federate_info_t fi, helics_time_t timeOffset)
{
    if (fi == nullptr)
    {
        return helicsInvalidObject;
    }
    auto hfi = reinterpret_cast<helics::FederateInfo *> (fi);
    hfi->offset = timeOffset;
    return helicsOK;
}
helicsStatus helicsFederateInfoSetPeriod (helics_federate_info_t fi, helics_time_t period)
{
    if (fi == nullptr)
    {
        return helicsInvalidObject;
    }
    auto hfi = reinterpret_cast<helics::FederateInfo *> (fi);
	if (period < 0)
	{
		return helicsDiscard;
	}
    hfi->period = period;
    return helicsOK;
}

helicsStatus helicsFederateInfoSetLoggingLevel (helics_federate_info_t fi, int logLevel)
{
    if (fi == nullptr)
    {
        return helicsInvalidObject;
    }
    auto hfi = reinterpret_cast<helics::FederateInfo *> (fi);
    hfi->logLevel = logLevel;
    return helicsOK;
}

helicsStatus helicsFederateInfoSetMaxIterations (helics_federate_info_t fi, int maxIterations)
{
    if (fi == nullptr)
    {
        return helicsInvalidObject;
    }
    auto hfi = reinterpret_cast<helics::FederateInfo *> (fi);
    hfi->maxIterations = maxIterations;
    return helicsOK;
}

helics_core helicsCreateCore (const char *type, const char *name, const char *initString)
{

    helics::core_type ct;
    try
    {
        ct = (type != nullptr) ? helics::coreTypeFromString(type) : helics::core_type::DEFAULT;
    }
    catch (const std::invalid_argument &ie)
    {
        return nullptr;
    }
    auto *core = new helics::CoreObject;
    core->index = getMasterHolder()->addCore(core);
    core->coreptr = helics::CoreFactory::FindOrCreate (ct, (name!=nullptr)?std::string(name):nullstr, (initString!=nullptr)?std::string(initString):nullstr);
    return reinterpret_cast<helics_core> (core);
}

helics_core helicsCreateCoreFromArgs (const char *type, const char *name, int argc, const char *const *argv)
{
    helics::core_type ct;
    try
    {
        ct = (type != nullptr) ? helics::coreTypeFromString(type) : helics::core_type::DEFAULT;
    }
    catch (const std::invalid_argument &ie)
    {
        return nullptr;
    }
    auto *core = new helics::CoreObject;
    core->index = getMasterHolder ()->addCore (core);
    core->coreptr = helics::CoreFactory::FindOrCreate (ct, (name != nullptr) ? std::string(name) : nullstr, argc, argv);
    return reinterpret_cast<helics_core> (core);
}

helics_broker helicsCreateBroker (const char *type, const char *name, const char *initString)
{
    helics::core_type ct;
    try
    {
        ct = (type != nullptr) ? helics::coreTypeFromString(type) : helics::core_type::DEFAULT;
    }
    catch (const std::invalid_argument &ie)
    {
        return nullptr;
    }
    auto broker = new helics::BrokerObject;
    broker->index = getMasterHolder ()->addBroker (broker);
    broker->brokerptr = helics::BrokerFactory::create (ct, (name != nullptr) ? std::string(name) : nullstr, (initString != nullptr) ? std::string(initString) : nullstr);
    return reinterpret_cast<helics_broker> (broker);
}

helics_broker helicsCreateBrokerFromArgs (const char *type, const char *name, int argc, const char *const *argv)
{
    helics::core_type ct;
    try
    {
        ct = (type != nullptr) ? helics::coreTypeFromString(type) : helics::core_type::DEFAULT;
    }
    catch (const std::invalid_argument &ie)
    {
        return nullptr;
    }
    auto *broker = new helics::BrokerObject;
    broker->index = getMasterHolder ()->addBroker (broker);
    broker->brokerptr = helics::BrokerFactory::create (ct, (name != nullptr) ? std::string(name) : nullstr, argc, argv);
    return reinterpret_cast<helics_broker> (broker);
}

int helicsBrokerIsConnected (helics_broker broker)
{
    if (broker == nullptr)
    {
        return 0;
    }
    auto brokerObj = reinterpret_cast<helics::BrokerObject *> (broker);
    if (brokerObj->brokerptr)
    {
        return (brokerObj->brokerptr->isConnected ()) ? 1 : 0;
    }
    return 0;
}

int helicsCoreIsConnected (helics_core core)
{
    if (core == nullptr)
    {
        return 0;
    }
    auto coreObj = reinterpret_cast<helics::CoreObject *> (core);
    if (coreObj->coreptr)
    {
        return (coreObj->coreptr->isConnected ()) ? 1 : 0;
    }
    return 0;
}


helicsStatus helicsBrokerGetIdentifier(helics_broker broker, char *identifier, int maxlen)
{
    if (broker == nullptr)
    {
        return helicsError;
    }
    auto brokerObj = reinterpret_cast<helics::BrokerObject *> (broker);
    if (brokerObj->brokerptr)
    {
        auto &ident = brokerObj->brokerptr->getIdentifier();
        if (static_cast<int> (ident.size()) > maxlen)
        {
            strncpy(identifier, ident.c_str(), maxlen);
            identifier[maxlen - 1] = 0;
        }
        else
        {
            strcpy(identifier, ident.c_str());
        }
        return helicsOK;
    }
    return helicsError;
}


helicsStatus helicsCoreGetIdentifier(helics_core core, char *identifier, int maxlen)
{
    if (core == nullptr)
    {
        return helicsError;
    }
    auto coreObj = reinterpret_cast<helics::CoreObject *> (core);
    if (coreObj->coreptr)
    {
        auto &ident = coreObj->coreptr->getIdentifier();
        if (static_cast<int> (ident.size()) > maxlen)
        {
            strncpy(identifier, ident.c_str(), maxlen);
            identifier[maxlen - 1] = 0;
        }
        else
        {
            strcpy(identifier, ident.c_str());
        }
        return helicsOK;
    }
    return helicsError;
}


helicsStatus helicsBrokerGetAddress(helics_broker broker, char *address, int maxlen)
{
    if (broker == nullptr)
    {
        return helicsError;
    }
    auto brokerObj = reinterpret_cast<helics::BrokerObject *> (broker);
    if (brokerObj->brokerptr)
    {
        auto ident = brokerObj->brokerptr->getAddress();
        if (static_cast<int> (ident.size()) > maxlen)
        {
            strncpy(address, ident.c_str(), maxlen);
            address[maxlen - 1] = 0;
        }
        else
        {
            strcpy(address, ident.c_str());
        }
        return helicsOK;
    }
    return helicsError;
}



helicsStatus helicsCoreDisconnect(helics_core core)
{
    if (core == nullptr)
    {
        return helicsError;
    }
    auto coreObj = reinterpret_cast<helics::CoreObject *> (core);
    if (coreObj->coreptr)
    {
        coreObj->coreptr->disconnect();
        return helicsOK;
    }
    return helicsError;
}


helicsStatus helicsBrokerDisconnect(helics_broker broker)
{
    if (broker == nullptr)
    {
        return helicsError;
    }
    auto brokerObj = reinterpret_cast<helics::BrokerObject *> (broker);
    if (brokerObj->brokerptr)
    {
        brokerObj->brokerptr->disconnect();
        return helicsOK;
    }
    return helicsError;
}

void helicsFreeCore (helics_core core)
{
    auto *coreObj = reinterpret_cast<helics::CoreObject *> (core);
    if (coreObj != nullptr)
    {
        getMasterHolder ()->clearCore (coreObj->index);
        delete coreObj;
    }
    helics::CoreFactory::cleanUpCores ();
}

void helicsFreeBroker (helics_broker broker)
{
    auto *brokerObj = reinterpret_cast<helics::BrokerObject *> (broker);
    if (brokerObj != nullptr)
    {
        getMasterHolder ()->clearBroker (brokerObj->index);
        delete brokerObj;
    }
    helics::BrokerFactory::cleanUpBrokers ();
}

void helicsFreeFederate (helics_federate fed)
{
    auto *fedObj = reinterpret_cast<helics::FedObject *> (fed);
    if (fedObj != nullptr)
    {
        getMasterHolder ()->clearFed (fedObj->index);
        delete fedObj;
    }

    helics::CoreFactory::cleanUpCores ();
}

helics::FedObject::~FedObject ()
{
    for (auto sub : subs)
    {
        delete sub;
    }
    for (auto pub : pubs)
    {
        delete pub;
    }
    for (auto ept : epts)
    {
        delete ept;
    }
    fedptr = nullptr;
}

void helicsCloseLibrary ()
{
    clearAllObjects ();
    auto ret = std::async (std::launch::async, []() { helics::CoreFactory::cleanUpCores (2000); });
    helics::BrokerFactory::cleanUpBrokers (2000);
    ret.get ();
#if HELICS_HAVE_ZEROMQ > 0
    if (zmqContextManager::setContextToLeakOnDelete ())
    {
        zmqContextManager::getContext ().close ();
    }

#endif
    helics::loggerManager::closeLogger ();
}

helics_query helicsCreateQuery (const char *target, const char *query)
{
    auto queryObj = new helics::queryObject;
    queryObj->query = (query != nullptr) ? std::string(query) : std::string();
    queryObj->target = (target!=nullptr)?std::string(target):std::string();
    return reinterpret_cast<void *> (queryObj);
}

const char *helicsExecuteQuery (helics_federate fed, helics_query query)
{
    if (fed == nullptr)
    {
        return nullptr;
    }
    if (query == nullptr)
    {
        return nullptr;
    }
    auto fedObj = getFed (fed);
    if (fedObj == nullptr)
    {
        return nullptr;
    }

    auto queryObj = reinterpret_cast<helics::queryObject *> (query);
    if (queryObj->target.empty ())
    {
        queryObj->response = fedObj->query (queryObj->query);
    }
    else
    {
        queryObj->response = fedObj->query (queryObj->target, queryObj->query);
    }

    return queryObj->response.c_str ();
}


helicsStatus helicsExecuteQueryAsync(helics_federate fed, helics_query query)
{
    if (fed == nullptr)
    {
        return helicsInvalidObject;
    }
    if (query == nullptr)
    {
        return helicsInvalidObject;
    }
    auto fedObj = getFedSharedPtr(fed);
    if (fedObj == nullptr)
    {
        return helicsInvalidObject;
    }

    auto queryObj = reinterpret_cast<helics::queryObject *> (query);
    if (queryObj->target.empty())
    {
        queryObj->asyncIndexCode=fedObj->queryAsync(queryObj->query);
        
    }
    else
    {
        queryObj->asyncIndexCode = fedObj->queryAsync(queryObj->target,queryObj->query);
    }
    queryObj->activeAsync = true;
    queryObj->activeFed = fedObj;
    return helicsOK;
}

const char *helicsExecuteQueryComplete(helics_query query)
{

    if (query == nullptr)
    {
        return nullptr;
    }
   
    auto queryObj = reinterpret_cast<helics::queryObject *> (query);
    if (queryObj->asyncIndexCode != helics::invalid_id_value)
    {
        queryObj->response = queryObj->activeFed->queryComplete(queryObj->asyncIndexCode);
   }
    queryObj->activeAsync = false;
    queryObj->activeFed = nullptr;
    queryObj->asyncIndexCode = helics::invalid_id_value;
    return queryObj->response.c_str();
}


HELICS_Export int isQueryCompleted(helics_query query)
{

    if (query == nullptr)
    {
        return 0;
    }

    auto queryObj = reinterpret_cast<helics::queryObject *> (query);
    if (queryObj->asyncIndexCode != helics::invalid_id_value)
    {
        auto res = queryObj->activeFed->isQueryCompleted(queryObj->asyncIndexCode);
        return (res) ? 1 : 0;
    }
    return 0;
}

void helicsFreeQuery (helics_query query) { delete reinterpret_cast<helics::queryObject *> (query); }<|MERGE_RESOLUTION|>--- conflicted
+++ resolved
@@ -39,9 +39,8 @@
 
 void helicsFederateInfoFree (helics_federate_info_t fi) { delete reinterpret_cast<helics::FederateInfo *> (fi); }
 
-<<<<<<< HEAD
 static const std::string nullstr;
-=======
+
 
 helicsStatus helicsFederateInfoLoadFromArgs(helics_federate_info_t fi, int argc, const char * const *argv)
 {
@@ -53,7 +52,6 @@
     hfi->loadInfoFromArgs(argc, argv);
     return helicsOK;
 }
->>>>>>> b0ed2173
 
 helicsStatus helicsFederateInfoSetFederateName (helics_federate_info_t fi, const char *name)
 {
@@ -65,12 +63,7 @@
     hfi->name = (name != nullptr) ? std::string(name) : nullstr;
     return helicsOK;
 }
-<<<<<<< HEAD
 helicsStatus helicsFederateInfoSetCoreName(helics_federate_info_t fi, const char *corename)
-=======
-
-helicsStatus helicsFederateInfoSetCoreName (helics_federate_info_t fi, const char *corename)
->>>>>>> b0ed2173
 {
     if (fi == nullptr)
     {
