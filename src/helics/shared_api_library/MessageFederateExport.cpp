/*
Copyright (c) 2017-2020,
Battelle Memorial Institute; Lawrence Livermore National Security, LLC; Alliance for Sustainable Energy, LLC.  See the top-level NOTICE for
additional details. All rights reserved.
SPDX-License-Identifier: BSD-3-Clause
*/

#include "../core/core-exceptions.hpp"
#include "../core/flagOperations.hpp"
#include "../helics.hpp"
#include "MessageFederate.h"
#include "helics.h"
#include "internal/api_objects.h"

#include <cstring>
#include <memory>
#include <mutex>
#include <vector>

// random integer for validation purposes of endpoints
static constexpr int EndpointValidationIdentifier = 0xB453'94C2;

static inline helics_endpoint addEndpoint(helics_federate fed, std::unique_ptr<helics::EndpointObject> ept)
{
    auto* fedObj = reinterpret_cast<helics::FedObject*>(fed);
    ept->valid = EndpointValidationIdentifier;
    helics_endpoint hept = ept.get();
    fedObj->epts.push_back(std::move(ept));
    return hept;
}

static constexpr char nullcstr[] = "";
const std::string nullStringArgument("the supplied string argument is null and therefore invalid");

static constexpr char invalidEndpoint[] = "The given endpoint does not point to a valid object";

static helics::EndpointObject* verifyEndpoint(helics_endpoint ept, helics_error* err)
{
    HELICS_ERROR_CHECK(err, nullptr);
    auto* endObj = reinterpret_cast<helics::EndpointObject*>(ept);
    if (endObj == nullptr || endObj->valid != EndpointValidationIdentifier) {
        assignError(err, helics_error_invalid_object, invalidEndpoint);
        return nullptr;
    }
    return endObj;
}

helics_endpoint helicsFederateRegisterEndpoint(helics_federate fed, const char* name, const char* type, helics_error* err)
{
    // now generate a generic endpoint
    auto fedObj = getMessageFedSharedPtr(fed, err);
    if (!fedObj) {
        return nullptr;
    }
    try {
        auto end = std::make_unique<helics::EndpointObject>();
        end->endPtr = &fedObj->registerEndpoint(AS_STRING(name), AS_STRING(type));
        end->fedptr = std::move(fedObj);
        end->fed = helics::getFedObject(fed, nullptr);
        return addEndpoint(fed, std::move(end));
    }
    catch (...) {
        helicsErrorHandler(err);
        return nullptr;
    }
    return nullptr;
}

<<<<<<< HEAD
helics_endpoint helicsFederateRegisterTargettedEndpoint(helics_federate fed, const char* name, const char* type, helics_error* err)
=======
helics_endpoint helicsFederateRegisterTargetedEndpoint(helics_federate fed, const char* name, const char* type, helics_error* err)
>>>>>>> 8f15cd74
{
    // now generate a generic endpoint
    auto fedObj = getMessageFedSharedPtr(fed, err);
    if (!fedObj) {
        return nullptr;
    }
    try {
        auto end = std::make_unique<helics::EndpointObject>();
<<<<<<< HEAD
        end->endPtr = &fedObj->registerTargettedEndpoint(AS_STRING(name), AS_STRING(type));
=======
        end->endPtr = &fedObj->registerTargetedEndpoint(AS_STRING(name), AS_STRING(type));
>>>>>>> 8f15cd74
        end->fedptr = std::move(fedObj);
        end->fed = helics::getFedObject(fed, nullptr);
        return addEndpoint(fed, std::move(end));
    }
    catch (...) {
        helicsErrorHandler(err);
        return nullptr;
    }
    return nullptr;
}

helics_endpoint helicsFederateRegisterGlobalEndpoint(helics_federate fed, const char* name, const char* type, helics_error* err)
{
    // now generate a generic subscription
    auto fedObj = getMessageFedSharedPtr(fed, err);
    if (!fedObj) {
        return nullptr;
    }
    try {
        auto end = std::make_unique<helics::EndpointObject>();
        end->endPtr = &fedObj->registerGlobalEndpoint(AS_STRING(name), AS_STRING(type));
        end->fedptr = std::move(fedObj);
        end->fed = helics::getFedObject(fed, nullptr);
        return addEndpoint(fed, std::move(end));
    }
    catch (...) {
        helicsErrorHandler(err);
    }
    return nullptr;
}

<<<<<<< HEAD
helics_endpoint helicsFederateRegisterGlobalTargettedEndpoint(helics_federate fed, const char* name, const char* type, helics_error* err)
=======
helics_endpoint helicsFederateRegisterGlobalTargetedEndpoint(helics_federate fed, const char* name, const char* type, helics_error* err)
>>>>>>> 8f15cd74
{
    // now generate a generic subscription
    auto fedObj = getMessageFedSharedPtr(fed, err);
    if (!fedObj) {
        return nullptr;
    }
    try {
        auto end = std::make_unique<helics::EndpointObject>();
<<<<<<< HEAD
        end->endPtr = &fedObj->registerGlobalTargettedEndpoint(AS_STRING(name), AS_STRING(type));
=======
        end->endPtr = &fedObj->registerGlobalTargetedEndpoint(AS_STRING(name), AS_STRING(type));
>>>>>>> 8f15cd74
        end->fedptr = std::move(fedObj);
        end->fed = helics::getFedObject(fed, nullptr);
        return addEndpoint(fed, std::move(end));
    }
    catch (...) {
        helicsErrorHandler(err);
    }
    return nullptr;
}

static constexpr char invalidEndName[] = "the specified Endpoint name is not recognized";
static constexpr char invalidEndIndex[] = "the specified Endpoint index is not valid";

helics_endpoint helicsFederateGetEndpoint(helics_federate fed, const char* name, helics_error* err)
{
    auto fedObj = getMessageFedSharedPtr(fed, err);
    if (!fedObj) {
        return nullptr;
    }
    CHECK_NULL_STRING(name, nullptr);
    try {
        auto& id = fedObj->getEndpoint(name);
        if (!id.isValid()) {
            assignError(err, helics_error_invalid_argument, invalidEndName);
            return nullptr;
        }
        auto end = std::make_unique<helics::EndpointObject>();
        end->endPtr = &id;
        end->fedptr = std::move(fedObj);
        end->fed = helics::getFedObject(fed, err);
        return addEndpoint(fed, std::move(end));
    }
    // LCOV_EXCL_START
    catch (...) {
        helicsErrorHandler(err);
        return nullptr;
    }
    // LCOV_EXCL_STOP
}

helics_endpoint helicsFederateGetEndpointByIndex(helics_federate fed, int index, helics_error* err)
{
    auto fedObj = getMessageFedSharedPtr(fed, err);
    if (!fedObj) {
        return nullptr;
    }
    try {
        auto& id = fedObj->getEndpoint(index);
        if (!id.isValid()) {
            assignError(err, helics_error_invalid_argument, invalidEndIndex);
            return nullptr;
        }
        auto end = std::make_unique<helics::EndpointObject>();
        end->endPtr = &id;
        end->fedptr = std::move(fedObj);
        end->fed = helics::getFedObject(fed, err);
        return addEndpoint(fed, std::move(end));
    }
    // LCOV_EXCL_START
    catch (...) {
        helicsErrorHandler(err);
        return nullptr;
    }
    // LCOV_EXCL_STOP
}

helics_bool helicsEndpointIsValid(helics_endpoint endpoint)
{
    auto* endObj = verifyEndpoint(endpoint, nullptr);
    if (endObj == nullptr) {
        return helics_false;
    }
    return (endObj->endPtr->isValid()) ? helics_true : helics_false;
}

void helicsEndpointSetDefaultDestination(helics_endpoint endpoint, const char* dest, helics_error* err)
{
    auto* endObj = verifyEndpoint(endpoint, err);
    if (endObj == nullptr) {
        return;
    }
    CHECK_NULL_STRING(dest, void());
    try {
        endObj->endPtr->setDefaultDestination(dest);
    }
    // LCOV_EXCL_START
    catch (...) {
        helicsErrorHandler(err);
    }
    // LCOV_EXCL_STOP
}

const char* helicsEndpointGetDefaultDestination(helics_endpoint endpoint)
{
    auto* endObj = verifyEndpoint(endpoint, nullptr);
    if (endObj == nullptr) {
        return nullcstr;
    }
    const auto& str = endObj->endPtr->getDefaultDestination();
    return str.c_str();
}

void helicsEndpointSendMessageRaw(helics_endpoint endpoint, const char* dest, const void* data, int inputDataLength, helics_error* err)
{
    auto* endObj = verifyEndpoint(endpoint, err);
    if (endObj == nullptr) {
        return;
    }
    try {
        if ((data == nullptr) || (inputDataLength <= 0)) {
            if ((dest == nullptr) || (std::string(dest).empty())) {
                endObj->endPtr->send(emptyStr);
            } else {
                endObj->endPtr->sendTo(dest, emptyStr);
            }
        } else {
            if ((dest == nullptr) || (std::string(dest).empty())) {
                endObj->endPtr->send(reinterpret_cast<const char*>(data), inputDataLength);
            } else {
                endObj->endPtr->sendTo(dest, reinterpret_cast<const char*>(data), inputDataLength);
            }
        }
    }
    catch (...) {
        helicsErrorHandler(err);
    }
}

void helicsEndpointSend(helics_endpoint endpoint, const void* data, int inputDataLength, helics_error* err)
{
    auto* endObj = verifyEndpoint(endpoint, err);
    if (endObj == nullptr) {
        return;
    }
    try {
        if ((data == nullptr) || (inputDataLength <= 0)) {
            endObj->endPtr->send(emptyStr);
        } else {
            endObj->endPtr->send(reinterpret_cast<const char*>(data), inputDataLength);
        }
    }
    catch (...) {
        return helicsErrorHandler(err);
    }
}

void helicsEndpointSendTo(helics_endpoint endpoint, const char* dest, const void* data, int inputDataLength, helics_error* err)
{
    auto* endObj = verifyEndpoint(endpoint, err);
    if (endObj == nullptr) {
        return;
    }
    try {
        if ((data == nullptr) || (inputDataLength <= 0)) {
            endObj->endPtr->sendTo(AS_STRING_VIEW(dest), emptyStr);
        } else {
            endObj->endPtr->sendTo(AS_STRING_VIEW(dest), reinterpret_cast<const char*>(data), inputDataLength);
        }
    }
    catch (...) {
        return helicsErrorHandler(err);
    }
}

void helicsEndpointSendAt(helics_endpoint endpoint, helics_time time, const void* data, int inputDataLength, helics_error* err)
{
    auto* endObj = verifyEndpoint(endpoint, err);
    if (endObj == nullptr) {
        return;
    }
    try {
        if ((data == nullptr) || (inputDataLength <= 0)) {
            endObj->endPtr->sendAt(time, emptyStr);
        } else {
            endObj->endPtr->sendAt(time, reinterpret_cast<const char*>(data), inputDataLength);
        }
    }
    catch (...) {
        return helicsErrorHandler(err);
    }
}

void helicsEndpointSendToAt(helics_endpoint endpoint,
                            const char* dest,
                            helics_time time,
                            const void* data,
                            int inputDataLength,
                            helics_error* err)
{
    auto* endObj = verifyEndpoint(endpoint, err);
    if (endObj == nullptr) {
        return;
    }
    try {
        if ((data == nullptr) || (inputDataLength <= 0)) {
            endObj->endPtr->sendToAt(AS_STRING_VIEW(dest), time, emptyStr);
        } else {
            endObj->endPtr->sendToAt(AS_STRING_VIEW(dest), time, reinterpret_cast<const char*>(data), inputDataLength);
        }
    }
    catch (...) {
        return helicsErrorHandler(err);
    }
}

static constexpr char emptyMessageErrorString[] = "the message is NULL";

void helicsEndpointSendMessage(helics_endpoint endpoint, helics_message message, helics_error* err)
{
    auto* endObj = verifyEndpoint(endpoint, err);
    if (endObj == nullptr) {
        return;
    }
    auto* mess = getMessageObj(message, err);
    if (mess == nullptr) {
        return;
    }
    try {
        endObj->endPtr->send(*mess);
    }
    catch (...) {
        helicsErrorHandler(err);
    }
}

void helicsEndpointSendMessageZeroCopy(helics_endpoint endpoint, helics_message message, helics_error* err)
{
    auto* endObj = verifyEndpoint(endpoint, err);
    if (endObj == nullptr) {
        return;
    }

    auto* mess = getMessageObj(message, err);
    if (mess == nullptr) {
        return;
    }
    auto* messages = reinterpret_cast<helics::MessageHolder*>(mess->backReference);
    if (messages != nullptr) {
        auto ptr = messages->extractMessage(mess->counter);
        if (ptr) {
            try {
                endObj->endPtr->send(std::move(ptr));
            }
            catch (...) {
                helicsErrorHandler(err);
            }
        }
    } else {
        assignError(err, helics_error_invalid_argument, emptyMessageErrorString);
    }
}

void helicsEndpointSubscribe(helics_endpoint endpoint, const char* key, helics_error* err)
{
    auto* endObj = verifyEndpoint(endpoint, err);
    if (endObj == nullptr) {
        return;
    }
    CHECK_NULL_STRING(key, void());
    try {
        endObj->endPtr->subscribe(key);
    }
    // LCOV_EXCL_START
    catch (...) {
        helicsErrorHandler(err);
    }
    // LCOV_EXCL_STOP
}

helics_bool helicsFederateHasMessage(helics_federate fed)
{
    auto* mFed = getMessageFed(fed, nullptr);
    if (mFed == nullptr) {
        return helics_false;
    }
    return (mFed->hasMessage()) ? helics_true : helics_false;
}

helics_bool helicsEndpointHasMessage(helics_endpoint endpoint)
{
    auto* endObj = verifyEndpoint(endpoint, nullptr);
    if (endObj == nullptr) {
        return helics_false;
    }
    return (endObj->endPtr->hasMessage()) ? helics_true : helics_false;
}

int helicsFederatePendingMessages(helics_federate fed)
{
    auto* mFed = getMessageFed(fed, nullptr);
    if (mFed == nullptr) {
        return 0;
    }
    return static_cast<int>(mFed->pendingMessages());
}

int helicsEndpointPendingMessages(helics_endpoint endpoint)
{
    auto* endObj = verifyEndpoint(endpoint, nullptr);
    if (endObj == nullptr) {
        return 0;
    }
    return static_cast<int>(endObj->endPtr->pendingMessages());
}
static constexpr uint16_t messageKeyCode = 0xB3;

namespace helics {

Message* MessageHolder::addMessage(std::unique_ptr<helics::Message>& mess)
{
    if (!mess) {
        return nullptr;
    }
    Message* m = mess.get();
    mess->backReference = static_cast<void*>(this);
    if (!freeMessageSlots.empty()) {
        auto index = freeMessageSlots.back();
        freeMessageSlots.pop_back();
        mess->counter = index;
        messages[index] = std::move(mess);
    } else {
        mess->counter = static_cast<int32_t>(messages.size());
        messages.push_back(std::move(mess));
    }
    return m;
}
Message* MessageHolder::newMessage()
{
    Message* m{nullptr};
    if (!freeMessageSlots.empty()) {
        auto index = freeMessageSlots.back();
        freeMessageSlots.pop_back();
        messages[index] = std::make_unique<Message>();
        m = messages[index].get();
        m->counter = index;

    } else {
        messages.push_back(std::make_unique<Message>());
        m = messages.back().get();
        m->counter = static_cast<int32_t>(messages.size()) - 1;
    }

    m->messageValidation = messageKeyCode;
    m->backReference = static_cast<void*>(this);
    return m;
}

std::unique_ptr<Message> MessageHolder::extractMessage(int index)
{
    if (isValidIndex(index, messages)) {
        if (messages[index]) {
            freeMessageSlots.push_back(index);
            messages[index]->backReference = nullptr;
            messages[index]->messageValidation = 0;
            return std::move(messages[index]);
        }
    }
    return nullptr;
}

void MessageHolder::freeMessage(int index)
{
    if (isValidIndex(index, messages)) {
        if (messages[index]) {
            messages[index]->messageValidation = 0;
            messages[index].reset();
            freeMessageSlots.push_back(index);
        }
    }
}

void MessageHolder::clear()
{
    freeMessageSlots.clear();
    messages.clear();
}

}  // namespace helics

helics_message helicsEndpointGetMessage(helics_endpoint endpoint)
{
    auto* endObj = verifyEndpoint(endpoint, nullptr);
    if (endObj == nullptr) {
        return nullptr;
    }

    auto message = endObj->endPtr->getMessage();

    if (!message) {
        return nullptr;
    }
    message->messageValidation = messageKeyCode;
    return endObj->fed->messages.addMessage(message);
}

helics_message helicsFederateGetMessage(helics_federate fed)
{
    auto* mFed = getMessageFed(fed, nullptr);
    if (mFed == nullptr) {
        return nullptr;
    }

    auto* fedObj = helics::getFedObject(fed, nullptr);

    auto message = mFed->getMessage();

    if (!message) {
        return nullptr;
    }
    message->messageValidation = messageKeyCode;
    return fedObj->messages.addMessage(message);
}

helics_message helicsFederateCreateMessage(helics_federate fed, helics_error* err)
{
    auto* fedObj = helics::getFedObject(fed, err);
    if (fedObj == nullptr) {
        return nullptr;
    }
    return fedObj->messages.newMessage();
}

helics_message helicsEndpointCreateMessage(helics_endpoint endpoint, helics_error* err)
{
    auto* endObj = verifyEndpoint(endpoint, err);
    if (endObj == nullptr) {
        return nullptr;
    }
    return endObj->fed->messages.newMessage();
}

void helicsFederateClearMessages(helics_federate fed)
{
    auto* fedObj = helics::getFedObject(fed, nullptr);
    if (fedObj == nullptr) {
        return;
    }
    fedObj->messages.clear();
}

void helicsEndpointClearMessages(helics_endpoint /*endpoint*/) {}

/* this function has been removed but may be added back in the future
helics_message helicsFederateGetLastMessage (helics_federate fed)
{
    auto fedObj = helics::getFedObject (fed, nullptr);
    if (fedObj == nullptr)
    {
        return nullptr;
    }
    if (!fedObj->messages.empty ())
    {
        helics_message mess = fedObj->messages.back ().get ();
        return mess;
    }
    return nullptr;
}

helics_message helicsEndpointGetLastMessage (helics_endpoint endpoint)
{
    auto* endObj = verifyEndpoint (endpoint, nullptr);
    if (endObj == nullptr)
    {
        return nullptr;
    }
    if (!endObj->messages.empty ())
    {
        helics_message mess = endObj->messages.back ().get ();
        return mess;
    }
    return nullptr;
}
*/

const char* helicsEndpointGetType(helics_endpoint endpoint)
{
    auto* endObj = verifyEndpoint(endpoint, nullptr);
    if (endObj == nullptr) {
        return nullcstr;
    }

    try {
        const auto& type = endObj->endPtr->getType();
        return type.c_str();
    }
    // LCOV_EXCL_START
    catch (...) {
        return nullcstr;
    }
    // LCOV_EXCL_STOP
}

const char* helicsEndpointGetName(helics_endpoint endpoint)
{
    auto* endObj = verifyEndpoint(endpoint, nullptr);
    if (endObj == nullptr) {
        return nullcstr;
    }
    const auto& type = endObj->endPtr->getName();
    return type.c_str();
}

int helicsFederateGetEndpointCount(helics_federate fed)
{
    // this call should be with a nullptr since it can fail and still be a successful call
    auto* mfedObj = getMessageFed(fed, nullptr);
    if (mfedObj == nullptr) {
        return 0;
    }
    return static_cast<int>(mfedObj->getEndpointCount());
}

const char* helicsEndpointGetInfo(helics_endpoint end)
{
    auto* endObj = verifyEndpoint(end, nullptr);
    if (endObj == nullptr) {
        return emptyStr.c_str();
    }
    try {
        const std::string& info = endObj->endPtr->getInfo();
        return info.c_str();
    }
    // LCOV_EXCL_START
    catch (...) {
        return emptyStr.c_str();
    }
    // LCOV_EXCL_STOP
}

void helicsEndpointSetInfo(helics_endpoint end, const char* info, helics_error* err)
{
    auto* endObj = verifyEndpoint(end, err);
    if (endObj == nullptr) {
        return;
    }
    try {
        endObj->endPtr->setInfo(AS_STRING(info));
    }
    // LCOV_EXCL_START
    catch (...) {
        helicsErrorHandler(err);
    }
    // LCOV_EXCL_STOP
}

int helicsEndpointGetOption(helics_endpoint end, int option)
{
    auto* endObj = verifyEndpoint(end, nullptr);
    if (endObj == nullptr) {
        return helics_false;
    }
    try {
        return endObj->endPtr->getOption(option);
    }
    // LCOV_EXCL_START
    catch (...) {
        return helics_false;
    }
    // LCOV_EXCL_STOP
}

void helicsEndpointSetOption(helics_endpoint end, int option, int value, helics_error* err)
{
    auto* endObj = verifyEndpoint(end, err);
    if (endObj == nullptr) {
        return;
    }
    try {
        endObj->endPtr->setOption(option, value);
    }
    // LCOV_EXCL_START
    catch (...) {
        helicsErrorHandler(err);
    }
    // LCOV_EXCL_STOP
}

void helicsEndpointAddSourceTarget(helics_endpoint end, const char* targetEndpoint, helics_error* err)
{
    auto* endObj = verifyEndpoint(end, err);
    if (endObj == nullptr) {
        return;
    }
    try {
        endObj->endPtr->addSourceTarget(targetEndpoint);
    }
    // LCOV_EXCL_START
    catch (...) {
        helicsErrorHandler(err);
    }
    // LCOV_EXCL_STOP
}

void helicsEndpointAddDestinationTarget(helics_endpoint end, const char* targetEndpoint, helics_error* err)
{
    auto* endObj = verifyEndpoint(end, err);
    if (endObj == nullptr) {
        return;
    }
    try {
        endObj->endPtr->addDestinationTarget(targetEndpoint);
    }
    // LCOV_EXCL_START
    catch (...) {
        helicsErrorHandler(err);
    }
    // LCOV_EXCL_STOP
}

void helicsEndpointRemoveTarget(helics_endpoint end, const char* targetEndpoint, helics_error* err)
{
    auto* endObj = verifyEndpoint(end, err);
    if (endObj == nullptr) {
        return;
    }
    try {
        endObj->endPtr->removeTarget(targetEndpoint);
    }
    // LCOV_EXCL_START
    catch (...) {
        helicsErrorHandler(err);
    }
    // LCOV_EXCL_STOP
}

void helicsEndpointAddSourceFilter(helics_endpoint end, const char* filterName, helics_error* err)
{
    auto* endObj = verifyEndpoint(end, err);
    if (endObj == nullptr) {
        return;
    }
    try {
        endObj->endPtr->addSourceFilter(filterName);
    }
    // LCOV_EXCL_START
    catch (...) {
        helicsErrorHandler(err);
    }
    // LCOV_EXCL_STOP
}

void helicsEndpointAddDestinationFilter(helics_endpoint end, const char* filterName, helics_error* err)
{
    auto* endObj = verifyEndpoint(end, err);
    if (endObj == nullptr) {
        return;
    }
    try {
        endObj->endPtr->addDestinationFilter(filterName);
    }
    // LCOV_EXCL_START
    catch (...) {
        helicsErrorHandler(err);
    }
    // LCOV_EXCL_STOP
}

static constexpr char invalidMessageObject[] = "The message object was not valid";

helics::Message* getMessageObj(helics_message message, helics_error* err)
{
    HELICS_ERROR_CHECK(err, nullptr);
    auto* mess = reinterpret_cast<helics::Message*>(message);
    if (mess == nullptr || mess->messageValidation != messageKeyCode) {
        assignError(err, helics_error_invalid_argument, invalidMessageObject);
        return nullptr;
    }
    return mess;
}

helics_message createAPIMessage(std::unique_ptr<helics::Message>& message)
{
    if (message) {
        message->messageValidation = messageKeyCode;
    }
    helics_message mess = message.get();
    return mess;
}

const char* helicsMessageGetSource(helics_message message)
{
    auto* mess = getMessageObj(message, nullptr);
    if (mess == nullptr) {
        return nullcstr;
    }
    return mess->source.c_str();
}

const char* helicsMessageGetDestination(helics_message message)
{
    auto* mess = getMessageObj(message, nullptr);
    if (mess == nullptr) {
        return nullcstr;
    }
    return mess->dest.c_str();
}

const char* helicsMessageGetOriginalSource(helics_message message)
{
    auto* mess = getMessageObj(message, nullptr);
    if (mess == nullptr) {
        return nullcstr;
    }
    return mess->original_source.c_str();
}

const char* helicsMessageGetOriginalDestination(helics_message message)
{
    auto* mess = getMessageObj(message, nullptr);
    if (mess == nullptr) {
        return nullcstr;
    }
    return mess->original_dest.c_str();
}

helics_time helicsMessageGetTime(helics_message message)
{
    auto* mess = getMessageObj(message, nullptr);
    if (mess == nullptr) {
        return helics_time_invalid;
    }
    return static_cast<double>(mess->time);
}

int32_t helicsMessageGetMessageID(helics_message message)
{
    auto* mess = getMessageObj(message, nullptr);
    if (mess == nullptr) {
        return 0;
    }
    return mess->messageID;
}

helics_bool helicsMessageCheckFlag(helics_message message, int flag)
{
    auto* mess = getMessageObj(message, nullptr);
    if (mess == nullptr) {
        return helics_false;
    }
    // bits in a uint16
    if (flag >= static_cast<int>(sizeof(uint16_t) * 8) || flag < 0) {
        return helics_false;
    }
    return (checkActionFlag(*mess, flag) ? helics_true : helics_false);
}

const char* helicsMessageGetString(helics_message message)
{
    auto* mess = getMessageObj(message, nullptr);
    if (mess == nullptr) {
        return nullcstr;
    }
    return mess->data.char_data();
}

int helicsMessageGetRawDataSize(helics_message message)
{
    auto* mess = getMessageObj(message, nullptr);
    if (mess == nullptr) {
        return 0;
    }
    return static_cast<int>(mess->data.size());
}

void helicsMessageGetRawData(helics_message message, void* data, int maxMessagelen, int* actualSize, helics_error* err)
{
    auto* mess = getMessageObj(message, err);
    if (mess == nullptr || mess->data.empty()) {
        if (actualSize != nullptr) {
            *actualSize = 0;
        }
        return;
    }
    if (data == nullptr || maxMessagelen <= 0 || static_cast<int>(mess->data.size()) > maxMessagelen) {
        static constexpr char invalidInsufficient[] = "the given storage was not sufficient to store the message";
        if (actualSize != nullptr) {
            *actualSize = 0;
        }
        assignError(err, helics_error_insufficient_space, invalidInsufficient);
        return;
    }

    memcpy(data, mess->data.data(), mess->data.size());
    if (actualSize != nullptr) {
        *actualSize = static_cast<int>(mess->data.size());
    }
}

void* helicsMessageGetRawDataPointer(helics_message message)
{
    auto* mess = getMessageObj(message, nullptr);
    if (mess == nullptr) {
        return nullptr;
    }
    return mess->data.data();
}

helics_bool helicsMessageIsValid(helics_message message)
{
    auto* mess = getMessageObj(message, nullptr);
    if (mess == nullptr) {
        return helics_false;
    }
    return (mess->isValid() ? helics_true : helics_false);
}

void helicsMessageSetSource(helics_message message, const char* src, helics_error* err)
{
    auto* mess = getMessageObj(message, err);
    if (mess == nullptr) {
        return;
    }
    mess->source = AS_STRING(src);
}

void helicsMessageSetDestination(helics_message message, const char* dest, helics_error* err)
{
    auto* mess = getMessageObj(message, err);
    if (mess == nullptr) {
        return;
    }
    mess->dest = AS_STRING(dest);
}
void helicsMessageSetOriginalSource(helics_message message, const char* src, helics_error* err)
{
    auto* mess = getMessageObj(message, err);
    if (mess == nullptr) {
        return;
    }
    mess->original_source = AS_STRING(src);
}
void helicsMessageSetOriginalDestination(helics_message message, const char* dest, helics_error* err)
{
    auto* mess = getMessageObj(message, err);
    if (mess == nullptr) {
        return;
    }
    mess->original_dest = AS_STRING(dest);
}
void helicsMessageSetTime(helics_message message, helics_time time, helics_error* err)
{
    auto* mess = getMessageObj(message, err);
    if (mess == nullptr) {
        return;
    }
    mess->time = time;
}

void helicsMessageResize(helics_message message, int newSize, helics_error* err)
{
    auto* mess = getMessageObj(message, err);
    if (mess == nullptr) {
        return;
    }
    try {
        mess->data.resize(newSize);
    }
    catch (...) {
        helicsErrorHandler(err);
    }
}

void helicsMessageReserve(helics_message message, int reservedSize, helics_error* err)
{
    auto* mess = getMessageObj(message, err);
    if (mess == nullptr) {
        return;
    }
    try {
        mess->data.reserve(reservedSize);
    }
    catch (...) {
        helicsErrorHandler(err);
    }
}

void helicsMessageSetMessageID(helics_message message, int32_t messageID, helics_error* err)
{
    auto* mess = getMessageObj(message, err);
    if (mess == nullptr) {
        return;
    }
    mess->messageID = messageID;
}

void helicsMessageClearFlags(helics_message message)
{
    auto* mess = getMessageObj(message, nullptr);
    if (mess == nullptr) {
        return;
    }
    mess->flags = 0;
}

void helicsMessageSetFlagOption(helics_message message, int flag, helics_bool flagValue, helics_error* err)
{
    auto* mess = getMessageObj(message, err);
    if (mess == nullptr) {
        return;
    }
    if (flag > 15 || flag < 0) {
        static constexpr const char invalidFlagIndex[] = "flag variable is out of bounds must be in [0,15]";
        assignError(err, helics_error_invalid_argument, invalidFlagIndex);
        return;
    }
    if (flagValue == helics_true) {
        setActionFlag(*mess, flag);
    } else {
        clearActionFlag(*mess, flag);
    }
}

void helicsMessageSetString(helics_message message, const char* str, helics_error* err)
{
    auto* mess = getMessageObj(message, err);
    if (mess == nullptr) {
        return;
    }
    mess->data = AS_STRING(str);
}

void helicsMessageSetData(helics_message message, const void* data, int inputDataLength, helics_error* err)
{
    auto* mess = getMessageObj(message, err);
    if (mess == nullptr) {
        return;
    }
    mess->data = std::string_view(static_cast<const char*>(data), inputDataLength);
}

void helicsMessageAppendData(helics_message message, const void* data, int inputDataLength, helics_error* err)
{
    auto* mess = getMessageObj(message, err);
    if (mess == nullptr) {
        return;
    }
    mess->data.append(std::string_view{static_cast<const char*>(data), static_cast<std::size_t>(inputDataLength)});
}

void helicsMessageCopy(helics_message source_message, helics_message dest_message, helics_error* err)
{
    auto* mess_src = getMessageObj(source_message, err);
    if (mess_src == nullptr) {
        return;
    }
    auto* mess_dest = getMessageObj(dest_message, err);
    if (mess_dest == nullptr) {
        return;
    }
    mess_dest->data = mess_src->data;
    mess_dest->dest = mess_src->dest;
    mess_dest->original_source = mess_src->original_source;
    mess_dest->source = mess_src->source;
    mess_dest->original_dest = mess_src->original_dest;
    mess_dest->time = mess_src->time;
    mess_dest->messageID = mess_src->messageID;
    mess_dest->flags = mess_src->flags;
}

helics_message helicsMessageClone(helics_message message, helics_error* err)
{
    auto* mess = getMessageObj(message, err);
    if (mess == nullptr) {
        return nullptr;
    }
    auto* messages = reinterpret_cast<helics::MessageHolder*>(mess->backReference);
    if (messages == nullptr) {
        assignError(err, helics_error_invalid_argument, emptyMessageErrorString);
        return nullptr;
    }
    auto* mess_clone = messages->newMessage();

    mess_clone->data = mess->data;
    mess_clone->dest = mess->dest;
    mess_clone->original_source = mess->original_source;
    mess_clone->source = mess->source;
    mess_clone->original_dest = mess->original_dest;
    mess_clone->time = mess->time;
    mess_clone->messageID = mess->messageID;
    mess_clone->flags = mess->flags;
    return mess_clone;
}

void helicsMessageFree(helics_message message)
{
    auto* mess = getMessageObj(message, nullptr);
    if (mess == nullptr) {
        return;
    }
    auto* messages = reinterpret_cast<helics::MessageHolder*>(mess->backReference);
    if (messages == nullptr) {
        return;
    }
    messages->freeMessage(mess->counter);
}<|MERGE_RESOLUTION|>--- conflicted
+++ resolved
@@ -66,11 +66,7 @@
     return nullptr;
 }
 
-<<<<<<< HEAD
-helics_endpoint helicsFederateRegisterTargettedEndpoint(helics_federate fed, const char* name, const char* type, helics_error* err)
-=======
 helics_endpoint helicsFederateRegisterTargetedEndpoint(helics_federate fed, const char* name, const char* type, helics_error* err)
->>>>>>> 8f15cd74
 {
     // now generate a generic endpoint
     auto fedObj = getMessageFedSharedPtr(fed, err);
@@ -79,11 +75,7 @@
     }
     try {
         auto end = std::make_unique<helics::EndpointObject>();
-<<<<<<< HEAD
-        end->endPtr = &fedObj->registerTargettedEndpoint(AS_STRING(name), AS_STRING(type));
-=======
         end->endPtr = &fedObj->registerTargetedEndpoint(AS_STRING(name), AS_STRING(type));
->>>>>>> 8f15cd74
         end->fedptr = std::move(fedObj);
         end->fed = helics::getFedObject(fed, nullptr);
         return addEndpoint(fed, std::move(end));
@@ -115,11 +107,7 @@
     return nullptr;
 }
 
-<<<<<<< HEAD
-helics_endpoint helicsFederateRegisterGlobalTargettedEndpoint(helics_federate fed, const char* name, const char* type, helics_error* err)
-=======
 helics_endpoint helicsFederateRegisterGlobalTargetedEndpoint(helics_federate fed, const char* name, const char* type, helics_error* err)
->>>>>>> 8f15cd74
 {
     // now generate a generic subscription
     auto fedObj = getMessageFedSharedPtr(fed, err);
@@ -128,11 +116,7 @@
     }
     try {
         auto end = std::make_unique<helics::EndpointObject>();
-<<<<<<< HEAD
-        end->endPtr = &fedObj->registerGlobalTargettedEndpoint(AS_STRING(name), AS_STRING(type));
-=======
         end->endPtr = &fedObj->registerGlobalTargetedEndpoint(AS_STRING(name), AS_STRING(type));
->>>>>>> 8f15cd74
         end->fedptr = std::move(fedObj);
         end->fed = helics::getFedObject(fed, nullptr);
         return addEndpoint(fed, std::move(end));
