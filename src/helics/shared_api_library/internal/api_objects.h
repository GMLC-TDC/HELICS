
/*
Copyright (C) 2017-2018, Battelle Memorial Institute
All rights reserved.

This software was co-developed by Pacific Northwest National Laboratory, operated by the Battelle Memorial Institute; the National Renewable Energy Laboratory, operated by the Alliance for Sustainable Energy, LLC; and the Lawrence Livermore National Laboratory, operated by Lawrence Livermore National Security, LLC.

*/

#ifndef HELICS_API_OBJECTS_H_
#define HELICS_API_OBJECTS_H_
#pragma once

#include <memory>
#include "../api-data.h"
#include "../../application_api/helicsTypes.hpp"
#include "../../core/core-data.hpp"
#include "../../common/GuardedTypes.hpp"
#include "../../common/TripWire.hpp"
#include <mutex>

<<<<<<< HEAD
=======
/** this is a random identifier put in place when the federate or core or broker gets created*/
static const int coreValidationIdentifier = 0x378424EC;
static const int brokerValidationIdentifier = 0xA3467D20;

>>>>>>> 19631859
namespace helics
{
	class Core;
	class Federate;
	class Broker;
	class ValueFederate;
	class MessageFederate;
	class Subscription;
	class Publication;
	class Endpoint;
	class Filter;

    class FilterObject;

    /** type code embedded in the objects so the library knows how to cast them appropriately*/
	enum class vtype:int
	{
		genericFed,
		valueFed,
		messageFed,
		combinationFed
	};

	/** object wrapping a broker for the c-api*/
	class BrokerObject
	{
	public:
		std::shared_ptr<Broker> brokerptr;
        int index;
        int valid;
	};

	/** object wrapping a core for the c-api*/
	class CoreObject
	{
	public:
		std::shared_ptr<Core> coreptr;
        std::vector<FilterObject *> filters; //!< list of filters created directly through the core
        int index;
        int valid;
        CoreObject() = default;
        ~CoreObject();
	};
	
    


    class SubscriptionObject;
    class PublicationObject;
    class EndpointObject;
   

	/** object wrapping a federate for the c-api*/
	class FedObject
	{
	public:
		vtype type;
		int valid;
        int index;
		std::shared_ptr<Federate> fedptr;
		std::unique_ptr<Message> lastMessage;
        std::vector<SubscriptionObject *> subs;
        std::vector<PublicationObject *> pubs;
        std::vector<EndpointObject *> epts;
        std::vector<FilterObject *> filters;
        FedObject() = default;
        ~FedObject();
	};

	/** object wrapping a subscription*/
	class SubscriptionObject
	{
	public:
		std::unique_ptr<Subscription> subptr;
		subscription_id_t id;
        int valid;
		bool rawOnly = false;
		std::shared_ptr<ValueFederate> fedptr;
	};
	/** object wrapping a publication*/
	class PublicationObject
	{
	public:
		std::unique_ptr<Publication> pubptr;
		publication_id_t id;
        int valid;
		bool rawOnly = false;
		std::shared_ptr<ValueFederate> fedptr;
	};
	/** object wrapping and endpoint*/
	class EndpointObject
	{
	public:
		std::unique_ptr<Endpoint> endptr;
		std::shared_ptr<MessageFederate> fedptr;
		std::unique_ptr<Message> lastMessage;
        int valid;
	};

    /** enumeration of possible filter object types*/
    enum class ftype
    {
        source,
        dest,
        clone,
    };

	/** object wrapping a source filter*/
	class FilterObject
	{
	public:
        ftype type;
        int valid;
		std::unique_ptr<Filter> filtptr;
		std::shared_ptr<Federate> fedptr;
        std::shared_ptr<Core> corePtr;
	};

    /** object representing a query*/
	class queryObject
	{
	public:
		std::string target; //!< the target of the query
		std::string query; //!< the actual query itself
		std::string response;   //!< the response to the query
        std::shared_ptr<Federate> activeFed; //!< pointer to the fed with the active Query
        query_id_t asyncIndexCode=invalid_id_value;  //!< the index to use for the queryComplete call
        bool activeAsync = false;
        int valid;
        
	};
}

helics::Federate *getFed(helics_federate fed);
helics::ValueFederate *getValueFed(helics_federate fed);
helics::MessageFederate *getMessageFed(helics_federate fed);
helics::Core *getCore(helics_core core);

std::shared_ptr<helics::Federate> getFedSharedPtr(helics_federate fed);
std::shared_ptr<helics::ValueFederate> getValueFedSharedPtr(helics_federate fed);
std::shared_ptr<helics::MessageFederate> getMessageFedSharedPtr(helics_federate fed);
std::shared_ptr<helics::Core> getCoreSharedPtr(helics_core core);

/** class for containing all the objects associated with a federation*/
class MasterObjectHolder
{
private:
    guarded<std::vector<helics::BrokerObject *>> brokers;
    guarded<std::vector<helics::CoreObject *>> cores;
    guarded<std::vector<helics::FedObject *>> feds;
    tripwire::TripWireDetector tripDetect;
public:
    MasterObjectHolder() noexcept;
    ~MasterObjectHolder();
    int addBroker(helics::BrokerObject * broker);
    int addCore(helics::CoreObject *core);
    int addFed(helics::FedObject *fed);
    void clearBroker(int index);
    void clearCore(int index);
    void clearFed(int index);
    void deleteAll();
};

std::shared_ptr<MasterObjectHolder> getMasterHolder();
void clearAllObjects();

#endif<|MERGE_RESOLUTION|>--- conflicted
+++ resolved
@@ -19,13 +19,10 @@
 #include "../../common/TripWire.hpp"
 #include <mutex>
 
-<<<<<<< HEAD
-=======
 /** this is a random identifier put in place when the federate or core or broker gets created*/
 static const int coreValidationIdentifier = 0x378424EC;
 static const int brokerValidationIdentifier = 0xA3467D20;
 
->>>>>>> 19631859
 namespace helics
 {
 	class Core;
