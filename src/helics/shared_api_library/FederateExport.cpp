--- conflicted
+++ resolved
@@ -93,111 +93,6 @@
     return nullptr;
 }
 
-<<<<<<< HEAD
-MasterObjectHolder::MasterObjectHolder() noexcept {}
-
-MasterObjectHolder::~MasterObjectHolder ()
-{
-    deleteAll ();
-    //std::cout << "end of master Object Holder destructor" << std::endl;
-}
-int MasterObjectHolder::addBroker (helics::BrokerObject *broker)
-{
-    auto handle = brokers.lock();
-    auto index = static_cast<int> (handle->size ());
-    handle->push_back (broker);
-    return index;
-}
-
-int MasterObjectHolder::addCore (helics::CoreObject *core)
-{
-    auto handle = cores.lock();
-    auto index = static_cast<int> (handle->size ());
-    handle->push_back (core);
-    return index;
-}
-
-int MasterObjectHolder::addFed (helics::FedObject *fed)
-{
-    auto handle = feds.lock();
-    auto index = static_cast<int> (handle->size ());
-    handle->push_back (fed);
-    return index;
-}
-
-void MasterObjectHolder::clearBroker (int index)
-{
-    auto broker = brokers.lock();
-    if (index < static_cast<int> (broker->size ()))
-    {
-        (*broker)[index] = nullptr;
-    }
-}
-
-void MasterObjectHolder::clearCore (int index)
-{
-    auto core = cores.lock();
-    if (index < static_cast<int> (core->size ()))
-    {
-        (*core)[index] = nullptr;
-    }
-}
-
-void MasterObjectHolder::clearFed (int index)
-{
-    auto fed = feds.lock();
-    if (index < static_cast<int> (fed->size ()))
-    {
-        (*fed)[index] = nullptr;
-    }
-}
-
-void MasterObjectHolder::deleteAll ()
-{
-    {
-        auto brokerHandle = brokers.lock();
-        for (auto obj : *brokerHandle)
-        {
-            delete obj;
-        }
-        brokerHandle->clear();
-    }
-    {
-        auto coreHandle = cores.lock();
-        for (auto obj : *coreHandle)
-        {
-            delete obj;
-        }
-        coreHandle->clear();
-    }
-        auto fedHandle =feds.lock();
-        for (auto obj : *fedHandle)
-        {
-            delete obj;
-        }
-        fedHandle->clear();
-   
-}
-
-std::shared_ptr<MasterObjectHolder> getMasterHolder () 
-{ 
-    static auto instance=std::make_shared<MasterObjectHolder>(); 
-    return instance;
-}
-
-tripwire::TripWireTrigger tripTrigger;
-
-void clearAllObjects() 
-{
-    auto v = getMasterHolder();
-    if (v)
-    {
-        v->deleteAll();
-    }
-    
-}
-=======
->>>>>>> 19631859
 
 /* Creation and destruction of Federates */
 helics_federate helicsCreateValueFederate (const helics_federate_info_t fi)
