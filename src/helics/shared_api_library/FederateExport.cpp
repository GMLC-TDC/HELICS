/*

Copyright (C) 2017, Battelle Memorial Institute
All rights reserved.

This software was co-developed by Pacific Northwest National Laboratory, operated by the Battelle Memorial
Institute; the National Renewable Energy Laboratory, operated by the Alliance for Sustainable Energy, LLC; and the
Lawrence Livermore National Laboratory, operated by Lawrence Livermore National Security, LLC.

*/
#include "../helics.hpp"
#include "helics.h"
#include "internal/api_objects.h"
#include <iostream>
#include <memory>
#include <mutex>
#include <vector>
#include <map>

/** this is a random identifier put in place when the federate gets created*/
static const int validationIdentifier = 0x2352188;

helics::Federate *getFed (helics_federate fed)
{
    auto fedObj = reinterpret_cast<helics::FedObject *> (fed);
    if (fedObj->valid == validationIdentifier)
    {
        return fedObj->fedptr.get ();
    }
    return nullptr;
}

helics::ValueFederate *getValueFed (helics_value_federate fed)
{
    auto fedObj = reinterpret_cast<helics::FedObject *> (fed);
    if (fedObj->valid == validationIdentifier)
    {
        if ((fedObj->type == helics::vtype::valueFed) || (fedObj->type == helics::vtype::combinFed))
        {
            return dynamic_cast<helics::ValueFederate *> (fedObj->fedptr.get ());
        }
    }
    return nullptr;
}

helics::MessageFederate *getMessageFed (helics_message_federate fed)
{
    auto fedObj = reinterpret_cast<helics::FedObject *> (fed);
    if (fedObj->valid == validationIdentifier)
    {
        if ((fedObj->type == helics::vtype::messageFed) || (fedObj->type == helics::vtype::combinFed))
        {
            return dynamic_cast<helics::MessageFederate *> (fedObj->fedptr.get ());
        }
    }
    return nullptr;
}

std::shared_ptr<helics::Federate> getFedSharedPtr (helics_federate fed)
{
    auto fedObj = reinterpret_cast<helics::FedObject *> (fed);
    if (fedObj->valid == validationIdentifier)
    {
        return fedObj->fedptr;
    }
    return nullptr;
}
std::shared_ptr<helics::ValueFederate> getValueFedSharedPtr (helics_value_federate fed)
{
    auto fedObj = reinterpret_cast<helics::FedObject *> (fed);
    if (fedObj->valid == validationIdentifier)
    {
        if ((fedObj->type == helics::vtype::valueFed) || (fedObj->type == helics::vtype::combinFed))
        {
            return std::dynamic_pointer_cast<helics::ValueFederate> (fedObj->fedptr);
        }
    }
    return nullptr;
}
std::shared_ptr<helics::MessageFederate> getMessageFedSharedPtr (helics_message_federate fed)
{
    auto fedObj = reinterpret_cast<helics::FedObject *> (fed);
    if (fedObj->valid == validationIdentifier)
    {
        if ((fedObj->type == helics::vtype::messageFed) || (fedObj->type == helics::vtype::combinFed))
        {
            return std::dynamic_pointer_cast<helics::MessageFederate> (fedObj->fedptr);
        }
    }
    return nullptr;
}

masterObjectHolder::masterObjectHolder () noexcept {}

masterObjectHolder::~masterObjectHolder ()
{
    deleteAll ();
    std::cout << "end of master Object Holder destructor" << std::endl;
}
int masterObjectHolder::addBroker (helics::BrokerObject *broker)
{
    std::lock_guard<std::mutex> lock (ObjectLock);
    auto index = static_cast<int> (brokers.size ());
    brokers.push_back (broker);
    return index;
}

int masterObjectHolder::addCore (helics::CoreObject *core)
{
    std::lock_guard<std::mutex> lock (ObjectLock);
    auto index = static_cast<int> (cores.size ());
    cores.push_back (core);
    return index;
}

int masterObjectHolder::addFed (helics::FedObject *fed)
{
    std::lock_guard<std::mutex> lock (ObjectLock);
    auto index = static_cast<int> (feds.size ());
    feds.push_back (fed);
    return index;
}

void masterObjectHolder::clearBroker (int index)
{
    std::lock_guard<std::mutex> lock (ObjectLock);
    if (index < static_cast<int> (brokers.size ()))
    {
        brokers[index] = nullptr;
    }
}

void masterObjectHolder::clearCore (int index)
{
    std::lock_guard<std::mutex> lock (ObjectLock);
    if (index < static_cast<int> (cores.size ()))
    {
        cores[index] = nullptr;
    }
}

void masterObjectHolder::clearFed (int index)
{
    std::lock_guard<std::mutex> lock (ObjectLock);
    if (index < static_cast<int> (feds.size ()))
    {
        feds[index] = nullptr;
    }
}

void masterObjectHolder::deleteAll ()
{
    std::lock_guard<std::mutex> lock (ObjectLock);
    for (auto obj : brokers)
    {
        delete obj;
    }
    for (auto obj : cores)
    {
        delete obj;
    }
    for (auto obj : feds)
    {
        delete obj;
    }
    brokers.clear ();
    feds.clear ();
    cores.clear ();
}

static masterObjectHolder mHolder;

masterObjectHolder *getMasterHolder () { return &mHolder; }

void clearAllObjects () { mHolder.deleteAll (); }

/* Creation and destruction of Federates */
helics_federate helicsCreateValueFederate (const helics_federate_info_t fi)
{
    auto *fed = new helics::FedObject;
    fed->index = getMasterHolder ()->addFed (fed);
	if (fi == nullptr)
	{
		fed->fedptr = std::make_shared<helics::ValueFederate>(helics::FederateInfo());
	}
	else
	{
		fed->fedptr = std::make_shared<helics::ValueFederate>(*reinterpret_cast<helics::FederateInfo *> (fi));
	}
    fed->type = helics::vtype::valueFed;
    fed->valid = validationIdentifier;
    return reinterpret_cast<void *> (fed);
}

helics_federate helicsCreateValueFederateFromJson (const char *json)
{
    auto *fed = new helics::FedObject;
    fed->index = getMasterHolder ()->addFed (fed);
    fed->fedptr = std::make_shared<helics::ValueFederate> ((json != nullptr) ? std::string(json) : std::string());
    fed->type = helics::vtype::valueFed;
    fed->valid = validationIdentifier;
    return reinterpret_cast<void *> (fed);
}

/* Creation and destruction of Federates */
helics_federate helicsCreateMessageFederate (const helics_federate_info_t fi)
{
    
    auto *fed = new helics::FedObject;
    fed->index = getMasterHolder ()->addFed (fed);
	if (fi == nullptr)
	{
		fed->fedptr = std::make_shared<helics::MessageFederate>(helics::FederateInfo());
	}
	else
	{
		fed->fedptr = std::make_shared<helics::MessageFederate>(*reinterpret_cast<helics::FederateInfo *> (fi));
	}
    fed->type = helics::vtype::messageFed;
    fed->valid = validationIdentifier;
    return reinterpret_cast<void *> (fed);
}

helics_federate helicsCreateMessageFederateFromJson (const char *json)
{
    auto *fed = new helics::FedObject;
    fed->index = getMasterHolder ()->addFed (fed);
    fed->fedptr = std::make_shared<helics::MessageFederate> ((json!=nullptr)?std::string(json):std::string());
    fed->type = helics::vtype::messageFed;
    fed->valid = validationIdentifier;
    return reinterpret_cast<void *> (fed);
}

/* Creation and destruction of Federates */
helics_federate helicsCreateCombinationFederate (const helics_federate_info_t fi)
{
    auto *fed = new helics::FedObject;
    fed->index = getMasterHolder ()->addFed (fed);
	if (fi == nullptr)
	{
		fed->fedptr = std::make_shared<helics::CombinationFederate>(helics::FederateInfo());
	}
	else
	{
		fed->fedptr = std::make_shared<helics::CombinationFederate>(*reinterpret_cast<helics::FederateInfo *> (fi));
	}
    fed->type = helics::vtype::combinFed;
    fed->valid = validationIdentifier;
    return reinterpret_cast<void *> (fed);
}

helics_federate helicsCreateCombinationFederateFromJson(const char *json)
{
    auto *fed = new helics::FedObject;
    fed->index = getMasterHolder ()->addFed (fed);
    fed->fedptr = std::make_shared<helics::CombinationFederate> ((json != nullptr) ? std::string(json) : std::string());
    fed->type = helics::vtype::combinFed;
    fed->valid = validationIdentifier;
    return reinterpret_cast<void *> (fed);
}


helics_core helicsGetCoreObject(helics_federate fed)
{
    auto fedObj = getFed(fed);
    if (fedObj == nullptr)
    {
        return nullptr;
    }
    auto *core = new helics::CoreObject;
    core->index = getMasterHolder()->addCore(core);
    core->coreptr = fedObj->getCorePointer();
    return reinterpret_cast<helics_core> (core);
}

helicsStatus helicsFederateFinalize (helics_federate fed)
{
    auto fedObj = getFed (fed);
    if (fedObj == nullptr)
    {
        return helicsInvalidObject;
    }
    fedObj->finalize ();

    return helicsOK;
}

/* initialization, execution, and time requests */
helicsStatus helicsEnterInitializationMode (helics_federate fed)
{
    auto fedObj = getFed (fed);
    try
    {
        fedObj->enterInitializationState ();
        return helicsOK;
    }
    catch (helics::InvalidStateTransition &)
    {
        return helicsError;
    }
}

helicsStatus helicsEnterInitializationModeAsync (helics_federate fed)
{
    auto fedObj = getFed (fed);
    if (fedObj == nullptr)
    {
        return helicsInvalidObject;
    }
    try
    {
        fedObj->enterInitializationStateAsync ();
        return helicsOK;
    }
    catch (helics::InvalidStateTransition &)
    {
        return helicsError;
    }
}

int helicsIsAsyncOperationCompleted (helics_federate fed)
{
    auto fedObj = getFed (fed);
    if (fedObj == nullptr)
    {
        return 0;
    }
    return (fedObj->isAsyncOperationCompleted ()) ? 1 : 0;
}

helicsStatus helicsEnterInitializationModeComplete (helics_federate fed)
{
    auto fedObj = getFed (fed);
    if (fedObj == nullptr)
    {
        return helicsInvalidObject;
    }
    try
    {
        fedObj->enterInitializationStateComplete ();
        return helicsOK;
    }
    catch (helics::InvalidStateTransition &)
    {
        return helicsError;
    }
}

helicsStatus helicsEnterExecutionMode (helics_federate fed)
{
    auto fedObj = getFed (fed);
    if (fedObj == nullptr)
    {
        return helicsInvalidObject;
    }
    try
    {
        fedObj->enterExecutionState ();
        return helicsOK;
    }
    catch (helics::InvalidStateTransition &)
    {
        return helicsError;
    }
}

static helics::iteration_request getIterationRequest (iteration_request iterate)
{
    switch (iterate)
    {
    case no_iteration:
    default:
        return helics::iteration_request::no_iterations;
    case force_iteration:
        return helics::iteration_request::force_iteration;

    case iterate_if_needed:
        return helics::iteration_request::iterate_if_needed;
    }
}

static iteration_status getIterationStatus (helics::iteration_result iterationState)
{
    switch (iterationState)
    {
    case helics::iteration_result::next_step:
        return next_step;
    case helics::iteration_result::iterating:
        return iterating;
    case helics::iteration_result::error:
    default:
        return iteration_error;
    case helics::iteration_result::halted:
        return iteration_halted;
    }
}

helicsStatus helicsEnterExecutionModeIterative (helics_federate fed, iteration_request iterate, iteration_status *outIterate)
{
    auto fedObj = getFed (fed);
    if (fedObj == nullptr)
    {
        return helicsInvalidObject;
    }
    try
    {
        auto val = fedObj->enterExecutionState (getIterationRequest (iterate));
        if (outIterate != nullptr)
        {
            *outIterate = getIterationStatus (val);
        }
        return helicsOK;
    }
    catch (helics::InvalidStateTransition &)
    {
        return helicsError;
    }
}

helicsStatus helicsEnterExecutionModeAsync (helics_federate fed)
{
    auto fedObj = getFed (fed);
    if (fedObj == nullptr)
    {
        return helicsInvalidObject;
    }
    try
    {
        fedObj->enterExecutionStateAsync ();
        return helicsOK;
    }
    catch (helics::InvalidStateTransition &)
    {
        return helicsError;
    }
}

helicsStatus helicsEnterExecutionModeIterativeAsync (helics_federate fed, iteration_request iterate)
{
    auto fedObj = getFed (fed);
    if (fedObj == nullptr)
    {
        return helicsInvalidObject;
    }
    try
    {
        fedObj->enterExecutionStateAsync (getIterationRequest (iterate));
        return helicsOK;
    }
    catch (helics::InvalidStateTransition &)
    {
        return helicsError;
    }
}

helicsStatus helicsEnterExecutionModeComplete (helics_federate fed)
{
    auto fedObj = getFed (fed);
    if (fedObj == nullptr)
    {
        return helicsInvalidObject;
    }
    try
    {
        fedObj->enterExecutionStateComplete ();
        return helicsOK;
    }
    catch (helics::InvalidStateTransition &)
    {
        return helicsError;
    }
}
helicsStatus helicsEnterExecutionModeIterativeComplete(helics_federate fed, iteration_status *outConverged)
{
    auto fedObj = getFed (fed);
    if (fedObj == nullptr)
    {
        return helicsInvalidObject;
    }
    try
    {
        auto val = fedObj->enterExecutionStateComplete ();
        if (outConverged != nullptr)
        {
            *outConverged = getIterationStatus (val);
        }
        return helicsOK;
    }
    catch (helics::InvalidStateTransition &)
    {
        return helicsError;
    }
}

helics_time_t helicsRequestTime (helics_federate fed, helics_time_t requestTime)
{
    auto fedObj = getFed (fed);
    if (fedObj == nullptr)
    {
        return (-1.0);
    }
    auto tm = fedObj->requestTime (requestTime);
    return static_cast<double> (tm);
}

helics_iterative_time helicsRequestTimeIterative (helics_federate fed, helics_time_t requestTime, iteration_request iterate)
{
    helics_iterative_time itTime;
    itTime.status = iteration_error;
    itTime.time = 0;

    auto fedObj = getFed (fed);
    if (fedObj == nullptr)
    {
        return itTime;
    }
    try
    {
        auto val = fedObj->requestTimeIterative (helics::Time (requestTime, timeUnits::ns), getIterationRequest (iterate));
        itTime.time = val.stepTime.getBaseTimeCode ();
        itTime.status = getIterationStatus (val.state);
        return itTime;
    }
    catch (helics::InvalidStateTransition &)
    {
        return itTime;
    }
}

helicsStatus helicsRequestTimeAsync (helics_federate fed, helics_time_t requestTime)
{
    auto fedObj = getFed (fed);
    if (fedObj == nullptr)
    {
        return helicsInvalidObject;
    }
    fedObj->requestTimeAsync (requestTime);
    return helicsOK;
}

helicsStatus helicsRequestTimeIterativeAsync (helics_federate fed, helics_time_t requestTime, iteration_request iterate)
{
    auto fedObj = getFed (fed);
    if (fedObj == nullptr)
    {
        return helicsInvalidObject;
    }
    try
    {
        fedObj->requestTimeIterative (requestTime, getIterationRequest (iterate));
        return helicsOK;
    }
    catch (helics::InvalidStateTransition &)
    {
        return helicsError;
    }
}
helics_time_t helicsRequestTimeComplete (helics_federate fed)
{
    auto fedObj = getFed (fed);
    if (fedObj == nullptr)
    {
        return (-1.0);
    }
    auto tm = fedObj->requestTimeComplete ();
    return static_cast<double> (tm);
}

static const std::map<helics::Federate::op_states, federate_state> stateEnumConversions
{
    {helics::Federate::op_states::error, federate_state::helics_error},
    { helics::Federate::op_states::startup, federate_state::helics_error },
    { helics::Federate::op_states::execution, federate_state::helics_error },
    { helics::Federate::op_states::finalize, federate_state::helics_error },
    { helics::Federate::op_states::pending_exec, federate_state::helics_error },
    { helics::Federate::op_states::pending_init, federate_state::helics_error },
    { helics::Federate::op_states::pending_iterative_time, federate_state::helics_pending_iterative_time },
    { helics::Federate::op_states::pending_time, federate_state::helics_pending_time },
    { helics::Federate::op_states::initialization,federate_state::helics_initialization}
};

helicsStatus helicsFederateGetState(helics_federate fed, federate_state *state)
{
    auto fedObj = getFed(fed);
    if (fedObj == nullptr)
    {
        return helicsInvalidObject;
<<<<<<< HEAD
=======
    }
    if (state == nullptr)
    {
        return helicsDiscard;
>>>>>>> 84ddfa04
    }
    auto FedState = fedObj->getCurrentState();
    *state = stateEnumConversions.at(FedState);
    return helicsOK;
}


helicsStatus helicsFederateGetName(helics_federate fed, char *str, int maxlen)
{
    auto fedObj = getFed(fed);
    if (fedObj == nullptr)
    {
        return helicsInvalidObject;
    }
    auto &ident = fedObj->getName();
    if (static_cast<int> (ident.size()) > maxlen)
    {
        strncpy(str, ident.c_str(), maxlen);
        str[maxlen - 1] = 0;
    }
    else
    {
        strcpy(str, ident.c_str());
    }
    return helicsOK;
}

 helicsStatus helicsFederateSetTimeDelta(helics_federate fed, helics_time_t time)
 {
     auto fedObj = getFed(fed);
     if (fedObj == nullptr)
     {
         return helicsInvalidObject;
     }
     fedObj->setTimeDelta(time);
     return helicsOK;
 }

helicsStatus helicsFederateSetLookAhead(helics_federate fed, helics_time_t lookAhead)
{
    auto fedObj = getFed(fed);
    if (fedObj == nullptr)
    {
        return helicsInvalidObject;
    }
    fedObj->setLookAhead(lookAhead);
    return helicsOK;
}

 helicsStatus helicsFederateSetImpactWindow(helics_federate fed, helics_time_t window)
 {
     auto fedObj = getFed(fed);
     if (fedObj == nullptr)
     {
         return helicsInvalidObject;
     }
     fedObj->setImpactWindow(window);
     return helicsOK;
 }
 helicsStatus helicsFederateSetPeriod(helics_federate fed, helics_time_t period, helics_time_t offset)
 {
     auto fedObj = getFed(fed);
     if (fedObj == nullptr)
     {
         return helicsInvalidObject;
     }
     fedObj->setPeriod(period, offset);
     return helicsOK;
 }
 helicsStatus helicsFederateSetFlag(helics_federate fed, int flag, int flagValue)
 {
     auto fedObj = getFed(fed);
     if (fedObj == nullptr)
     {
         return helicsInvalidObject;
     }
     fedObj->setFlag(flag, (flagValue != 0));
     return helicsOK;
 }

helicsStatus helicsFederateSetLoggingLevel(helics_federate fed, int loggingLevel)
{
    auto fedObj = getFed(fed);
    if (fedObj == nullptr)
    {
        return helicsInvalidObject;
    }
    fedObj->setLoggingLevel(loggingLevel);
    return helicsOK;
}

/** get the current time of the federate
@param fed the federate object to query
@param[out] time storage location for the time variable
@return helicsStatus object indicating success or error
*/
helicsStatus helicsFederateGetCurrentTime(helics_federate fed, helics_time_t *time)
{
    auto fedObj = getFed(fed);
    if (fedObj == nullptr)
    {
        return helicsInvalidObject;
    }
    *time = static_cast<double>(fedObj->getCurrentTime());
    return helicsOK;
}

helics_iterative_time helicsRequestTimeIterativeComplete (helics_federate fed)
{
    helics_iterative_time itTime;
    itTime.status = iteration_error;
    itTime.time = 0;

    auto fedObj = getFed (fed);
    if (fedObj == nullptr)
    {
        return itTime;
    }
    try
    {
        auto val = fedObj->requestTimeIterativeComplete ();
        itTime.time = static_cast<double> (val.stepTime);
        itTime.status = getIterationStatus (val.state);
        return itTime;
    }
    catch (helics::InvalidStateTransition &)
    {
        return itTime;
    }
}<|MERGE_RESOLUTION|>--- conflicted
+++ resolved
@@ -585,13 +585,10 @@
     if (fedObj == nullptr)
     {
         return helicsInvalidObject;
-<<<<<<< HEAD
-=======
     }
     if (state == nullptr)
     {
         return helicsDiscard;
->>>>>>> 84ddfa04
     }
     auto FedState = fedObj->getCurrentState();
     *state = stateEnumConversions.at(FedState);
