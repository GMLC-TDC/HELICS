--- conflicted
+++ resolved
@@ -135,12 +135,9 @@
     return nullptr;
 }
 
-<<<<<<< HEAD
+
 helics_publication
 helicsFederateRegisterPublication (helics_federate fed, const char *key, helics_data_type type, const char *units, helics_error *err)
-=======
-helics_publication helicsFederateRegisterPublication (helics_federate fed, const char *key, helics_data_type type, const char *units, helics_error *err)
->>>>>>> ea4ec1d8
 {
     auto fedObj = getValueFedSharedPtr (fed, err);
     if (!fedObj)
@@ -332,12 +329,7 @@
     return nullptr;
 }
 
-<<<<<<< HEAD
-helics_input
-helicsFederateRegisterGlobalInput (helics_federate fed, const char *key, helics_data_type type, const char *units, helics_error *err)
-=======
 helics_input helicsFederateRegisterGlobalInput (helics_federate fed, const char *key, helics_data_type type, const char *units, helics_error *err)
->>>>>>> ea4ec1d8
 {
     auto fedObj = getValueFedSharedPtr (fed, err);
     if (!fedObj)
