--- conflicted
+++ resolved
@@ -563,9 +563,6 @@
         return helicsError;
     }
     auto pubObj = reinterpret_cast<helics::PublicationObject *> (pub);
-<<<<<<< HEAD
-    return helicsDiscard;
-=======
 	auto type = pubObj->pubptr->getType();
 	if (static_cast<int> (type.size()) > maxlen)
 	{
@@ -577,7 +574,6 @@
 		strcpy(str, type.c_str());
 	}
 	return helicsOK;
->>>>>>> 7fa4e033
 }
 
 helicsStatus helicsGetSubscriptionKey (helics_subscription sub, char *str, int maxlen)
@@ -607,9 +603,6 @@
         return helicsError;
     }
     auto pubObj = reinterpret_cast<helics::PublicationObject *> (pub);
-<<<<<<< HEAD
-    return helicsDiscard;
-=======
 	auto type = pubObj->pubptr->getKey();
 	if (static_cast<int> (type.size()) > maxlen)
 	{
@@ -621,7 +614,6 @@
 		strcpy(str, type.c_str());
 	}
 	return helicsOK;
->>>>>>> 7fa4e033
 }
 
 helicsStatus helicsGetSubscriptionUnits (helics_subscription sub, char *str, int maxlen)
@@ -644,7 +636,25 @@
     return helicsOK;
 }
 
-<<<<<<< HEAD
+helicsStatus helicsGetPublicationUnits (helics_publication pub, char *str, int maxlen)
+{
+    if (pub == nullptr)
+    {
+        return helicsError;
+    }
+    auto pubObj = reinterpret_cast<helics::PublicationObject *> (pub);
+	auto type = pubObj->pubptr->getUnits();
+	if (static_cast<int> (type.size()) > maxlen)
+	{
+		strncpy(str, type.c_str(), maxlen);
+		str[maxlen - 1] = 0;
+	}
+	else
+	{
+		strcpy(str, type.c_str());
+	}
+	return helicsOK;
+}
 
 int helicsIsValueUpdated(helics_subscription sub)
 {
@@ -668,32 +678,6 @@
 	return time.getBaseTimeCode();
 }
 
-=======
->>>>>>> 7fa4e033
-helicsStatus helicsGetPublicationUnits (helics_publication pub, char *str, int maxlen)
-{
-    if (pub == nullptr)
-    {
-        return helicsError;
-    }
-    auto pubObj = reinterpret_cast<helics::PublicationObject *> (pub);
-<<<<<<< HEAD
-    return helicsDiscard;
-=======
-	auto type = pubObj->pubptr->getUnits();
-	if (static_cast<int> (type.size()) > maxlen)
-	{
-		strncpy(str, type.c_str(), maxlen);
-		str[maxlen - 1] = 0;
-	}
-	else
-	{
-		strcpy(str, type.c_str());
-	}
-	return helicsOK;
->>>>>>> 7fa4e033
-}
-
 void helicsClosePublication (helics_publication pub)
 {
     delete reinterpret_cast<helics::PublicationObject *> (pub);
