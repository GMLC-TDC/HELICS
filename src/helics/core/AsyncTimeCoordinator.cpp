/*
Copyright (c) 2017-2023,
Battelle Memorial Institute; Lawrence Livermore National Security, LLC; Alliance for Sustainable
Energy, LLC.  See the top-level NOTICE for additional details. All rights reserved.
SPDX-License-Identifier: BSD-3-Clause
*/

#include "AsyncTimeCoordinator.hpp"

<<<<<<< HEAD

=======
>>>>>>> 027f167e
#include "flagOperations.hpp"
#include "helics_definitions.hpp"

#include "json/json.h"
#include <algorithm>
#include <fmt/format.h>
#include <iostream>
#include <set>
#include <string>
#include <vector>
#include <fmt/format.h>

namespace helics {

bool AsyncTimeCoordinator::updateTimeFactors()
{
    auto timeStream = generateMinTimeTotal(dependencies, true, mSourceId, NoIgnoredFederates, 0);
    currentMinTime = timeStream.next;
    currentTimeState = timeStream.mTimeState;

    return false;
}

void AsyncTimeCoordinator::generateDebuggingTimeInfo(Json::Value& base) const
{
    base["type"] = "global";
    base["nextEvent"] = static_cast<double>(nextEvent);
    addTimeState(base, currentTimeState);
    base["minTime"] = static_cast<double>(currentMinTime);
    BaseTimeCoordinator::generateDebuggingTimeInfo(base);
}

std::string AsyncTimeCoordinator::printTimeStatus() const
{
    return fmt::format(R"raw({{"time_next":{}, "Te":{}}})raw",
                       static_cast<double>(currentMinTime),
                       static_cast<double>(nextEvent));
}

MessageProcessingResult AsyncTimeCoordinator::checkExecEntry(GlobalFederateId /*triggerFed*/)
{
    auto ret = MessageProcessingResult::CONTINUE_PROCESSING;

    executionMode = true;
    ret = MessageProcessingResult::NEXT_STEP;

    currentMinTime = timeZero;
    currentTimeState = TimeState::time_granted;
    nextEvent = timeZero;

    ActionMessage execgrant(CMD_EXEC_GRANT);
    execgrant.source_id = mSourceId;
    transmitTimingMessagesDownstream(execgrant);
    transmitTimingMessagesUpstream(execgrant);
    return ret;
}

void AsyncTimeCoordinator::transmitTimingMessagesUpstream(ActionMessage& msg) const
{
    if (!sendMessageFunction) {
        return;
    }

    for (const auto& dep : dependencies) {
        if (dep.connection == ConnectionType::CHILD) {
            continue;
        }
        if (!dep.dependent) {
            continue;
        }
        msg.dest_id = dep.fedID;
        if (msg.action() == CMD_EXEC_REQUEST) {
            msg.setExtraDestData(dep.sequenceCounter);
        }
        sendMessageFunction(msg);
    }
}

void AsyncTimeCoordinator::transmitTimingMessagesDownstream(ActionMessage& msg,
                                                            GlobalFederateId skipFed) const
{
    if (!sendMessageFunction) {
        return;
    }
    if ((msg.action() == CMD_TIME_REQUEST || msg.action() == CMD_TIME_GRANT)) {
        for (const auto& dep : dependencies) {
            if (dep.connection != ConnectionType::CHILD) {
                continue;
            }
            if (!dep.dependent) {
                continue;
            }
            if (dep.fedID == skipFed) {
                continue;
            }
            if (dep.dependency) {
                if (dep.next > msg.actionTime) {
                    continue;
                }
            }
            msg.dest_id = dep.fedID;
            sendMessageFunction(msg);
        }
    } else {
        for (const auto& dep : dependencies) {
            if (dep.dependent) {
                if (dep.fedID == skipFed) {
                    continue;
                }
                if (msg.action() == CMD_EXEC_REQUEST) {
                    msg.setExtraDestData(dep.sequenceCounter);
                }
                msg.dest_id = dep.fedID;
                sendMessageFunction(msg);
            }
        }
    }
}

}  // namespace helics<|MERGE_RESOLUTION|>--- conflicted
+++ resolved
@@ -7,10 +7,6 @@
 
 #include "AsyncTimeCoordinator.hpp"
 
-<<<<<<< HEAD
-
-=======
->>>>>>> 027f167e
 #include "flagOperations.hpp"
 #include "helics_definitions.hpp"
 
@@ -21,7 +17,7 @@
 #include <set>
 #include <string>
 #include <vector>
-#include <fmt/format.h>
+
 
 namespace helics {
 
