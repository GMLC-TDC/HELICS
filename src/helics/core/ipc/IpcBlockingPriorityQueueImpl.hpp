--- conflicted
+++ resolved
@@ -5,15 +5,11 @@
 */
 #pragma once
 
-<<<<<<< HEAD
-=======
-#include "helics/external/optional.hpp"
->>>>>>> 60ca3f67
+#include "gmlc/containers/CircularBuffer.hpp"
+#include "gmlc/containers/StackBuffer.hpp"
 #include <chrono>
 #include <boost/interprocess/sync/interprocess_condition.hpp>
 #include <boost/interprocess/sync/interprocess_mutex.hpp>
-#include "helics/common/CircularBuffer.hpp"
-#include "helics/common/StackQueue.hpp"
 
 namespace helics
 {
@@ -21,98 +17,97 @@
 {
 namespace detail
 {
-
 /** class implementing a blocking queue with a priority channel
 @details this class uses locks one for push and pull it can exhibit longer blocking times if the internal
 operations require a swap, however in high usage the two locks will reduce contention in most cases.
 */
-    class IpcBlockingPriorityQueueImpl
-    {
-      private:
-        boost::interprocess::interprocess_mutex m_pushLock;  //!< lock for operations on the pushElements vector
-		const int queueSize;
-		const int prioritySize;
-		common::StackQueueRaw pushData;
-        boost::interprocess::interprocess_mutex
-          m_pullLock;  //!< lock for elements on the pullData and priority structure
-        common::StackQueueRaw pullData;
-        mutable boost::interprocess::interprocess_mutex m_conditionLock;  //!< lock for the empty and full Flag
-        bool queueEmptyFlag{true};  //!< flag indicating the queue is empty
-        bool queueFullFlag{false};
+class IpcBlockingPriorityQueueImpl
+{
+  private:
+    boost::interprocess::interprocess_mutex m_pushLock;  //!< lock for operations on the pushElements vector
+    const int queueSize;
+    const int prioritySize;
+    gmlc::containers::StackBufferRaw pushData;
+    boost::interprocess::interprocess_mutex
+      m_pullLock;  //!< lock for elements on the pullData and priority structure
+    gmlc::containers::StackBufferRaw pullData;
+    mutable boost::interprocess::interprocess_mutex m_conditionLock;  //!< lock for the empty and full Flag
+    bool queueEmptyFlag{true};  //!< flag indicating the queue is empty
+    bool queueFullFlag{false};
 
-        // the condition variable should be keyed of the conditionLock
-        boost::interprocess::interprocess_condition
-          condition_empty;  //!< condition variable for notification of new data
-        boost::interprocess::interprocess_condition
-          condition_full;  //!< condition variable for notification of available space
-        unsigned char *dataBlock_;
-        const size_t dataSize;
-        common::CircularBufferRaw priorityData;
+    // the condition variable should be keyed of the conditionLock
+    boost::interprocess::interprocess_condition
+      condition_empty;  //!< condition variable for notification of new data
+    boost::interprocess::interprocess_condition
+      condition_full;  //!< condition variable for notification of available space
+    unsigned char *dataBlock_;
+    const size_t dataSize;
+    gmlc::containers::CircularBufferRaw priorityData;
 
-      public:
-        /** default constructor*/
-        IpcBlockingPriorityQueueImpl (unsigned char *dataBlock, int blockSize);
+  public:
+    /** default constructor*/
+    IpcBlockingPriorityQueueImpl (unsigned char *dataBlock, int blockSize);
 
-        /** clear the queue*/
-        void clear ();
+    /** clear the queue*/
+    void clear ();
 
-        /** DISABLE_COPY_AND_ASSIGN */
-        IpcBlockingPriorityQueueImpl (const IpcBlockingPriorityQueueImpl &) = delete;
-        IpcBlockingPriorityQueueImpl &operator= (const IpcBlockingPriorityQueueImpl &) = delete;
+    /** DISABLE_COPY_AND_ASSIGN */
+    IpcBlockingPriorityQueueImpl (const IpcBlockingPriorityQueueImpl &) = delete;
+    IpcBlockingPriorityQueueImpl &operator= (const IpcBlockingPriorityQueueImpl &) = delete;
 
-        /** push a data block
-        val the value to push on the queue
-        */
-        void push (const unsigned char *data, int size);
+    /** push a data block
+    val the value to push on the queue
+    */
+    void push (const unsigned char *data, int size);
 
-		/** push a data block
-		val the value to push on the queue
-		*/
-		int push(std::chrono::milliseconds timeout, const unsigned char *data, int size);
+    /** push a data block
+    val the value to push on the queue
+    */
+    int push (std::chrono::milliseconds timeout, const unsigned char *data, int size);
 
-        /** push an element onto the queue
-        val the value to push on the queue
-        */
-        void pushPriority (const unsigned char *data, int size);
-		/** push an element onto the queue
-		@param timeout the time to wait
-		@param data the data to put into the queue
-		@param size the number of bytes of data to store
-		@return size if successful, 0 if not
-		@throws invalid_argument if the size is greater than the capacity
-		*/
-		int pushPriority(std::chrono::milliseconds timeout, const unsigned char *data, int size);
-        /** push a data block
-        val the value to push on the queue
-        */
-        bool try_push (const unsigned char *data, int size);
+    /** push an element onto the queue
+    val the value to push on the queue
+    */
+    void pushPriority (const unsigned char *data, int size);
+    /** push an element onto the queue
+    @param timeout the time to wait
+    @param data the data to put into the queue
+    @param size the number of bytes of data to store
+    @return size if successful, 0 if not
+    @throws invalid_argument if the size is greater than the capacity
+    */
+    int pushPriority (std::chrono::milliseconds timeout, const unsigned char *data, int size);
+    /** push a data block
+    val the value to push on the queue
+    */
+    bool try_push (const unsigned char *data, int size);
 
-        /** push an element onto the queue
-        val the value to push on the queue
-        */
-        bool try_pushPriority (const unsigned char *data, int size);
+    /** push an element onto the queue
+    val the value to push on the queue
+    */
+    bool try_pushPriority (const unsigned char *data, int size);
 
-        /** try to pop an object from the queue
-		@details this function does not block,  will return 0 if no data could be popped
-        @return an integer with the size of the popped value,
-        */
-        int try_pop (unsigned char *data, int maxSize);
+    /** try to pop an object from the queue
+    @details this function does not block,  will return 0 if no data could be popped
+    @return an integer with the size of the popped value,
+    */
+    int try_pop (unsigned char *data, int maxSize);
 
-		/** pop an object from the queue
-		@details this function will block,  will return 0 if the data does not fit into the max size
-		@return an integer with the size of the popped value,
-		*/
-        int pop (unsigned char *data, int maxSize);
+    /** pop an object from the queue
+    @details this function will block,  will return 0 if the data does not fit into the max size
+    @return an integer with the size of the popped value,
+    */
+    int pop (unsigned char *data, int maxSize);
 
-        /** blocking call to wait on an object from the stack with timeout*/
-        int pop (std::chrono::milliseconds timeout, unsigned char *data, int maxSize);
+    /** blocking call to wait on an object from the stack with timeout*/
+    int pop (std::chrono::milliseconds timeout, unsigned char *data, int maxSize);
 
-        /** check whether there are any elements in the queue
-    because this is meant for multi-process applications this may or may not have any meaning
-    depending on the number of consumers
-    */
-        bool empty () const;
-    };
+    /** check whether there are any elements in the queue
+because this is meant for multi-process applications this may or may not have any meaning
+depending on the number of consumers
+*/
+    bool empty () const;
+};
 
 }  // namespace detail
 }  // namespace ipc
