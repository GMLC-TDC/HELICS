--- conflicted
+++ resolved
@@ -3,7 +3,7 @@
 Battelle Memorial Institute; Lawrence Livermore National Security, LLC; Alliance for Sustainable Energy, LLC
 All rights reserved. See LICENSE file and DISCLAIMER for more details.
 */
-<<<<<<< HEAD
+#include "../../common/fmt_format.h"
 #include "../../flag-definitions.h"
 #include "../ActionMessage.hpp"
 #include "IpcComms.h"
@@ -15,19 +15,6 @@
 #include <boost/interprocess/ipc/message_queue.hpp>
 #include <boost/interprocess/shared_memory_object.hpp>
 #include <boost/interprocess/sync/interprocess_mutex.hpp>
-=======
-#include "../../common/fmt_format.h"
->>>>>>> c0cf5f12
-#include "../ActionMessage.hpp"
-#include "IpcComms.h"
-#include "IpcQueueHelper.h"
-#include <algorithm>
-#include <cctype>
-#include <memory>
-#include "boost/date_time/posix_time/posix_time.hpp"
-#include <boost/interprocess/ipc/message_queue.hpp>
-#include <boost/interprocess/shared_memory_object.hpp>
-#include <boost/interprocess/sync/interprocess_mutex.hpp>
 
 #define SET_TO_OPERATING 135111
 
@@ -143,13 +130,8 @@
         if (!conn)
         {
             ActionMessage err (CMD_ERROR);
-<<<<<<< HEAD
+            err.payload = fmt::format("Unable to open broker connection -> {}",brokerQueue.getError ());
             err.messageID = ERROR_CODE_CONNECTION_FAILURE;
-            err.payload =
-              std::string ("Unable to open broker connection ->") + brokerQueue.getError ();
-=======
-            err.payload = fmt::format("Unable to open broker connection -> {}",brokerQueue.getError ());
->>>>>>> c0cf5f12
             ActionCallback (std::move (err));
             setTxStatus (connection_status::error);
             return;
@@ -160,10 +142,7 @@
     if (!rxTrigger.wait_forActivation (std::chrono::milliseconds (3000)))
     {
         ActionMessage err (CMD_ERROR);
-<<<<<<< HEAD
         err.messageID = ERROR_CODE_CONNECTION_FAILURE;
-=======
->>>>>>> c0cf5f12
         err.payload = "Unable to link with receiver";
         ActionCallback (std::move (err));
         setTxStatus (connection_status::error);
@@ -194,12 +173,8 @@
         if (!conn)
         {
             ActionMessage err (CMD_ERROR);
-<<<<<<< HEAD
             err.messageID = ERROR_CODE_CONNECTION_FAILURE;
-            err.payload = std::string ("Unable to open receiver connection ->") + brokerQueue.getError ();
-=======
             err.payload = fmt::format ("Unable to open receiver connection -> {}", rxQueue.getError ());
->>>>>>> c0cf5f12
             ActionCallback (std::move (err));
             setRxStatus (connection_status::error);
             return;
@@ -207,11 +182,7 @@
     }
 
     setTxStatus (connection_status::connected);
-<<<<<<< HEAD
     bool IPCoperating = false;
-=======
-    bool operating = false;
->>>>>>> c0cf5f12
     while (true)
     {
         int route_id;
@@ -287,11 +258,7 @@
         return;
     }
     ActionMessage cmd (CMD_PROTOCOL);
-<<<<<<< HEAD
     cmd.messageID = CLOSE_RECEIVER;
-=======
-    cmd.index = CLOSE_RECEIVER;
->>>>>>> c0cf5f12
     if (getTxStatus () == connection_status::connected)
     {
         transmit (-1, cmd);
