--- conflicted
+++ resolved
@@ -21,34 +21,20 @@
 {
     HANDLE_UNKNOWN,
     HANDLE_PUB,  //!< handle to publish interface
-<<<<<<< HEAD
     HANDLE_SUB,	//!< handle to a subscribe interface
     HANDLE_END,	//!< handle to an endpoint
-    HANDLE_SOURCE_FILTER,	//!< handle to a source filter
-    HANDLE_DEST_FILTER,		//!< handle to a destination filter
-    HANDLE_CLONE_FILTER,  //!< handle for a cloning filter
-=======
-    HANDLE_SUB,  //!< handle to a subscribe interface
-    HANDLE_END,  //!< handle to an endpoint
     HANDLE_SOURCE_FILTER,  //!< handle to a source filter
     HANDLE_DEST_FILTER,  //!< handle to a destination filter
->>>>>>> 69ef2827
+    HANDLE_CLONE_FILTER,  //!< handle for a cloning filter
 };
 
 /** class defining and capturing basic information about a handle*/
 class BasicHandleInfo
 {
   public:
-<<<<<<< HEAD
-      /** default constructor*/
-      BasicHandleInfo() noexcept : type_in(type), type_out(units)
-      {};
-      /** construct from the data*/
-=======
     /** default constructor*/
     BasicHandleInfo () noexcept : type_in (type), type_out (units){};
     /** construct from the data*/
->>>>>>> 69ef2827
     BasicHandleInfo (Core::handle_id_t id_,
                      Core::federate_id_t fed_id_,
                      BasicHandleType what_,
@@ -61,38 +47,6 @@
     {
     }
     /** construct from the data for filters*/
-<<<<<<< HEAD
-    BasicHandleInfo(Core::handle_id_t id_,
-        Core::federate_id_t fed_id_,
-        BasicHandleType what_,
-        const std::string &key_,
-        const std::string &target_,
-        const std::string &type_in_,
-        const std::string &type_out_)
-        : id(id_), fed_id(fed_id_), what(what_), key(key_), type(type_in_), units(type_out_), target(target_),type_in(type),type_out(units)
-
-    {
-
-    }
-
-    const Core::handle_id_t id=invalid_handle;  //!< the identification number for the handle
-    const Core::federate_id_t fed_id=invalid_fed_id; //!< the global federate id for the creator of the handle
-    Core::federate_id_t local_fed_id=invalid_fed_id;	//!< the local federate id of the handle
-    const BasicHandleType what=HANDLE_UNKNOWN;	//!< the type of the handle
-    bool flag=false;	//!< indicator flag
-    bool processed = false;	//!< indicator if the handle has been processed (subscription or endpoint found)
-    bool mapped = false;
-    bool hasSourceFilter = false; //!< indicator that an endpoint handle has a source filter
-    bool hasDestFilter = false;	//!< indicator that an endpoint has a destination filter
-    bool used = false;			//!< indicator that the publication or filter is used
-    //5 byte hole here
-    const std::string key;	//!< the name of the handle
-    const std::string type;	//!< the type of data used by the handle
-    const std::string units;	//!< the units associated with the handle
-    const std::string target;	//!< the target of the handle mapped onto units since they will not be used together
-    const std::string &type_in; //!< the input type of a filter
-    const std::string &type_out; //!< the output type of a filter
-=======
     BasicHandleInfo (Core::handle_id_t id_,
                      Core::federate_id_t fed_id_,
                      BasicHandleType what_,
@@ -117,13 +71,12 @@
     bool hasDestFilter = false;  //!< indicator that an endpoint has a destination filter
     bool used = false;  //!< indicator that the publication or filter is used
     // 5 byte hole here
-    const std::string key;  //!< the name of the handle
-    const std::string type;  //!< the type of data used by the handle
-    const std::string units;  //!< the units associated with the handle
+    const std::string key;	//!< the name of the handle
+    const std::string type;	//!< the type of data used by the handle
+    const std::string units;	//!< the units associated with the handle
     const std::string target;  //!< the target of the handle mapped onto units since they will not be used together
     const std::string &type_in;  //!< the input type of a filter
     const std::string &type_out;  //!< the output type of a filter
->>>>>>> 69ef2827
 };
 }
 #endif