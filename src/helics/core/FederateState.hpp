--- conflicted
+++ resolved
@@ -167,10 +167,6 @@
     std::unique_ptr<Message> receiveAny(interface_handle& id);
     /**
      * Return the data for the specified handle or the latest input
-<<<<<<< HEAD
-     *
-=======
->>>>>>> badf0add
      */
     const std::shared_ptr<const data_block>& getValue(interface_handle handle,
                                                       uint32_t* inputIndex);
