/*
Copyright (c) 2017-2022,
Battelle Memorial Institute; Lawrence Livermore National Security, LLC; Alliance for Sustainable
Energy, LLC.  See the top-level NOTICE for additional details. All rights reserved.
SPDX-License-Identifier: BSD-3-Clause
*/

#include "CoreBroker.hpp"

#include "../common/JsonGeneration.hpp"
#include "../common/JsonProcessingFunctions.hpp"
#include "../common/fmt_format.h"
#include "../common/logging.hpp"
#include "BaseTimeCoordinator.hpp"
#include "BrokerFactory.hpp"
#include "LogManager.hpp"
#include "TimeoutMonitor.h"
#include "fileConnections.hpp"
#include "gmlc/utilities/stringConversion.h"
#include "gmlc/utilities/string_viewConversion.h"
#include "gmlc/utilities/string_viewOps.h"
#include "helics/common/LogBuffer.hpp"
#include "helicsCLI11.hpp"
#include "helics_definitions.hpp"
#include "loggingHelper.hpp"
#include "queryHelpers.hpp"

#include <iostream>
#include <limits>
#include <set>
#include <string>
#include <utility>
#include <vector>

namespace helics {

constexpr char universalKey[] = "**";

const std::string& stateString(ConnectionState state)
{
    static const std::string c1{"connected"};
    static const std::string init{"init_requested"};
    static const std::string operating{"operating"};
    static const std::string estate{"error"};
    static const std::string dis{"disconnected"};
    switch (state) {
        case ConnectionState::OPERATING:
            return operating;
        case ConnectionState::INIT_REQUESTED:
            return init;
        case ConnectionState::CONNECTED:
            return c1;
        case ConnectionState::REQUEST_DISCONNECT:
        case ConnectionState::DISCONNECTED:
            return dis;
        case ConnectionState::ERROR_STATE:
        default:
            return estate;
    }
}

CoreBroker::~CoreBroker()
{
    std::lock_guard<std::mutex> lock(name_mutex_);
    // make sure everything is synchronized
}

void CoreBroker::setIdentifier(std::string_view name)
{
    if (getBrokerState() <= BrokerState::CONNECTING)  // can't be changed after initialization
    {
        std::lock_guard<std::mutex> lock(name_mutex_);
        identifier.assign(name);
    }
}

const std::string& CoreBroker::getAddress() const
{
    if ((getBrokerState() != BrokerState::CONNECTED) || (address.empty())) {
        address = generateLocalAddressString();
    }
    return address;
}

route_id CoreBroker::getRoute(GlobalFederateId fedid) const
{
    if ((fedid == parent_broker_id) || (fedid == higher_broker_id)) {
        return parent_route_id;
    }
    auto fnd = routing_table.find(fedid);
    return (fnd != routing_table.end()) ? fnd->second :
                                          parent_route_id;  // zero is the default route
}

BasicBrokerInfo* CoreBroker::getBrokerById(GlobalBrokerId brokerid)
{
    if (isRootc) {
        auto brkNum = brokerid.localIndex();
        return (isValidIndex(brkNum, mBrokers) ? &mBrokers[brkNum] : nullptr);
    }

    auto fnd = mBrokers.find(brokerid);
    return (fnd != mBrokers.end()) ? &(*fnd) : nullptr;
}

const BasicBrokerInfo* CoreBroker::getBrokerById(GlobalBrokerId brokerid) const
{
    if (isRootc) {
        auto brkNum = brokerid.localIndex();
        return (isValidIndex(brkNum, mBrokers)) ? &mBrokers[brkNum] : nullptr;
    }

    auto fnd = mBrokers.find(brokerid);
    return (fnd != mBrokers.end()) ? &(*fnd) : nullptr;
}

void CoreBroker::setLoggingCallback(
    std::function<void(int, std::string_view, std::string_view)> logFunction)
{
    ActionMessage loggerUpdate(CMD_BROKER_CONFIGURE);
    loggerUpdate.messageID = UPDATE_LOGGING_CALLBACK;
    loggerUpdate.source_id = global_id.load();
    if (logFunction) {
        auto ii = getNextAirlockIndex();
        dataAirlocks[ii].load(std::move(logFunction));
        loggerUpdate.counter = ii;
    } else {
        setActionFlag(loggerUpdate, empty_flag);
    }

    actionQueue.push(loggerUpdate);
}

uint16_t CoreBroker::getNextAirlockIndex()
{
    uint16_t index = nextAirLock++;
    if (index > 2) {  // this is an atomic operation if the nextAirLock was not adjusted this could
                      // result in an out of bounds
        // exception if this check were not done
        index %= 2;
    }
    if (index == 2) {
        decltype(index) exp = 3;

        while (exp > 2) {  // doing a lock free modulus we need to make sure the nextAirLock<4
            if (nextAirLock.compare_exchange_weak(exp, exp % 3)) {
                break;
            }
        }
    }
    return index;
}

bool CoreBroker::verifyBrokerKey(ActionMessage& mess) const
{
    if (mess.getStringData().size() > 1) {
        return verifyBrokerKey(mess.getString(1));
    }
    return brokerKey.empty();
}
/** verify the broker key contained in a string
@return false if the keys do not match*/
bool CoreBroker::verifyBrokerKey(std::string_view key) const
{
    return (key == brokerKey || brokerKey == universalKey);
}

void CoreBroker::makeConnections(const std::string& file)
{
    if (fileops::hasTomlExtension(file)) {
        fileops::makeConnectionsToml(this, file);
    } else {
        fileops::makeConnectionsJson(this, file);
    }
}

void CoreBroker::linkEndpoints(std::string_view source, std::string_view target)
{
    ActionMessage M(CMD_ENDPOINT_LINK);
    M.name(source);
    M.setStringData(target);
    addActionMessage(std::move(M));
}

void CoreBroker::dataLink(std::string_view publication, std::string_view input)
{
    ActionMessage M(CMD_DATA_LINK);
    M.name(publication);
    M.setStringData(input);
    addActionMessage(std::move(M));
}

void CoreBroker::addSourceFilterToEndpoint(std::string_view filter, std::string_view endpoint)
{
    ActionMessage M(CMD_FILTER_LINK);
    M.name(filter);
    M.setStringData(endpoint);
    addActionMessage(std::move(M));
}

void CoreBroker::addDestinationFilterToEndpoint(std::string_view filter, std::string_view endpoint)
{
    ActionMessage M(CMD_FILTER_LINK);
    M.name(filter);
    M.setStringData(endpoint);
    setActionFlag(M, destination_target);
    addActionMessage(std::move(M));
}

void CoreBroker::addAlias(std::string_view interfaceKey, std::string_view alias)
{
    ActionMessage M(CMD_ADD_ALIAS);
    M.name(interfaceKey);
    M.setStringData(alias);
    addActionMessage(std::move(M));
}

route_id CoreBroker::fillMessageRouteInformation(ActionMessage& mess)
{
    const auto& endpointName = mess.getString(targetStringLoc);
    auto* eptInfo = handles.getEndpoint(endpointName);
    if (eptInfo != nullptr) {
        mess.setDestination(eptInfo->handle);
        return getRoute(eptInfo->handle.fed_id);
    }
    auto fnd2 = knownExternalEndpoints.find(endpointName);
    if (fnd2 != knownExternalEndpoints.end()) {
        return fnd2->second;
    }
    return parent_route_id;
}

bool CoreBroker::isOpenToNewFederates() const
{
    auto cstate = getBrokerState();
    return (cstate != BrokerState::CREATED && cstate < BrokerState::OPERATING && !haltOperations &&
            (maxFederateCount == (std::numeric_limits<int32_t>::max)() ||
             getCountableFederates() < maxFederateCount));
}

void CoreBroker::brokerRegistration(ActionMessage&& command)
{
    if (!connectionEstablished) {
        earlyMessages.push_back(std::move(command));
        return;
    }
    bool jsonReply = checkActionFlag(command, use_json_serialization_flag);
    if (command.counter > 0) {  // this indicates it is a resend
        auto brk = mBrokers.find(command.name());
        if (brk != mBrokers.end()) {
            // we would get this if the ack didn't go through for some reason
            brk->route = generateRouteId(jsonReply ? json_route_code : 0, routeCount++);
            addRoute(brk->route, command.getExtraData(), command.getString(targetStringLoc));
            routing_table[brk->global_id] = brk->route;

            // sending the response message
            ActionMessage brokerReply(CMD_BROKER_ACK);
            brokerReply.source_id = global_broker_id_local;  // source is global root
            brokerReply.dest_id = brk->global_id;  // the new id
            brokerReply.name(command.name());  // the identifier of the broker
            if (no_ping) {
                setActionFlag(brokerReply, slow_responding_flag);
            }
            if (globalTime || asyncTime) {
                setActionFlag(brokerReply, global_timing_flag);
                if (asyncTime) {
                    setActionFlag(brokerReply, async_timing_flag);
                }
            }
            transmit(brk->route, brokerReply);
            return;
        }
    }
    // check the max broker count
    if (static_cast<decltype(maxBrokerCount)>(mBrokers.size()) >= maxBrokerCount) {
        route_id newroute;
        bool route_created = false;
        if ((!command.source_id.isValid()) || (command.source_id == parent_broker_id)) {
            newroute = generateRouteId(jsonReply ? json_route_code : 0, routeCount++);
            addRoute(newroute, command.getExtraData(), command.getString(targetStringLoc));
            route_created = true;
        } else {
            newroute = getRoute(command.source_id);
        }
        ActionMessage badInit(CMD_BROKER_ACK);
        setActionFlag(badInit, error_flag);
        badInit.source_id = global_broker_id_local;
        badInit.name(command.name());
        badInit.messageID = max_broker_count_exceeded;
        transmit(newroute, badInit);

        if (route_created) {
            removeRoute(newroute);
        }
        return;
    }

    auto currentBrokerState = getBrokerState();
    if (currentBrokerState < BrokerState::OPERATING) {
        if (allInitReady()) {
            // send an init not ready as we were ready now we are not
            ActionMessage noInit(CMD_INIT_NOT_READY);
            noInit.source_id = global_broker_id_local;
            transmit(parent_route_id, noInit);
        }
    } else if (currentBrokerState == BrokerState::OPERATING) {
        // we are initialized already
        if (!checkActionFlag(command, observer_flag)) {
            route_id newroute;
            bool route_created = false;
            if ((!command.source_id.isValid()) || (command.source_id == parent_broker_id)) {
                newroute = generateRouteId(jsonReply ? json_route_code : 0, routeCount++);
                addRoute(newroute, command.getExtraData(), command.getString(targetStringLoc));
                route_created = true;
            } else {
                newroute = getRoute(command.source_id);
            }
            ActionMessage badInit(CMD_BROKER_ACK);
            setActionFlag(badInit, error_flag);
            badInit.source_id = global_broker_id_local;
            badInit.name(command.name());
            badInit.messageID = already_init_error_code;
            transmit(newroute, badInit);

            if (route_created) {
                removeRoute(newroute);
            }
            return;
        }
        // can't add a non observer federate in OPERATING mode
    } else {
        route_id newroute;
        bool route_created = false;
        if ((!command.source_id.isValid()) || (command.source_id == parent_broker_id)) {
            newroute = generateRouteId(jsonReply ? json_route_code : 0, routeCount++);
            addRoute(newroute, command.getExtraData(), command.getString(targetStringLoc));
            route_created = true;
        } else {
            newroute = getRoute(command.source_id);
        }
        ActionMessage badInit(CMD_BROKER_ACK);
        setActionFlag(badInit, error_flag);
        badInit.source_id = global_broker_id_local;
        badInit.name(command.name());
        badInit.setString(0, "broker is terminating");
        badInit.messageID = broker_terminating;
        transmit(newroute, badInit);

        if (route_created) {
            removeRoute(newroute);
        }
        return;
    }
    if (!verifyBrokerKey(command)) {
        route_id newroute;
        bool route_created = false;
        if ((!command.source_id.isValid()) || (command.source_id == parent_broker_id)) {
            newroute = generateRouteId(jsonReply ? json_route_code : 0, routeCount++);
            addRoute(newroute, command.getExtraData(), command.getString(targetStringLoc));
            route_created = true;
        } else {
            newroute = getRoute(command.source_id);
        }
        ActionMessage badKey(CMD_BROKER_ACK);
        setActionFlag(badKey, error_flag);
        badKey.source_id = global_broker_id_local;
        badKey.messageID = mismatch_broker_key_error_code;
        badKey.name(command.name());
        badKey.setString(0, "broker key does not match");
        transmit(newroute, badKey);
        if (route_created) {
            removeRoute(newroute);
        }
        return;
    }
    auto inserted = mBrokers.insert(command.name(), no_search, command.name());
    if (!inserted) {
        route_id newroute;
        bool route_created = false;
        if ((!command.source_id.isValid()) || (command.source_id == parent_broker_id)) {
            newroute = generateRouteId(jsonReply ? json_route_code : 0, routeCount++);
            addRoute(newroute, command.getExtraData(), command.getString(targetStringLoc));
            route_created = true;
        } else {
            newroute = getRoute(command.source_id);
        }
        ActionMessage badName(CMD_BROKER_ACK);
        setActionFlag(badName, error_flag);
        badName.source_id = global_broker_id_local;
        badName.messageID = duplicate_broker_name_error_code;
        badName.name(command.name());
        transmit(newroute, badName);
        if (route_created) {
            removeRoute(newroute);
        }
        return;
    }
    if ((!command.source_id.isValid()) || (command.source_id == parent_broker_id)) {
        // TODO(PT): this will need to be updated when we enable mesh routing
        mBrokers.back().route = generateRouteId(jsonReply ? json_route_code : 0, routeCount++);
        addRoute(mBrokers.back().route, command.getExtraData(), command.getString(targetStringLoc));
        mBrokers.back().parent = global_broker_id_local;
        mBrokers.back()._nonLocal = false;
        mBrokers.back()._route_key = true;
        mBrokers.back()._observer = checkActionFlag(command, observer_flag);
    } else {
        mBrokers.back().route = getRoute(command.source_id);
        if (mBrokers.back().route == parent_route_id) {
            std::cout << " invalid route to parent broker or reg broker" << std::endl;
        }
        mBrokers.back().parent = command.source_id;
        mBrokers.back()._nonLocal = true;
        mBrokers.back()._observer = checkActionFlag(command, observer_flag);
    }
    mBrokers.back()._core = checkActionFlag(command, core_flag);
    if (!isRootc) {
        if ((global_broker_id_local.isValid()) && (global_broker_id_local != parent_broker_id)) {
            command.source_id = global_broker_id_local;
            transmit(parent_route_id, command);
        } else {
            // delay the response if we are not fully registered yet
            delayTransmitQueue.push(command);
        }
    } else {
        mBrokers.back().global_id = GlobalBrokerId(
            static_cast<GlobalBrokerId::BaseType>(mBrokers.size()) - 1 + gGlobalBrokerIdShift);
        mBrokers.addSearchTermForIndex(mBrokers.back().global_id, mBrokers.size() - 1);
        auto global_brkid = mBrokers.back().global_id;
        auto route = mBrokers.back().route;
        if (checkActionFlag(command, slow_responding_flag)) {
            mBrokers.back()._disable_ping = true;
        }
        routing_table.emplace(global_brkid, route);
        // don't bother with the broker_table for root broker

        // sending the response message
        ActionMessage brokerReply(CMD_BROKER_ACK);
        brokerReply.source_id = global_broker_id_local;  // source is global root
        brokerReply.dest_id = global_brkid;  // the new id
        brokerReply.name(command.name());  // the identifier of the broker
        if (no_ping) {
            setActionFlag(brokerReply, slow_responding_flag);
        }
        if (globalTime || asyncTime) {
            setActionFlag(brokerReply, global_timing_flag);
            if (asyncTime) {
                setActionFlag(brokerReply, async_timing_flag);
            }
        }
        transmit(route, brokerReply);
        LOG_CONNECTIONS(global_broker_id_local,
                        getIdentifier(),
                        fmt::format("registering broker {}({}) on route {}",
                                    command.name(),
                                    global_brkid.baseValue(),
                                    route.baseValue()));
    }
}

// Handle the registration of new federates;
void CoreBroker::fedRegistration(ActionMessage&& command)
{
    if (!connectionEstablished) {
        earlyMessages.push_back(std::move(command));
        return;
    }
    bool countable = !checkActionFlag(command, non_counting_flag);
    if (countable && getCountableFederates() >= maxFederateCount) {
        ActionMessage badInit(CMD_FED_ACK);
        setActionFlag(badInit, error_flag);
        badInit.source_id = global_broker_id_local;
        badInit.messageID = max_federate_count_exceeded;
        badInit.name(command.name());
        transmit(getRoute(command.source_id), badInit);
        return;
    }
    if (getBrokerState() < BrokerState::OPERATING) {
        if (countable && allInitReady()) {
            ActionMessage noInit(CMD_INIT_NOT_READY);
            noInit.source_id = global_broker_id_local;
            transmit(parent_route_id, noInit);
        }
    } else if (getBrokerState() == BrokerState::OPERATING) {
        if (!checkActionFlag(command, observer_flag) && countable) {
            // we are initialized already
            ActionMessage badInit(CMD_FED_ACK);
            setActionFlag(badInit, error_flag);
            badInit.source_id = global_broker_id_local;
            badInit.messageID = already_init_error_code;
            badInit.name(command.name());
            transmit(getRoute(command.source_id), badInit);
            return;
        }
    } else {
        // we are in an ERROR_STATE and terminating
        ActionMessage badInit(CMD_FED_ACK);
        setActionFlag(badInit, error_flag);
        badInit.source_id = global_broker_id_local;
        badInit.messageID = broker_terminating;
        badInit.name(command.name());
        transmit(getRoute(command.source_id), badInit);
        return;
    }
    // this checks for duplicate federate names
    if (mFederates.find(command.name()) != mFederates.end()) {
        ActionMessage badName(CMD_FED_ACK);
        setActionFlag(badName, error_flag);
        badName.source_id = global_broker_id_local;
        badName.messageID = duplicate_federate_name_error_code;
        badName.name(command.name());
        transmit(getRoute(command.source_id), badName);
        return;
    }
    mFederates.insert(command.name(), no_search, command.name());
    mFederates.back().route = getRoute(command.source_id);
    mFederates.back().parent = command.source_id;
    if (checkActionFlag(command, non_counting_flag)) {
        mFederates.back().nonCounting = true;
    }
    if (checkActionFlag(command, child_flag)) {
        mFederates.back().global_id = GlobalFederateId(command.getExtraData());
        mFederates.addSearchTermForIndex(mFederates.back().global_id, mFederates.size() - 1);
    } else if (isRootc) {
        mFederates.back().global_id =
            GlobalFederateId(static_cast<GlobalFederateId::BaseType>(mFederates.size()) - 1 +
                             gGlobalFederateIdShift);
        mFederates.addSearchTermForIndex(mFederates.back().global_id,
                                         static_cast<size_t>(
                                             mFederates.back().global_id.baseValue()) -
                                             gGlobalFederateIdShift);
    }
    if (!isRootc) {
        if (global_broker_id_local.isValid()) {
            command.source_id = global_broker_id_local;
            transmit(parent_route_id, command);
        } else {
            // delay the response if we are not fully registered yet
            delayTransmitQueue.push(command);
        }
    } else {
        auto route_id = mFederates.back().route;
        auto global_fedid = mFederates.back().global_id;

        routing_table.emplace(global_fedid, route_id);
        // don't bother with the federate_table
        // transmit the response
        ActionMessage fedReply(CMD_FED_ACK);
        fedReply.source_id = global_broker_id_local;
        fedReply.dest_id = global_fedid;
        fedReply.name(command.name());
        if (checkActionFlag(command, child_flag)) {
            setActionFlag(fedReply, child_flag);
        }
        if (globalTime || asyncTime) {
            setActionFlag(fedReply, global_timing_flag);
            if (asyncTime) {
                setActionFlag(fedReply, async_timing_flag);
            }
            if (!checkActionFlag(command, non_counting_flag)) {
                timeCoord->addDependency(global_fedid);
                timeCoord->addDependent(global_fedid);
                timeCoord->setAsChild(global_fedid);
            }
        }
        transmit(route_id, fedReply);
        LOG_CONNECTIONS(global_broker_id_local,
                        getIdentifier(),
                        fmt::format("registering federate {}({}) on route {}",
                                    command.name(),
                                    global_fedid.baseValue(),
                                    route_id.baseValue()));
        if (enable_profiling) {
            ActionMessage fedEnableProfiling(CMD_SET_PROFILER_FLAG,
                                             global_broker_id_local,
                                             global_fedid);
            setActionFlag(fedEnableProfiling, indicator_flag);
            transmit(route_id, fedEnableProfiling);
        }
    }
}

void CoreBroker::processPriorityCommand(ActionMessage&& command)
{
    // deal with a few types of message immediately
    LOG_TRACE(global_broker_id_local,
              getIdentifier(),
              fmt::format("|| priority_cmd:{} from {}",
                          prettyPrintString(command),
                          command.source_id.baseValue()));
    switch (command.action()) {
        case CMD_PING_PRIORITY:
            if (command.dest_id == global_broker_id_local) {
                ActionMessage pngrep(CMD_PING_REPLY);
                pngrep.dest_id = command.source_id;
                pngrep.source_id = global_broker_id_local;
                routeMessage(pngrep);
            } else {
                routeMessage(command);
            }
            break;
        case CMD_BROKER_SETUP: {
            global_broker_id_local = global_id.load();
            isRootc = _isRoot.load();
            timeCoord->setSourceId(global_broker_id_local);
            connectionEstablished = true;
            if (!earlyMessages.empty()) {
                for (auto& M : earlyMessages) {
                    if (isPriorityCommand(M)) {
                        processPriorityCommand(std::move(M));
                    } else {
                        processCommand(std::move(M));
                    }
                }
                earlyMessages.clear();
            }
            break;
        }
        case CMD_REG_FED:
            fedRegistration(std::move(command));
            break;
        case CMD_REG_BROKER:
            brokerRegistration(std::move(command));
            break;
        case CMD_FED_ACK: {  // we can't be root if we got one of these
            auto fed = mFederates.find(command.name());
            if (fed != mFederates.end()) {
                auto route = fed->route;
                if (!fed->global_id.isValid()) {
                    fed->global_id = command.dest_id;
                    mFederates.addSearchTerm(command.dest_id, fed->name);
                }
                transmit(route, command);
                routing_table.emplace(fed->global_id, route);
                if (enable_profiling) {
                    ActionMessage fedEnableProfiling(CMD_SET_PROFILER_FLAG,
                                                     global_broker_id_local,
                                                     command.dest_id);
                    setActionFlag(fedEnableProfiling, indicator_flag);
                    transmit(route, fedEnableProfiling);
                }
            } else {
                // this means we haven't seen this federate before for some reason
                mFederates.insert(command.name(), command.dest_id, command.name());
                mFederates.back().route = getRoute(command.source_id);
                mFederates.back().global_id = command.dest_id;
                routing_table.emplace(fed->global_id, mFederates.back().route);
                // it also means we don't forward it
            }

        } break;
        case CMD_BROKER_ACK: {  // we can't be root if we got one of these
            if (command.name() == identifier) {
                if (checkActionFlag(command, error_flag)) {
                    // generate an error message
                    LOG_ERROR(global_broker_id_local,
                              identifier,
                              fmt::format("unable to register broker {}",
                                          command.payload.to_string()));
                    return;
                }

                global_broker_id_local = command.dest_id;
                global_id.store(global_broker_id_local);
                higher_broker_id = command.source_id;
                timeCoord->setSourceId(global_broker_id_local);
                transmitDelayedMessages();
                mBrokers.apply([localid = global_broker_id_local](auto& brk) {
                    if (!brk._nonLocal) {
                        brk.parent = localid;
                    }
                });

                timeoutMon->setParentId(higher_broker_id);
                if (checkActionFlag(command, slow_responding_flag)) {
                    timeoutMon->disableParentPing();
                }
                timeoutMon->reset();
                return;
            }
            auto broker = mBrokers.find(command.name());
            if (broker != mBrokers.end()) {
                if (broker->global_id == GlobalBrokerId(command.dest_id)) {
                    // drop the packet since we have seen this ack already
                    LOG_WARNING(global_broker_id_local, identifier, "repeated broker acks");
                    return;
                }
                broker->global_id = GlobalBrokerId(command.dest_id);
                auto route = broker->route;
                mBrokers.addSearchTerm(GlobalBrokerId(command.dest_id), broker->name);
                routing_table.emplace(broker->global_id, route);
                command.source_id = global_broker_id_local;  // we want the intermediate broker to
                                                             // change the source_id
                transmit(route, command);
            } else {
                mBrokers.insert(command.name(), GlobalBrokerId(command.dest_id), command.name());
                mBrokers.back().route = getRoute(command.source_id);
                mBrokers.back().global_id = GlobalBrokerId(command.dest_id);
                routing_table.emplace(broker->global_id, mBrokers.back().route);
            }
        } break;
        case CMD_PRIORITY_DISCONNECT: {
            auto* brk = getBrokerById(GlobalBrokerId(command.source_id));
            if (brk != nullptr) {
                brk->state = ConnectionState::DISCONNECTED;
            }
            if (getAllConnectionState() >= ConnectionState::DISCONNECTED) {
                if (!isRootc) {
                    ActionMessage dis(CMD_PRIORITY_DISCONNECT);
                    dis.source_id = global_broker_id_local;
                    transmit(parent_route_id, dis);
                }
                addActionMessage(CMD_STOP);
            }
        } break;
        case CMD_REG_ROUTE:
            break;
        case CMD_SEND_COMMAND:
            processCommandInstruction(command);
            break;
        case CMD_BROKER_QUERY:
        case CMD_QUERY:
        case CMD_QUERY_REPLY:
        case CMD_SET_GLOBAL:
            processQueryCommand(command);
            break;

        default:
            // must not have been a priority command
            break;
    }
}

std::string CoreBroker::generateFederationSummary() const
{
    int pubs = 0;
    int epts = 0;
    int ipts = 0;
    int filt = 0;
    int translators = 0;
    for (const auto& hand : handles) {
        switch (hand.handleType) {
            case InterfaceType::PUBLICATION:
                ++pubs;
                break;
            case InterfaceType::INPUT:
                ++ipts;
                break;
            case InterfaceType::ENDPOINT:
                ++epts;
                break;
            case InterfaceType::TRANSLATOR:
                ++translators;
                break;
            default:
                ++filt;
                break;
        }
    }
    Json::Value summary;
    Json::Value block;
    block["federates"] = static_cast<int>(mFederates.size());
    block["allowed_federates"][0] = minFederateCount;
    block["allowed_federates"][1] = maxFederateCount;
    block["countable_federates"] = getCountableFederates();
    block["brokers"] =
        static_cast<int>(std::count_if(mBrokers.begin(), mBrokers.end(), [](auto& brk) {
            return !static_cast<bool>(brk._core);
        }));
    block["cores"] =
        static_cast<int>(std::count_if(mBrokers.begin(), mBrokers.end(), [](auto& brk) {
            return static_cast<bool>(brk._core);
        }));
    block["allowed_brokers"][0] = minBrokerCount;
    block["allowed_brokers"][1] = maxBrokerCount;
    block["publications"] = pubs;
    block["inputs"] = ipts;
    block["filters"] = filt;
    block["endpoints"] = epts;
    block["translators"] = translators;
    summary["summary"] = block;
    addBaseInformation(summary, isRootc);
    return fileops::generateJsonString(summary);
}

void CoreBroker::generateTimeBarrier(ActionMessage& m)
{
    if (checkActionFlag(m, cancel_flag)) {
        ActionMessage cancelBarrier(CMD_TIME_BARRIER_CLEAR);
        cancelBarrier.source_id = global_broker_id_local;
        cancelBarrier.messageID = global_broker_id_local.baseValue();
        broadcast(cancelBarrier);
        return;
    }
    m.setAction(CMD_TIME_BARRIER);
    m.source_id = global_broker_id_local;
    m.messageID = global_broker_id_local.baseValue();
    // time should already be set
    broadcast(m);
}

int CoreBroker::generateMapObjectCounter() const
{
    int result = static_cast<int>(getBrokerState());
    for (const auto& brk : mBrokers) {
        result += static_cast<int>(brk.state);
    }
    for (const auto& fed : mFederates) {
        result += static_cast<int>(fed.state);
    }
    result += static_cast<int>(handles.size());
    return result;
}

void CoreBroker::transmitDelayedMessages()
{
    auto msg = delayTransmitQueue.pop();
    while (msg) {
        msg->source_id = global_broker_id_local;
        transmit(parent_route_id, *msg);
        msg = delayTransmitQueue.pop();
    }
}

void CoreBroker::labelAsDisconnected(GlobalBrokerId brkid)
{
    auto disconnect_procedure = [brkid](auto& obj) {
        if (obj.parent == brkid) {
            obj.state = ConnectionState::DISCONNECTED;
        }
    };
    mBrokers.apply(disconnect_procedure);
    mFederates.apply(disconnect_procedure);
}

void CoreBroker::loadTimeMonitor(bool firstLoad, std::string_view newFederate)
{
    if (!newFederate.empty() && newFederate == mTimeMonitorFederate) {
        return;
    }
    if (!firstLoad && mTimeMonitorFederateId.isValid() && newFederate.empty()) {
        // do a disconnect
        ActionMessage timeMarkerRem(CMD_REMOVE_DEPENDENT);
        timeMarkerRem.dest_id = mTimeMonitorFederateId;
        timeMarkerRem.source_id = mTimeMonitorLocalFederateId;
        routeMessage(timeMarkerRem);
        mTimeMonitorFederateId = GlobalFederateId{};
        LOG_SUMMARY(global_broker_id_local, getIdentifier(), " disconnected time monitor federate");
        mTimeMonitorFederate = newFederate;
        return;
    }
    auto cState = getBrokerState();
    if (cState == BrokerState::OPERATING || firstLoad) {
        if (cState == BrokerState::OPERATING && !firstLoad) {
            if (mTimeMonitorFederateId.isValid()) {
                // do a disconnect
                ActionMessage timeMarkerRem(CMD_REMOVE_DEPENDENT);
                timeMarkerRem.dest_id = mTimeMonitorFederateId;
                timeMarkerRem.source_id = mTimeMonitorLocalFederateId;
                routeMessage(timeMarkerRem);
                mTimeMonitorFederateId = GlobalFederateId{};
                LOG_SUMMARY(global_broker_id_local,
                            getIdentifier(),
                            fmt::format(" changing time monitor federate from {} to {}",
                                        mTimeMonitorFederate,
                                        newFederate));
            }
        }
        if (!newFederate.empty()) {
            mTimeMonitorFederate = newFederate;
        }
        auto fed = mFederates.find(mTimeMonitorFederate);
        if (fed != mFederates.end()) {
            ActionMessage timeMarker(CMD_ADD_DEPENDENT);
            timeMarker.dest_id = fed->global_id;

            mTimeMonitorFederateId = fed->global_id;
            mTimeMonitorLastLogTime = Time::minVal();
            mTimeMonitorLocalFederateId = getSpecialFederateId(global_broker_id_local, 0);
            timeMarker.source_id = mTimeMonitorLocalFederateId;
            routeMessage(timeMarker);
        } else {
            LOG_WARNING(global_broker_id_local,
                        getIdentifier(),
                        fmt::format(" unrecognized timing federate {}", mTimeMonitorFederate));
        }
    } else if (cState < BrokerState::OPERATING) {
        if (!newFederate.empty()) {
            mTimeMonitorFederate = newFederate;
        }
    }
}

void CoreBroker::processTimeMonitorMessage(ActionMessage& m)
{
    if (m.source_id != mTimeMonitorFederateId) {
        return;
    }
    switch (m.action()) {
        case CMD_EXEC_GRANT:
            mTimeMonitorLastLogTime = timeZero;
            mTimeMonitorCurrentTime = timeZero;

            simTime.store(static_cast<double>(mTimeMonitorCurrentTime));
            LOG_SUMMARY(m.source_id, mTimeMonitorFederate, "TIME: exec granted");
            break;
        case CMD_TIME_GRANT:
            mTimeMonitorCurrentTime = m.actionTime;
            simTime.store(static_cast<double>(mTimeMonitorCurrentTime));
            if (mTimeMonitorCurrentTime - mTimeMonitorPeriod >= mTimeMonitorLastLogTime) {
                LOG_SUMMARY(m.source_id,
                            mTimeMonitorFederate,
                            fmt::format("TIME: granted time={}",
                                        static_cast<double>(mTimeMonitorCurrentTime)));
                mTimeMonitorLastLogTime = mTimeMonitorCurrentTime;
            }
            break;
        case CMD_DISCONNECT:
            LOG_SUMMARY(m.source_id,
                        mTimeMonitorFederate,
                        fmt::format("TIME: disconnected, last time {}",
                                    static_cast<double>(mTimeMonitorCurrentTime)));
            mTimeMonitorCurrentTime = Time::maxVal();
            mTimeMonitorLastLogTime = Time::maxVal();
            simTime.store(static_cast<double>(mTimeMonitorCurrentTime));
            break;
        default:
            break;
    }
}

void CoreBroker::sendDisconnect(action_message_def::action_t disconnectType)
{
    ActionMessage bye(disconnectType);
    bye.source_id = global_broker_id_local;
    mBrokers.apply([this, &bye](auto& brk) {
        if (brk.state < ConnectionState::DISCONNECTED) {
            if (brk.parent == global_broker_id_local) {
                this->routeMessage(bye, brk.global_id);
                brk.state = ConnectionState::DISCONNECTED;
                brk._sent_disconnect_ack = true;
            }
            if (hasTimeDependency) {
                timeCoord->removeDependency(brk.global_id);
                timeCoord->removeDependent(brk.global_id);
            }
        } else if (brk.state == ConnectionState::DISCONNECTED) {
            if (brk._sent_disconnect_ack == false) {
                ActionMessage dis((brk._core) ? CMD_DISCONNECT_CORE_ACK :
                                                CMD_DISCONNECT_BROKER_ACK);
                dis.source_id = global_broker_id_local;
                dis.dest_id = brk.global_id;
                transmit(brk.route, dis);
                brk._sent_disconnect_ack = true;
            }
        }
    });
    if (hasTimeDependency) {
        timeCoord->disconnect();
    }
    if (enable_profiling) {
        writeProfilingData();
    }
}

void CoreBroker::sendErrorToImmediateBrokers(int errorCode)
{
    ActionMessage errorCom(CMD_ERROR);
    errorCom.messageID = errorCode;
    broadcast(errorCom);
}

void CoreBroker::processCommand(ActionMessage&& command)
{
    LOG_TRACE(global_broker_id_local,
              getIdentifier(),
              fmt::format("|| cmd:{} from {} to {}",
                          prettyPrintString(command),
                          command.source_id.baseValue(),
                          command.dest_id.baseValue()));
    switch (command.action()) {
        case CMD_IGNORE:
        case CMD_PROTOCOL:
            break;

        case CMD_TICK:
            if (getBrokerState() == BrokerState::OPERATING) {
                timeoutMon->tick(this);
                LOG_SUMMARY(global_broker_id_local, getIdentifier(), " broker tick");
            }
            checkQueryTimeouts();
            break;
        case CMD_PING:
            if (command.dest_id == global_broker_id_local) {
                ActionMessage pngrep(CMD_PING_REPLY);
                pngrep.dest_id = command.source_id;
                pngrep.source_id = global_broker_id_local;
                routeMessage(pngrep);
            } else {
                routeMessage(command);
            }
            break;
        case CMD_BROKER_PING:
            if (command.dest_id == global_broker_id_local) {
                ActionMessage pngrep(CMD_PING_REPLY);
                pngrep.dest_id = command.source_id;
                pngrep.source_id = global_broker_id_local;
                routeMessage(pngrep);
                timeoutMon->pingSub(this);
            } else {
                routeMessage(command);
            }
            break;
        case CMD_PING_REPLY:
            if (command.dest_id == global_broker_id_local) {
                timeoutMon->pingReply(command, this);
            } else {
                routeMessage(command);
            }
            break;
        case CMD_CHECK_CONNECTIONS:
            sendDisconnect(CMD_GLOBAL_DISCONNECT);
            addActionMessage(CMD_STOP);
            LOG_WARNING(global_broker_id_local,
                        getIdentifier(),
                        "disconnecting from check connections");
            break;
        case CMD_CONNECTION_ERROR:
            // if anyone else as has terminated assume they finalized and the connection was
            // lost
            if (command.dest_id == global_broker_id_local) {
                bool partDisconnected{false};
                bool ignore{false};
                for (const auto& brk : mBrokers) {
                    if (brk.state == ConnectionState::DISCONNECTED) {
                        partDisconnected = true;
                    }
                    if (brk.state == ConnectionState::DISCONNECTED &&
                        brk.global_id == command.source_id) {
                        // the broker in question is already disconnected, ignore this
                        ignore = true;
                        break;
                    }
                }
                if (ignore) {
                    break;
                }
                if (partDisconnected) {  // we are going to assume it disconnected just assume
                                         // broker even though it may be a core, there
                    // probably isn't any difference for this purpose
                    LOG_CONNECTIONS(global_broker_id_local,
                                    getIdentifier(),
                                    fmt::format("disconnecting {} from communication timeout",
                                                command.source_id.baseValue()));
                    command.setAction(CMD_DISCONNECT);
                    command.dest_id = parent_broker_id;
                    setActionFlag(command, error_flag);
                    processDisconnectCommand(command);
                } else {
                    if (isRootc) {
                        std::string lcom =
                            fmt::format("lost comms with {}", command.source_id.baseValue());
                        LOG_ERROR(global_broker_id_local, getIdentifier(), lcom);
                        ActionMessage elink(CMD_ERROR);
                        elink.payload = lcom;
                        elink.messageID = defs::Errors::CONNECTION_FAILURE;
                        broadcast(elink);
                        setBrokerState(BrokerState::ERRORED);
                        addActionMessage(CMD_USER_DISCONNECT);
                        // TODO(PT): this needs something better but this does
                        // what is needed for now
                    } else {
                        // pass it up the chain let the root deal with it
                        command.dest_id = parent_broker_id;
                        transmit(parent_route_id, command);
                    }
                }
            } else {
                routeMessage(command);
            }
            break;
        case CMD_INIT:
        case CMD_INIT_NOT_READY:
        case CMD_INIT_GRANT:
            processInitCommand(command);
            break;
        case CMD_SEARCH_DEPENDENCY: {
            auto fed = mFederates.find(command.name());
            if (fed != mFederates.end()) {
                if (fed->global_id.isValid()) {
                    ActionMessage dep(CMD_ADD_DEPENDENCY, fed->global_id, command.source_id);
                    routeMessage(dep);
                    dep = ActionMessage(CMD_ADD_DEPENDENT, command.source_id, fed->global_id);
                    routeMessage(dep);
                    break;
                }
            }
            if (isRootc) {
                delayedDependencies.emplace_back(command.name(), command.source_id);
            } else {
                routeMessage(command);
            }
            break;
        }
        case CMD_DATA_LINK:
        case CMD_ENDPOINT_LINK:
        case CMD_FILTER_LINK:
        case CMD_ADD_ALIAS:
            linkInterfaces(command);
            break;
        case CMD_DISCONNECT_NAME:
            if (command.dest_id == parent_broker_id) {
                auto brk = mBrokers.find(command.name());
                if (brk != mBrokers.end()) {
                    command.source_id = brk->global_id;
                }
            }
            [[fallthrough]];
        case CMD_DISCONNECT:
        case CMD_DISCONNECT_CORE:
        case CMD_DISCONNECT_BROKER:
            processDisconnectCommand(command);
            break;
        case CMD_DISCONNECT_BROKER_ACK:
            if ((command.dest_id == global_broker_id_local) &&
                (command.source_id == higher_broker_id)) {
                mBrokers.apply([this](auto& brk) {
                    if (!brk._sent_disconnect_ack) {
                        ActionMessage dis((brk._core) ? CMD_DISCONNECT_CORE_ACK :
                                                        CMD_DISCONNECT_BROKER_ACK);
                        dis.source_id = global_broker_id_local;
                        dis.dest_id = brk.global_id;
                        this->transmit(brk.route, dis);
                        brk._sent_disconnect_ack = true;
                        this->removeRoute(brk.route);
                    }
                });
                addActionMessage(CMD_STOP);
            }
            break;
        case CMD_USER_DISCONNECT:
        case CMD_GLOBAL_DISCONNECT:
            sendDisconnect(CMD_GLOBAL_DISCONNECT);
            addActionMessage(CMD_STOP);
            break;
        case CMD_TIMEOUT_DISCONNECT:
            if (command.dest_id == parent_broker_id || command.dest_id == global_broker_id_local) {
                if (isConnected()) {
                    if (timeCoord->hasActiveTimeDependencies()) {
                        Json::Value base;
                        base["id"] = global_broker_id_local.baseValue();
                        timeCoord->generateDebuggingTimeInfo(base);
                        auto debugString = fileops::generateJsonString(base);
                        debugString.insert(0, "TIME DEBUGGING::");
                        LOG_WARNING(global_broker_id_local, getIdentifier(), debugString);
                    }
                    if (command.source_id == global_broker_id_local) {
                        LOG_ERROR(global_broker_id_local, getIdentifier(), "timeout disconnect");
                    } else {
                        LOG_ERROR(global_broker_id_local,
                                  getIdentifier(),
                                  "received timeout disconnect");
                    }

                    if (getBrokerState() <
                        BrokerState::TERMINATING) {  // only send a disconnect message
                                                     // if we haven't done so already
                        sendDisconnect(CMD_TIMEOUT_DISCONNECT);
                    }
                } else if (getBrokerState() ==
                           BrokerState::ERRORED) {  // we are disconnecting in an error state
                    sendDisconnect(CMD_TIMEOUT_DISCONNECT);
                }
                addActionMessage(CMD_USER_DISCONNECT);
            } else {
                routeMessage(command);
            }
            break;
        case CMD_DISCONNECT_FED: {
            auto fed = mFederates.find(command.source_id);
            if (fed != mFederates.end()) {
                fed->state = ConnectionState::DISCONNECTED;
            }
            if (!isRootc) {
                transmit(parent_route_id, command);
            } else if (getBrokerState() < BrokerState::OPERATING) {
                command.setAction(CMD_BROADCAST_DISCONNECT);
                broadcast(command);
                unknownHandles.clearFederateUnknowns(command.source_id);
            }
        } break;
        case CMD_STOP:
            if ((getAllConnectionState() <
                 ConnectionState::DISCONNECTED)) {  // only send a disconnect message if we
                                                    // haven't done so already
                timeCoord->disconnect();
                if (!isRootc) {
                    ActionMessage m(CMD_DISCONNECT);
                    m.source_id = global_broker_id_local;
                    transmit(parent_route_id, m);
                }
            }
            activeQueries.fulfillAllPromises("#disconnected");
            break;
        case CMD_BROADCAST_DISCONNECT: {
            timeCoord->processTimeMessage(command);
            broadcast(command);
        } break;
        case CMD_EXEC_REQUEST:
        case CMD_EXEC_GRANT:
            if (command.dest_id == global_broker_id_local) {
                timeCoord->processTimeMessage(command);
                if (!enteredExecutionMode) {
                    if (getBrokerState() < BrokerState::OPERATING) {
                        throw(45);
                    }
                    auto res = timeCoord->checkExecEntry(command.source_id);
                    if (res == MessageProcessingResult::NEXT_STEP) {
                        enteredExecutionMode = true;
                        LOG_TIMING(global_broker_id_local, getIdentifier(), "entering Exec Mode");
                    } else {
                        timeCoord->updateTimeFactors();
                    }
                }
            } else if (command.source_id == global_broker_id_local) {
                if (command.dest_id.isValid()) {
                    transmit(getRoute(command.dest_id), command);
                } else {
                    for (auto& dep : timeCoord->getDependents()) {
                        routeMessage(command, dep);
                    }
                }

            } else if (command.dest_id == mTimeMonitorLocalFederateId) {
                processTimeMonitorMessage(command);
            } else {
                transmit(getRoute(command.dest_id), command);
            }

            break;
        case CMD_TIME_BARRIER:
        case CMD_TIME_BARRIER_CLEAR:
            broadcast(command);
            break;
        case CMD_TIME_BARRIER_REQUEST:
            generateTimeBarrier(command);
            break;
        case CMD_TIME_REQUEST:
        case CMD_TIME_GRANT:
        case CMD_REQUEST_CURRENT_TIME:
            if ((command.source_id == global_broker_id_local) &&
                (command.dest_id == parent_broker_id)) {
                LOG_TIMING(global_broker_id_local,
                           getIdentifier(),
                           fmt::format("time request update {}", prettyPrintString(command)));
                for (auto& dep : timeCoord->getDependents()) {
                    routeMessage(command, dep);
                }
            } else if (command.dest_id == global_broker_id_local) {
                if (timeCoord->processTimeMessage(command)) {
                    if (enteredExecutionMode) {
                        timeCoord->updateTimeFactors();
                    } else {
                        if (getBrokerState() < BrokerState::OPERATING) {
                            throw("I don't know what is going on");
                        }
                        auto res = timeCoord->checkExecEntry(command.source_id);
                        if (res == MessageProcessingResult::NEXT_STEP) {
                            enteredExecutionMode = true;
                            LOG_TIMING(global_broker_id_local,
                                       getIdentifier(),
                                       "entering Exec Mode");
                        }
                    }
                }
            } else if (command.dest_id == mTimeMonitorLocalFederateId) {
                processTimeMonitorMessage(command);
            } else {
                routeMessage(command);
            }

            break;
        case CMD_SEND_MESSAGE:
        case CMD_SEND_FOR_FILTER:
        case CMD_SEND_FOR_FILTER_AND_RETURN:
        case CMD_FILTER_RESULT:
        case CMD_NULL_MESSAGE:
            if (command.dest_id == parent_broker_id) {
                auto route = fillMessageRouteInformation(command);
                if (route == parent_route_id && isRootc && command.action() == CMD_SEND_MESSAGE) {
                    bool optional_flag_set = checkActionFlag(command, optional_flag);
                    bool required_flag_set = checkActionFlag(command, required_flag);

                    if (!optional_flag_set) {
                        ActionMessage warn(required_flag_set ? CMD_ERROR : CMD_WARNING);
                        warn.source_id = global_broker_id_local;
                        warn.dest_id = command.source_id;
                        warn.payload =
                            fmt::format("{} is not a known endpoint, message from {} dropped",
                                        command.getString(targetStringLoc),
                                        command.getString(sourceStringLoc));
                        transmit(getRoute(warn.dest_id), warn);
                    }

                } else {
                    transmit(route, command);
                }
            } else {
                transmit(getRoute(command.dest_id), command);
            }
            break;
        case CMD_GRANT_TIMEOUT_CHECK:
            if (command.dest_id == global_broker_id_local ||
                (isRootc && command.dest_id == parent_broker_id)) {
                auto v = timeCoord->grantTimeoutCheck(command);
                if (!v.isNull()) {
                    auto debugString = fileops::generateJsonString(v);
                    debugString.insert(0, "TIME DEBUGGING::");
                    LOG_WARNING(global_broker_id_local, "broker", debugString);
                }
            } else {
                routeMessage(std::move(command));
            }
            break;
        case CMD_PUB:
            transmit(getRoute(command.dest_id), command);
            break;

        case CMD_LOG:
        case CMD_REMOTE_LOG:
            if (command.dest_id == global_broker_id_local || command.dest_id == parent_broker_id) {
                sendToLogger(command.source_id,
                             command.messageID,
                             command.getString(0),
                             command.name(),
                             (command.action() == CMD_REMOTE_LOG));

            } else {
                routeMessage(command);
            }
            break;
        case CMD_ERROR:
        case CMD_LOCAL_ERROR:
        case CMD_GLOBAL_ERROR:
            processError(command);
            break;
        case CMD_REG_PUB:
            if ((!isRootc) && (command.dest_id != parent_broker_id)) {
                routeMessage(command);
                // break;
            }
            addPublication(command);
            break;
        case CMD_REG_INPUT:
            if ((!isRootc) && (command.dest_id != parent_broker_id)) {
                routeMessage(command);
                // break;
            }
            addInput(command);
            break;
        case CMD_REG_ENDPOINT:
            if ((!isRootc) && (command.dest_id != parent_broker_id)) {
                routeMessage(command);
                // break;
            }
            addEndpoint(command);
            break;
        case CMD_REG_FILTER:
            if ((!isRootc) && (command.dest_id != parent_broker_id)) {
                routeMessage(command);
                // break;
            }
            addFilter(command);
            break;
        case CMD_REG_TRANSLATOR:
            if ((!isRootc) && (command.dest_id != parent_broker_id)) {
                routeMessage(command);
                // break;
            }
            addTranslator(command);
            break;
        case CMD_CLOSE_INTERFACE:
            if ((!isRootc) && (command.dest_id != parent_broker_id)) {
                routeMessage(command);
                // break;
            }
            handles.removeHandle(command.getSource());
            break;
        case CMD_ADD_DEPENDENCY:
        case CMD_REMOVE_DEPENDENCY:
        case CMD_ADD_DEPENDENT:
        case CMD_REMOVE_DEPENDENT:
        case CMD_ADD_INTERDEPENDENCY:
        case CMD_REMOVE_INTERDEPENDENCY:
        case CMD_TIMING_INFO:
            if (command.dest_id != global_broker_id_local) {
                routeMessage(command);
            } else {
                timeCoord->processDependencyUpdateMessage(command);
                if (!hasTimeDependency) {
                    hasTimeDependency = true;
                }
            }
            break;
        case CMD_ADD_NAMED_ENDPOINT:
        case CMD_ADD_NAMED_PUBLICATION:
        case CMD_ADD_NAMED_INPUT:
        case CMD_ADD_NAMED_FILTER:
            checkForNamedInterface(command);
            break;
        case CMD_REMOVE_NAMED_ENDPOINT:
        case CMD_REMOVE_NAMED_PUBLICATION:
        case CMD_REMOVE_NAMED_INPUT:
        case CMD_REMOVE_NAMED_FILTER:
            removeNamedTarget(command);
            break;
        case CMD_BROKER_CONFIGURE:
            processBrokerConfigureCommands(command);
            break;
        case CMD_BROKER_QUERY_ORDERED:
        case CMD_QUERY_ORDERED:
        case CMD_QUERY_REPLY_ORDERED:
            processQueryCommand(command);
            break;
        case CMD_SEND_COMMAND_ORDERED:
            processCommandInstruction(command);
            break;
        case CMD_PROFILER_DATA:
            if (enable_profiling) {
                saveProfilingData(command.payload.to_string());
            } else {
                if (isRootc) {
                    saveProfilingData(command.payload.to_string());
                } else {
                    routeMessage(std::move(command), parent_broker_id);
                }
            }
            break;
        case CMD_SET_PROFILER_FLAG:
            routeMessage(command);
            break;
        default:
            if (command.dest_id != global_broker_id_local) {
                routeMessage(command);
            }
    }
}

void CoreBroker::processInitCommand(ActionMessage& cmd)
{
    switch (cmd.action()) {
        case CMD_INIT: {
            auto* brk = getBrokerById(static_cast<GlobalBrokerId>(cmd.source_id));

            if (brk == nullptr) {
                break;
            }
            brk->state = ConnectionState::INIT_REQUESTED;
            if (brk->_observer && getBrokerState() >= BrokerState::OPERATING) {
                if (isRootc) {
                    ActionMessage grant(CMD_INIT_GRANT, global_broker_id_local, cmd.source_id);
                    setActionFlag(grant, observer_flag);
                    transmit(brk->route, grant);
                } else {
                    transmit(parent_route_id, cmd);
                }
            } else {
                if (allInitReady()) {
                    if (isRootc) {
                        LOG_TIMING(global_broker_id_local, "root", "entering initialization mode");
                        LOG_SUMMARY(global_broker_id_local, "root", generateFederationSummary());
                        executeInitializationOperations();
                    } else {
                        LOG_TIMING(global_broker_id_local,
                                   getIdentifier(),
                                   "entering initialization mode");
                        checkDependencies();
                        cmd.source_id = global_broker_id_local;
                        transmit(parent_route_id, cmd);
                    }
                }
            }

        } break;
        case CMD_INIT_NOT_READY: {
            if (allInitReady()) {
                if (isRootc) {
                    LOG_WARNING(global_broker_id_local,
                                getIdentifier(),
                                "received init not ready but already init");
                    break;
                }
                transmit(parent_route_id, cmd);
            }
            auto* brk = getBrokerById(GlobalBrokerId(cmd.source_id));
            if (brk != nullptr) {
                brk->state = ConnectionState::CONNECTED;
            }
        } break;
        case CMD_INIT_GRANT:
            if (!checkActionFlag(cmd, observer_flag)) {
                if (brokerKey == universalKey) {
                    LOG_SUMMARY(global_broker_id_local,
                                getIdentifier(),
                                "Broker started with universal key");
                }
                setBrokerState(BrokerState::OPERATING);
                for (const auto& brk : mBrokers) {
                    transmit(brk.route, cmd);
                }
                {
                    timeCoord->enteringExecMode();
                    auto res = timeCoord->checkExecEntry();
                    if (res == MessageProcessingResult::NEXT_STEP) {
                        enteredExecutionMode = true;
                    }
                }
            } else {
                routeMessage(std::move(cmd));
            }
            break;
        default:
            break;
    }
}

void CoreBroker::processBrokerConfigureCommands(ActionMessage& cmd)
{
    switch (cmd.messageID) {
        case defs::Flags::ENABLE_INIT_ENTRY:
            /*if (delayInitCounter <= 1)
        {
            delayInitCounter = 0;
            if (allInitReady())
            {
                BrokerState exp = CONNECTED;
                if (brokerState.compare_exchange_strong(exp, BrokerState::INITIALIZING))
                {  // make sure we only do this once
                    checkDependencies();
                    cmd.setAction(CMD_INIT);
                    cmd.source_id = global_broker_id_local;
                    cmd.dest_id = 0;
                    transmit(0, cmd);
                }
            }
        }
        else
        {
            --delayInitCounter;
        }
        break;
        */
        case defs::Properties::LOG_LEVEL:
            setLogLevel(cmd.getExtraData());
            break;
        case UPDATE_LOGGING_CALLBACK:
            if (checkActionFlag(cmd, empty_flag)) {
                setLoggerFunction(nullptr);
            } else {
                auto op = dataAirlocks[cmd.counter].try_unload();
                if (op) {
                    try {
                        auto M = std::any_cast<
                            std::function<void(int, std::string_view, std::string_view)>>(
                            std::move(*op));
                        M(0, identifier, "logging callback activated");
                        setLoggerFunction(std::move(M));
                    }
                    catch (const std::bad_any_cast&) {
                        // This shouldn't really happen unless someone is being malicious so just
                        // ignore it for now.
                    }
                }
            }
            break;
        case UPDATE_LOGGING_FILE:
            setLoggingFile(cmd.payload.to_string());
            break;
        case REQUEST_TICK_FORWARDING:
            if (checkActionFlag(cmd, indicator_flag)) {
                setTickForwarding(TickForwardingReasons::PING_RESPONSE, true);
            }
            break;
        default:
            break;
    }
}

void CoreBroker::checkForNamedInterface(ActionMessage& command)
{
    bool foundInterface = false;
    switch (command.action()) {
        case CMD_ADD_NAMED_PUBLICATION: {
            auto* pub = handles.getPublication(command.name());
            if (pub != nullptr) {
                auto fed = mFederates.find(pub->getFederateId());
                if (fed->state < ConnectionState::ERROR_STATE) {
                    command.setAction(CMD_ADD_SUBSCRIBER);
                    command.setDestination(pub->handle);
                    command.payload.clear();
                    routeMessage(command);
                    command.setAction(CMD_ADD_PUBLISHER);
                    command.swapSourceDest();
                    command.name(pub->key);
                    command.setStringData(pub->type, pub->units);
                    routeMessage(command);
                } else {
                    command.setAction(CMD_ADD_PUBLISHER);
                    setActionFlag(command, error_flag);
                    command.swapSourceDest();
                    command.setSource(pub->handle);
                    command.clearStringData();
                    routeMessage(command);
                }
                foundInterface = true;
            }
        } break;
        case CMD_ADD_NAMED_INPUT: {
            auto* inp = handles.getInput(command.name());
            if (inp != nullptr) {
                auto fed = mFederates.find(inp->getFederateId());
                if (fed->state < ConnectionState::ERROR_STATE) {
                    command.setAction(CMD_ADD_PUBLISHER);
                    command.setDestination(inp->handle);
                    auto* pub = handles.findHandle(command.getSource());
                    if (pub != nullptr) {
                        command.setStringData(pub->type, pub->units);
                    }
                    command.payload.clear();
                    routeMessage(command);
                    command.setAction(CMD_ADD_SUBSCRIBER);
                    command.swapSourceDest();
                    command.clearStringData();
                    command.name(inp->key);
                    routeMessage(command);
                } else {
                    command.setAction(CMD_ADD_SUBSCRIBER);
                    setActionFlag(command, error_flag);
                    command.swapSourceDest();
                    command.setSource(inp->handle);
                    command.clearStringData();
                    routeMessage(command);
                }
                foundInterface = true;
            }
        } break;
        case CMD_ADD_NAMED_FILTER: {
            auto* filt = handles.getFilter(command.name());
            if (filt != nullptr) {
                command.setAction(CMD_ADD_ENDPOINT);
                command.setDestination(filt->handle);
                command.payload.clear();
                routeMessage(command);
                command.setAction(CMD_ADD_FILTER);
                command.swapSourceDest();
                if ((!filt->type_in.empty()) || (!filt->type_out.empty())) {
                    command.setStringData(filt->type_in, filt->type_out);
                }
                if (checkActionFlag(*filt, clone_flag)) {
                    setActionFlag(command, clone_flag);
                }
                routeMessage(command);
                foundInterface = true;
            }
        } break;
        case CMD_ADD_NAMED_ENDPOINT: {
            auto* ept = handles.getEndpoint(command.name());
            if (ept != nullptr) {
                auto fed = mFederates.find(ept->getFederateId());
                if (fed->state < ConnectionState::ERROR_STATE) {
                    if (command.counter == static_cast<uint16_t>(InterfaceType::ENDPOINT)) {
                        command.setAction(CMD_ADD_ENDPOINT);
                        toggleActionFlag(command, destination_target);
                    } else {
                        command.setAction(CMD_ADD_FILTER);
                        auto* filt = handles.findHandle(command.getSource());
                        if (filt != nullptr) {
                            if ((!filt->type_in.empty()) || (!filt->type_out.empty())) {
                                command.setStringData(filt->type_in, filt->type_out);
                            }
                            if (checkActionFlag(*filt, clone_flag)) {
                                setActionFlag(command, clone_flag);
                            }
                        }
                    }
                    command.setDestination(ept->handle);
                    routeMessage(command);
                    command.setAction(CMD_ADD_ENDPOINT);
                    if (command.counter == static_cast<uint16_t>(InterfaceType::ENDPOINT)) {
                        toggleActionFlag(command, destination_target);
                        command.name(ept->key);
                        command.setString(typeStringLoc, ept->type);
                    }
                    command.swapSourceDest();
                    // command.setSource(ept->handle);

                    routeMessage(command);
                } else {
                    command.setAction(CMD_ADD_ENDPOINT);
                    setActionFlag(command, error_flag);
                    command.swapSourceDest();
                    command.setSource(ept->handle);
                    command.clearStringData();
                    routeMessage(command);
                }
                foundInterface = true;
            }
        } break;
        default:
            break;
    }
    if (!foundInterface) {
        if (isRootc) {
            switch (command.action()) {
                case CMD_ADD_NAMED_PUBLICATION:
                    unknownHandles.addUnknownPublication(command.name(),
                                                         command.getSource(),
                                                         command.flags);
                    break;
                case CMD_ADD_NAMED_INPUT:
                    unknownHandles.addUnknownInput(command.name(),
                                                   command.getSource(),
                                                   command.flags);
                    if (!command.getStringData().empty()) {
                        auto* pub = handles.findHandle(command.getSource());
                        if (pub == nullptr) {
                            // an anonymous publisher is adding an input
                            auto& apub = handles.addHandle(command.source_id,
                                                           command.source_handle,
                                                           InterfaceType::PUBLICATION,
                                                           std::string_view(),
                                                           command.getString(typeStringLoc),
                                                           command.getString(unitStringLoc));

                            addLocalInfo(apub, command);
                        }
                    }
                    break;
                case CMD_ADD_NAMED_ENDPOINT:
                    unknownHandles.addUnknownEndpoint(command.name(),
                                                      command.getSource(),
                                                      command.flags);
                    if (!command.getStringData().empty()) {
                        auto* filt = handles.findHandle(command.getSource());
                        if (filt == nullptr) {
                            // an anonymous filter is adding an endpoint
                            auto& afilt = handles.addHandle(command.source_id,
                                                            command.source_handle,
                                                            InterfaceType::FILTER,
                                                            "",
                                                            command.getString(typeStringLoc),
                                                            command.getString(typeOutStringLoc));

                            addLocalInfo(afilt, command);
                        }
                    }
                    break;
                case CMD_ADD_NAMED_FILTER:
                    unknownHandles.addUnknownFilter(command.name(),
                                                    command.getSource(),
                                                    command.flags);
                    break;
                default:
                    LOG_WARNING(global_broker_id_local,
                                getIdentifier(),
                                "unknown command in interface addition code section\n");
                    break;
            }
        } else {
            routeMessage(command);
        }
    }
}

void CoreBroker::removeNamedTarget(ActionMessage& command)
{
    bool foundInterface = false;
    switch (command.action()) {
        case CMD_REMOVE_NAMED_PUBLICATION: {
            auto* pub = handles.getPublication(command.name());
            if (pub != nullptr) {
                command.setAction(CMD_REMOVE_SUBSCRIBER);
                command.setDestination(pub->handle);
                command.payload.clear();
                routeMessage(command);
                command.setAction(CMD_REMOVE_PUBLICATION);
                command.swapSourceDest();
                routeMessage(command);
                foundInterface = true;
            }
        } break;
        case CMD_REMOVE_NAMED_INPUT: {
            auto* inp = handles.getInput(command.name());
            if (inp != nullptr) {
                command.setAction(CMD_REMOVE_PUBLICATION);
                command.setDestination(inp->handle);
                command.payload.clear();
                routeMessage(command);
                command.setAction(CMD_REMOVE_SUBSCRIBER);
                command.swapSourceDest();
                routeMessage(command);
                foundInterface = true;
            }
        } break;
        case CMD_REMOVE_NAMED_FILTER: {
            auto* filt = handles.getFilter(command.name());
            if (filt != nullptr) {
                command.setAction(CMD_REMOVE_ENDPOINT);
                command.setDestination(filt->handle);
                command.payload.clear();
                routeMessage(command);
                command.setAction(CMD_REMOVE_FILTER);
                command.swapSourceDest();
                routeMessage(command);
                foundInterface = true;
            }
        } break;
        case CMD_REMOVE_NAMED_ENDPOINT: {
            auto* ept = handles.getEndpoint(command.name());
            if (ept != nullptr) {
                command.setAction(CMD_REMOVE_FILTER);
                command.setDestination(ept->handle);
                command.payload.clear();
                routeMessage(command);
                command.setAction(CMD_REMOVE_ENDPOINT);
                command.swapSourceDest();
                routeMessage(command);

                foundInterface = true;
            }
        } break;
        default:
            break;
    }
    if (!foundInterface) {
        if (isRootc) {
            LOG_WARNING(global_broker_id_local,
                        getIdentifier(),
                        fmt::format("attempt to remove unrecognized target {} ", command.name()));
        } else {
            routeMessage(command);
        }
    }
}

void CoreBroker::addLocalInfo(BasicHandleInfo& handleInfo, const ActionMessage& m)
{
    auto res = global_id_translation.find(m.source_id);
    if (res != global_id_translation.end()) {
        handleInfo.local_fed_id = res->second;
    }
    handleInfo.flags = m.flags;
}

void CoreBroker::propagateError(ActionMessage&& cmd)
{
    LOG_ERROR(global_broker_id_local, getIdentifier(), cmd.payload.to_string());
    if (cmd.action() == CMD_LOCAL_ERROR) {
        if (terminate_on_error) {
            LOG_ERROR(global_broker_id_local,
                      getIdentifier(),
                      "Error Escalation: Federation terminating");
            cmd.setAction(CMD_GLOBAL_ERROR);
            setErrorState(cmd.messageID, cmd.payload.to_string());
            broadcast(cmd);
            if (!isRoot()) {
                transmitToParent(std::move(cmd));
            } else {
            }
            return;
        }
    }
    routeMessage(std::move(cmd));
}

void CoreBroker::addPublication(ActionMessage& m)
{
    // detect duplicate publications
    if (handles.getPublication(m.name()) != nullptr) {
        ActionMessage eret(CMD_LOCAL_ERROR, global_broker_id_local, m.source_id);
        eret.dest_handle = m.source_handle;
        eret.messageID = defs::Errors::REGISTRATION_FAILURE;
        eret.payload = fmt::format("Duplicate PUBLICATION names ({})", m.name());
        propagateError(std::move(eret));
        return;
    }
    auto& pub = handles.addHandle(m.source_id,
                                  m.source_handle,
                                  InterfaceType::PUBLICATION,
                                  m.name(),
                                  m.getString(0),
                                  m.getString(1));

    addLocalInfo(pub, m);
    if (!isRootc) {
        transmit(parent_route_id, m);
    } else {
        findAndNotifyPublicationTargets(pub, pub.key);
    }
}
void CoreBroker::addInput(ActionMessage& m)
{
    // detect duplicate publications
    if (handles.getInput(m.name()) != nullptr) {
        ActionMessage eret(CMD_LOCAL_ERROR, global_broker_id_local, m.source_id);
        eret.dest_handle = m.source_handle;
        eret.messageID = defs::Errors::REGISTRATION_FAILURE;
        eret.payload = fmt::format("Duplicate input names ({})", m.name());
        propagateError(std::move(eret));
        return;
    }
    auto& inp = handles.addHandle(m.source_id,
                                  m.source_handle,
                                  InterfaceType::INPUT,
                                  m.name(),
                                  m.getString(0),
                                  m.getString(1));

    addLocalInfo(inp, m);
    if (!isRootc) {
        transmit(parent_route_id, m);
    } else {
        findAndNotifyInputTargets(inp, inp.key);
    }
}

void CoreBroker::addEndpoint(ActionMessage& m)
{
    // detect duplicate endpoints
    if (handles.getEndpoint(m.name()) != nullptr) {
        ActionMessage eret(CMD_LOCAL_ERROR, global_broker_id_local, m.source_id);
        eret.dest_handle = m.source_handle;
        eret.messageID = defs::Errors::REGISTRATION_FAILURE;
        eret.payload = fmt::format("Duplicate endpoint names ({})", m.name());
        propagateError(std::move(eret));
        return;
    }
    auto& ept = handles.addHandle(m.source_id,
                                  m.source_handle,
                                  InterfaceType::ENDPOINT,
                                  m.name(),
                                  m.getString(typeStringLoc),
                                  m.getString(unitStringLoc));

    addLocalInfo(ept, m);

    if (!isRootc) {
        transmit(parent_route_id, m);
        if (!hasTimeDependency && !globalTime && !asyncTime) {
            if (timeCoord->addDependency(higher_broker_id)) {
                hasTimeDependency = true;
                ActionMessage add(CMD_ADD_INTERDEPENDENCY,
                                  global_broker_id_local,
                                  higher_broker_id);
                setActionFlag(add, child_flag);
                transmit(parent_route_id, add);

                timeCoord->addDependent(higher_broker_id);
                timeCoord->setAsParent(higher_broker_id);
            }
        }
    } else {
        findAndNotifyEndpointTargets(ept, ept.key);
    }
}
void CoreBroker::addFilter(ActionMessage& m)
{
    // detect duplicate filters
    if (handles.getFilter(m.name()) != nullptr) {
        ActionMessage eret(CMD_LOCAL_ERROR, global_broker_id_local, m.source_id);
        eret.dest_handle = m.source_handle;
        eret.messageID = defs::Errors::REGISTRATION_FAILURE;
        eret.payload = fmt::format("Duplicate filter names ({})", m.name());
        propagateError(std::move(eret));
        return;
    }

    auto& filt = handles.addHandle(m.source_id,
                                   m.source_handle,
                                   InterfaceType::FILTER,
                                   m.name(),
                                   m.getString(typeStringLoc),
                                   m.getString(typeOutStringLoc));
    addLocalInfo(filt, m);

    if (!isRootc) {
        transmit(parent_route_id, m);
    } else {
        findAndNotifyFilterTargets(filt, filt.key);
    }
}

void CoreBroker::addTranslator(ActionMessage& m)
{
    // detect duplicate endpoints/pubs/inputs
    if (handles.getEndpoint(m.name()) != nullptr || handles.getInput(m.name()) != nullptr ||
        handles.getPublication(m.name()) != nullptr) {
        ActionMessage eret(CMD_LOCAL_ERROR, global_broker_id_local, m.source_id);
        eret.dest_handle = m.source_handle;
        eret.messageID = defs::Errors::REGISTRATION_FAILURE;
        eret.payload = fmt::format("Duplicate names for translator({})", m.name());
        propagateError(std::move(eret));
        return;
    }

    auto& trans = handles.addHandle(m.source_id,
                                    m.source_handle,
                                    InterfaceType::TRANSLATOR,
                                    m.name(),
                                    m.getString(typeStringLoc),
                                    m.getString(typeOutStringLoc));
    addLocalInfo(trans, m);

    if (!isRootc) {
        transmit(parent_route_id, m);
        if (!hasFilters) {
            hasFilters = true;
            if (!globalTime && !asyncTime) {
                if (timeCoord->addDependent(higher_broker_id)) {
                    hasTimeDependency = true;
                    ActionMessage add(CMD_ADD_DEPENDENCY, global_broker_id_local, higher_broker_id);
                    setActionFlag(add, child_flag);
                    transmit(parent_route_id, add);
                }
            }
        }
    } else {
        findAndNotifyInputTargets(trans, trans.key);
        findAndNotifyPublicationTargets(trans, trans.key);
        findAndNotifyEndpointTargets(trans, trans.key);
    }
}

void CoreBroker::linkInterfaces(ActionMessage& command)
{
    switch (command.action()) {
        case CMD_DATA_LINK: {
            auto* pub = handles.getPublication(command.name());
            if (pub != nullptr) {
                command.name(command.getString(targetStringLoc));
                command.setAction(CMD_ADD_NAMED_INPUT);
                command.setSource(pub->handle);
                checkForNamedInterface(command);
            } else {
                auto* input = handles.getInput(command.getString(targetStringLoc));
                if (input == nullptr) {
                    if (isRootc) {
                        unknownHandles.addDataLink(command.name(),
                                                   command.getString(targetStringLoc));
                    } else {
                        routeMessage(command);
                    }
                } else {
                    command.setAction(CMD_ADD_NAMED_PUBLICATION);
                    command.setSource(input->handle);
                    checkForNamedInterface(command);
                }
            }
        } break;
        case CMD_ENDPOINT_LINK: {
            auto* ept = handles.getEndpoint(command.name());
            if (ept != nullptr) {
                command.name(command.getString(targetStringLoc));
                command.setAction(CMD_ADD_NAMED_ENDPOINT);
                setActionFlag(command, destination_target);
                command.counter = static_cast<uint16_t>(InterfaceType::ENDPOINT);
                command.setSource(ept->handle);
                checkForNamedInterface(command);
            } else {
                auto* target = handles.getEndpoint(command.getString(targetStringLoc));
                if (target == nullptr) {
                    if (isRootc) {
                        unknownHandles.addEndpointLink(command.name(),
                                                       command.getString(targetStringLoc));
                    } else {
                        routeMessage(command);
                    }
                } else {
                    command.setAction(CMD_ADD_NAMED_ENDPOINT);
                    command.setSource(target->handle);
                    command.counter = static_cast<uint16_t>(InterfaceType::ENDPOINT);
                    checkForNamedInterface(command);
                }
            }
        } break;
        case CMD_FILTER_LINK: {
            auto* filt = handles.getFilter(command.name());
            if (filt != nullptr) {
                command.payload = command.getString(targetStringLoc);
                command.setAction(CMD_ADD_NAMED_ENDPOINT);
                command.setSource(filt->handle);
                if (checkActionFlag(*filt, clone_flag)) {
                    setActionFlag(command, clone_flag);
                }
                checkForNamedInterface(command);
            } else {
                auto* ept = handles.getEndpoint(command.getString(targetStringLoc));
                if (ept == nullptr) {
                    if (isRootc) {
                        if (checkActionFlag(command, destination_target)) {
                            unknownHandles.addDestinationFilterLink(command.name(),
                                                                    command.getString(
                                                                        targetStringLoc));
                        } else {
                            unknownHandles.addSourceFilterLink(command.name(),
                                                               command.getString(targetStringLoc));
                        }
                    } else {
                        routeMessage(command);
                    }
                } else {
                    command.setAction(CMD_ADD_NAMED_FILTER);
                    command.setSource(ept->handle);
                    checkForNamedInterface(command);
                }
            }
        } break;
        case CMD_ADD_ALIAS:
            handles.addAlias(command.payload.to_string(), command.getString(targetStringLoc));
            if (!isRootc) {
                routeMessage(std::move(command), parent_broker_id);
            }
            break;
        default:
            break;
    }
}

CoreBroker::CoreBroker(bool setAsRootBroker) noexcept:
    _isRoot(setAsRootBroker), isRootc(setAsRootBroker), timeoutMon(new TimeoutMonitor)
{
}

CoreBroker::CoreBroker(std::string_view broker_name):
    BrokerBase(broker_name), timeoutMon(new TimeoutMonitor)
{
}

void CoreBroker::configure(std::string_view configureString)
{
    if (transitionBrokerState(BrokerState::CREATED, BrokerState::CONFIGURING)) {
        auto result = parseArgs(configureString);
        if (result != 0) {
            setBrokerState(BrokerState::CREATED);
            if (result < 0) {
                throw(helics::InvalidParameter("invalid arguments in configure string"));
            }
            return;
        }
        configureBase();
    }
}

void CoreBroker::configureFromArgs(int argc, char* argv[])
{
    if (transitionBrokerState(BrokerState::CREATED, BrokerState::CONFIGURING)) {
        auto result = parseArgs(argc, argv);
        if (result != 0) {
            setBrokerState(BrokerState::CREATED);
            if (result < 0) {
                throw(helics::InvalidParameter("invalid arguments in command line"));
            }
            return;
        }
        configureBase();
    }
}

void CoreBroker::configureFromVector(std::vector<std::string> args)
{
    if (transitionBrokerState(BrokerState::CREATED, BrokerState::CONFIGURING)) {
        auto result = parseArgs(std::move(args));
        if (result != 0) {
            setBrokerState(BrokerState::CREATED);
            if (result < 0) {
                throw(helics::InvalidParameter("invalid arguments in command line"));
            }
            return;
        }
        configureBase();
    }
}

double CoreBroker::getSimulationTime() const
{
    return static_cast<double>(simTime.load());
}

std::shared_ptr<helicsCLI11App> CoreBroker::generateCLI()
{
    auto app = std::make_shared<helicsCLI11App>("Option for Broker");
    app->remove_helics_specifics();
    app->add_flag_callback(
        "--root", [this]() { setAsRoot(); }, "specify whether the broker is a root");
    auto* tfed = app->add_option(
        "--timemonitor",
        mTimeMonitorFederate,
        "specify a federate to use as the primary time monitor for logging and indicator purpose, it has no actual impact on the cosimulation");
    app->add_option("--timemonitorperiod",
                    mTimeMonitorPeriod,
                    "period to display logs of times from the time monitor federate")
        ->needs(tfed);
    return app;
}

void CoreBroker::setAsRoot()
{
    if (getBrokerState() < BrokerState::CONNECTED) {
        _isRoot = true;
        global_id = gRootBrokerID;
    }
}

bool CoreBroker::connect()
{
    if (getBrokerState() < BrokerState::CONNECTED) {
        if (transitionBrokerState(BrokerState::CONFIGURED, BrokerState::CONNECTING)) {
            LOG_CONNECTIONS(parent_broker_id, getIdentifier(), "connecting");
            timeoutMon->setTimeout(std::chrono::milliseconds(timeout));
            auto res = brokerConnect();
            if (res) {
                disconnection.activate();
                setBrokerState(BrokerState::CONNECTED);
                ActionMessage setup(CMD_BROKER_SETUP);
                addActionMessage(setup);
                if (!_isRoot) {
                    ActionMessage m(CMD_REG_BROKER);
                    m.source_id = GlobalFederateId{};
                    m.name(getIdentifier());
                    if (no_ping) {
                        setActionFlag(m, slow_responding_flag);
                    }
                    if (useJsonSerialization) {
                        setActionFlag(m, use_json_serialization_flag);
                    }
                    if (!brokerKey.empty() && brokerKey != universalKey) {
                        m.setStringData(getAddress(), brokerKey);
                    } else {
                        m.setStringData(getAddress());
                    }
                    transmit(parent_route_id, m);
                }
                LOG_SUMMARY(parent_broker_id,
                            getIdentifier(),
                            fmt::format("Broker {} connected on {}",
                                        getIdentifier(),
                                        getAddress()));
            } else {
                setBrokerState(BrokerState::CONFIGURED);
            }
            return res;
        }
        if (getBrokerState() == BrokerState::CONNECTING) {
            while (getBrokerState() == BrokerState::CONNECTING) {
                std::this_thread::sleep_for(std::chrono::milliseconds(20));
            }
        }
    }
    return isConnected();
}

void CoreBroker::setTimeBarrier(Time barrierTime)
{
    if (barrierTime == Time::maxVal()) {
        return clearTimeBarrier();
    }
    ActionMessage tbarrier(CMD_TIME_BARRIER_REQUEST);
    tbarrier.source_id = global_id.load();
    tbarrier.actionTime = barrierTime;
    addActionMessage(tbarrier);
}

void CoreBroker::clearTimeBarrier()
{
    ActionMessage tbarrier(CMD_TIME_BARRIER_REQUEST);
    tbarrier.source_id = global_id.load();
    tbarrier.actionTime = Time::maxVal();
    setActionFlag(tbarrier, cancel_flag);
    addActionMessage(tbarrier);
}

void CoreBroker::globalError(int32_t errorCode, std::string_view errorString)
{
    ActionMessage m(CMD_GLOBAL_ERROR);
    m.source_id = getGlobalId();
    m.messageID = errorCode;
    m.payload = errorString;
    addActionMessage(m);
}

bool CoreBroker::isConnected() const
{
    auto state = getBrokerState();
    return ((state >= BrokerState::CONNECTED) && (state < BrokerState::TERMINATING));
}

bool CoreBroker::waitForDisconnect(std::chrono::milliseconds msToWait) const
{
    if (msToWait <= std::chrono::milliseconds(0)) {
        disconnection.wait();
        return true;
    }
    return disconnection.wait_for(msToWait);
}

void CoreBroker::processDisconnect(bool skipUnregister)
{
    auto cBrokerState = getBrokerState();
    if (cBrokerState >= BrokerState::TERMINATING) {
        return;
    }
    if (cBrokerState > BrokerState::CONFIGURED) {
        LOG_CONNECTIONS(parent_broker_id, getIdentifier(), "||disconnecting");
        setBrokerState(BrokerState::TERMINATING);
        brokerDisconnect();
    }
    setBrokerState(BrokerState::TERMINATED);

    if (!skipUnregister) {
        unregister();
    }
    disconnection.trigger();
}

void CoreBroker::unregister()
{
    /*We need to ensure that the destructor is not called immediately upon calling unregister
    otherwise this would be a mess and probably cause segmentation faults so we capture it in a
    local variable that will be destroyed on function exit
    */
    auto keepBrokerAlive = BrokerFactory::findBroker(identifier);
    if (keepBrokerAlive) {
        BrokerFactory::unregisterBroker(identifier);
    }
    if (!mPreviousLocalBrokerIdentifier.empty()) {
        auto keepBrokerAlive2 = BrokerFactory::findBroker(mPreviousLocalBrokerIdentifier);
        if (keepBrokerAlive2) {
            BrokerFactory::unregisterBroker(mPreviousLocalBrokerIdentifier);
        }
    }
}

void CoreBroker::disconnect()
{
    ActionMessage udisconnect(CMD_USER_DISCONNECT);
    addActionMessage(udisconnect);
    int cnt{0};
    while (!waitForDisconnect(std::chrono::milliseconds(200))) {
        ++cnt;
        LOG_WARNING(global_id.load(),
                    getIdentifier(),
                    "waiting on disconnect: current state=" + brokerStateName(getBrokerState()));
        if (cnt % 4 == 0) {
            if (!isRunning()) {
                LOG_WARNING(
                    global_id.load(),
                    getIdentifier(),
                    "main loop is stopped but have not received disconnect notice, assuming disconnected");
                return;
            }
            LOG_WARNING(global_id.load(),
                        getIdentifier(),
                        fmt::format("sending disconnect again; total message count = {}",
                                    currentMessageCounter()));
            addActionMessage(udisconnect);
        }
        if (cnt % 13 == 0) {
            std::cerr << "waiting on disconnect " << std::endl;
        }
    }
}

void CoreBroker::transmitToParent(ActionMessage&& cmd)
{
    if (isRoot()) {
        addActionMessage(std::move(cmd));
    } else {
        if (!global_id.load().isValid()) {
            delayTransmitQueue.push(std::move(cmd));
        } else {
            transmit(parent_route_id, std::move(cmd));
        }
    }
}

void CoreBroker::routeMessage(ActionMessage& cmd, GlobalFederateId dest)
{
    if (dest == GlobalFederateId{}) {
        return;
    }
    cmd.dest_id = dest;
    if ((dest == parent_broker_id) || (dest == higher_broker_id)) {
        transmit(parent_route_id, cmd);
    } else {
        auto route = getRoute(dest);
        transmit(route, cmd);
    }
}

void CoreBroker::routeMessage(const ActionMessage& cmd)
{
    if ((cmd.dest_id == parent_broker_id) || (cmd.dest_id == higher_broker_id)) {
        transmit(parent_route_id, cmd);
    } else {
        auto route = getRoute(cmd.dest_id);
        transmit(route, cmd);
    }
}

void CoreBroker::routeMessage(ActionMessage&& cmd, GlobalFederateId dest)
{
    if (!dest.isValid()) {
        return;
    }
    cmd.dest_id = dest;
    if ((dest == parent_broker_id) || (dest == higher_broker_id)) {
        transmit(parent_route_id, std::move(cmd));
    } else {
        auto route = getRoute(dest);
        transmit(route, std::move(cmd));
    }
}

void CoreBroker::routeMessage(ActionMessage&& cmd)
{
    if ((cmd.dest_id == parent_broker_id) || (cmd.dest_id == higher_broker_id)) {
        transmit(parent_route_id, std::move(cmd));
    } else {
        auto route = getRoute(cmd.dest_id);
        transmit(route, std::move(cmd));
    }
}

void CoreBroker::broadcast(ActionMessage& cmd)
{
    for (const auto& broker : mBrokers) {
        if ((!broker._nonLocal) && (broker.state < ConnectionState::DISCONNECTED)) {
            cmd.dest_id = broker.global_id;
            transmit(broker.route, cmd);
        }
    }
}

void CoreBroker::executeInitializationOperations()
{
    if (brokerKey == universalKey) {
        LOG_SUMMARY(global_broker_id_local, getIdentifier(), "Broker started with universal key");
    }
    checkDependencies();
    if (!mTimeMonitorFederate.empty()) {
        loadTimeMonitor(true, std::string_view{});
    }
    if (unknownHandles.hasUnknowns()) {
        std::vector<std::vector<std::string>> foundAliasHandles;
        foundAliasHandles.resize(4);
        unknownHandles.processUnknowns([this, &foundAliasHandles](const std::string& target,
                                                                  char type,
                                                                  GlobalHandle /*handle*/) {
            switch (type) {
                case 'p': {
                    const auto* p = handles.getPublication(target);
                    if (p != nullptr) {
                        foundAliasHandles[0].emplace_back(target);
                    }
                } break;
                case 'i': {
                    const auto* p = handles.getInput(target);
                    if (p != nullptr) {
                        foundAliasHandles[1].emplace_back(target);
                    }
                } break;
                case 'e': {
                    const auto* p = handles.getEndpoint(target);
                    if (p != nullptr) {
                        foundAliasHandles[2].emplace_back(target);
                    }
                } break;
                case 'f': {
                    const auto* p = handles.getFilter(target);
                    if (p != nullptr) {
                        foundAliasHandles[3].emplace_back(target);
                    }
                } break;
                default:
                    break;
            }
        });
        if (!foundAliasHandles[0].empty()) {
            for (const auto& target : foundAliasHandles[0]) {
                auto* p = handles.getPublication(target);
                findAndNotifyPublicationTargets(*p, target);
            }
        }
        if (!foundAliasHandles[1].empty()) {
            for (const auto& target : foundAliasHandles[1]) {
                auto* p = handles.getInput(target);
                findAndNotifyInputTargets(*p, target);
            }
        }
        if (!foundAliasHandles[2].empty()) {
            for (const auto& target : foundAliasHandles[2]) {
                auto* p = handles.getEndpoint(target);
                findAndNotifyEndpointTargets(*p, target);
            }
        }
        if (!foundAliasHandles[3].empty()) {
            for (const auto& target : foundAliasHandles[3]) {
                auto* p = handles.getFilter(target);
                findAndNotifyFilterTargets(*p, target);
            }
        }
        if (unknownHandles.hasNonOptionalUnknowns()) {
            if (unknownHandles.hasRequiredUnknowns()) {
                ActionMessage eMiss(CMD_ERROR);
                eMiss.source_id = global_broker_id_local;
                eMiss.messageID = defs::Errors::CONNECTION_FAILURE;
                unknownHandles.processRequiredUnknowns([this, &eMiss](const std::string& target,
                                                                      char type,
                                                                      GlobalHandle handle) {
                    switch (type) {
                        case 'p':
                            eMiss.payload =
                                fmt::format("Unable to connect to required publication target {}",
                                            target);
                            LOG_ERROR(parent_broker_id, getIdentifier(), eMiss.payload.to_string());
                            break;
                        case 'i':
                            eMiss.payload =
                                fmt::format("Unable to connect to required input target {}",
                                            target);
                            LOG_ERROR(parent_broker_id, getIdentifier(), eMiss.payload.to_string());
                            break;
                        case 'f':
                            eMiss.payload =
                                fmt::format("Unable to connect to required filter target {}",
                                            target);
                            LOG_ERROR(parent_broker_id, getIdentifier(), eMiss.payload.to_string());
                            break;
                        case 'e':
                            eMiss.payload =
                                fmt::format("Unable to connect to required endpoint target {}",
                                            target);
                            LOG_ERROR(parent_broker_id, getIdentifier(), eMiss.payload.to_string());
                            break;
                        default:
                            // LCOV_EXCL_START
                            eMiss.payload =
                                fmt::format("Unable to connect to required unknown target {}",
                                            target);
                            LOG_ERROR(parent_broker_id, getIdentifier(), eMiss.payload.to_string());
                            break;
                            // LCOV_EXCL_STOP
                    }
                    eMiss.setDestination(handle);
                    routeMessage(eMiss);
                });
                eMiss.payload = "Missing required connections";
                eMiss.dest_handle = InterfaceHandle{};
                broadcast(eMiss);
                sendDisconnect(CMD_GLOBAL_DISCONNECT);
                addActionMessage(CMD_STOP);
                return;
            }
            ActionMessage wMiss(CMD_WARNING);
            wMiss.source_id = global_broker_id_local;
            wMiss.messageID = defs::Errors::CONNECTION_FAILURE;
            unknownHandles.processNonOptionalUnknowns([this, &wMiss](const std::string& target,
                                                                     char type,
                                                                     GlobalHandle handle) {
                switch (type) {
                    case 'p':
                        wMiss.payload =
                            fmt::format("Unable to connect to publication target {}", target);
                        LOG_WARNING(parent_broker_id, getIdentifier(), wMiss.payload.to_string());
                        break;
                    case 'i':
                        wMiss.payload = fmt::format("Unable to connect to input target {}", target);
                        LOG_WARNING(parent_broker_id, getIdentifier(), wMiss.payload.to_string());
                        break;
                    case 'f':
                        wMiss.payload =
                            fmt::format("Unable to connect to filter target {}", target);
                        LOG_WARNING(parent_broker_id, getIdentifier(), wMiss.payload.to_string());
                        break;
                    case 'e':
                        wMiss.payload =
                            fmt::format("Unable to connect to endpoint target {}", target);
                        LOG_WARNING(parent_broker_id, getIdentifier(), wMiss.payload.to_string());
                        break;
                    default:
                        // LCOV_EXCL_START
                        wMiss.payload =
                            fmt::format("Unable to connect to undefined target {}", target);
                        LOG_WARNING(parent_broker_id, getIdentifier(), wMiss.payload.to_string());
                        break;
                        // LCOV_EXCL_STOP
                }
                wMiss.setDestination(handle);
                routeMessage(wMiss);
            });
        }
    }

    ActionMessage m(CMD_INIT_GRANT);
    m.source_id = global_broker_id_local;
    setBrokerState(BrokerState::OPERATING);
    broadcast(m);
    timeCoord->enteringExecMode();
    auto res = timeCoord->checkExecEntry();
    if (res == MessageProcessingResult::NEXT_STEP) {
        enteredExecutionMode = true;
    }
    logFlush();
}

void CoreBroker::findAndNotifyInputTargets(BasicHandleInfo& handleInfo, const std::string& key)
{
    auto Handles = unknownHandles.checkForInputs(key);
    for (auto& target : Handles) {
        // notify the publication about its subscriber
        ActionMessage m(CMD_ADD_SUBSCRIBER);

        m.setDestination(target.first);
        m.setSource(handleInfo.handle);
        m.payload = key;
        m.flags = handleInfo.flags;
        transmit(getRoute(m.dest_id), m);

        // notify the subscriber about its publisher
        m.setAction(CMD_ADD_PUBLISHER);
        m.setSource(target.first);
        m.setDestination(handleInfo.handle);
        m.flags = target.second;
        auto* pub = handles.findHandle(target.first);
        if (pub != nullptr) {
            m.setStringData(pub->type, pub->units);
        }

        transmit(getRoute(m.dest_id), std::move(m));
    }
    if (!Handles.empty()) {
        unknownHandles.clearInput(key);
    }
}

void CoreBroker::findAndNotifyPublicationTargets(BasicHandleInfo& handleInfo,
                                                 const std::string& key)
{
    auto subHandles = unknownHandles.checkForPublications(key);
    for (const auto& sub : subHandles) {
        // notify the publication about its subscriber
        ActionMessage m(CMD_ADD_SUBSCRIBER);
        m.setSource(sub.first);
        m.setDestination(handleInfo.handle);
        m.flags = sub.second;

        transmit(getRoute(m.dest_id), m);

        // notify the subscriber about its publisher
        m.setAction(CMD_ADD_PUBLISHER);
        m.setDestination(sub.first);
        m.setSource(handleInfo.handle);
        m.payload = key;
        m.flags = handleInfo.flags;
        m.setStringData(handleInfo.type, handleInfo.units);
        transmit(getRoute(m.dest_id), std::move(m));
    }

    auto Pubtargets = unknownHandles.checkForLinks(key);
    for (const auto& sub : Pubtargets) {
        ActionMessage m(CMD_ADD_NAMED_INPUT);
        m.name(sub);
        m.setSource(handleInfo.handle);
        checkForNamedInterface(m);
    }
    if (!(subHandles.empty() && Pubtargets.empty())) {
        unknownHandles.clearPublication(key);
    }
}

void CoreBroker::findAndNotifyEndpointTargets(BasicHandleInfo& handleInfo, const std::string& key)
{
    auto Handles = unknownHandles.checkForEndpoints(key);
    for (const auto& target : Handles) {
        // notify the filter or endpoint about its target
        ActionMessage m(CMD_ADD_ENDPOINT);
        m.setSource(handleInfo.handle);
        m.setDestination(target.first);
        m.flags = target.second;
        m.name(key);
        if (!handleInfo.type.empty()) {
            m.setString(typeStringLoc, handleInfo.type);
        }
        transmit(getRoute(m.dest_id), m);

        const auto* iface = handles.findHandle(target.first);
        if (iface->handleType != InterfaceType::FILTER) {
            // notify the endpoint about its endpoint
            m.setAction(CMD_ADD_ENDPOINT);
            m.name(iface->key);
            if (!iface->type.empty()) {
                m.setString(typeStringLoc, iface->type);
            }
            toggleActionFlag(m, destination_target);
        } else {
            // notify the endpoint about its filter
            m.setAction(CMD_ADD_FILTER);
        }

        m.swapSourceDest();
        transmit(getRoute(m.dest_id), m);
    }
    auto EptTargets = unknownHandles.checkForEndpointLinks(key);
    for (const auto& ept : EptTargets) {
        ActionMessage m(CMD_ADD_NAMED_ENDPOINT);
        m.name(ept);
        m.setSource(handleInfo.handle);
        setActionFlag(m, destination_target);
        m.counter = static_cast<uint16_t>(InterfaceType::ENDPOINT);
        checkForNamedInterface(m);
    }

    if (!Handles.empty()) {
        unknownHandles.clearEndpoint(key);
    }
}

void CoreBroker::findAndNotifyFilterTargets(BasicHandleInfo& handleInfo, const std::string& key)
{
    auto Handles = unknownHandles.checkForFilters(key);
    for (const auto& target : Handles) {
        // notify the endpoint about a filter
        ActionMessage m(CMD_ADD_FILTER);
        m.setSource(handleInfo.handle);
        m.flags = target.second;
        if (checkActionFlag(handleInfo, clone_flag)) {
            setActionFlag(m, clone_flag);
        }
        m.setDestination(target.first);
        if ((!handleInfo.type_in.empty()) || (!handleInfo.type_out.empty())) {
            m.setStringData(handleInfo.type_in, handleInfo.type_out);
        }
        transmit(getRoute(m.dest_id), m);

        // notify the filter about an endpoint
        m.setAction(CMD_ADD_ENDPOINT);
        m.swapSourceDest();
        m.clearStringData();
        transmit(getRoute(m.dest_id), m);
    }

    auto FiltDestTargets = unknownHandles.checkForFilterDestTargets(key);
    for (const auto& target : FiltDestTargets) {
        ActionMessage m(CMD_ADD_NAMED_ENDPOINT);
        m.name(target);
        m.setSource(handleInfo.handle);
        m.flags = handleInfo.flags;
        setActionFlag(m, destination_target);
        if (checkActionFlag(handleInfo, clone_flag)) {
            setActionFlag(m, clone_flag);
        }
        checkForNamedInterface(m);
    }

    auto FiltSourceTargets = unknownHandles.checkForFilterSourceTargets(key);
    for (const auto& target : FiltSourceTargets) {
        ActionMessage m(CMD_ADD_NAMED_ENDPOINT);
        m.name(target);
        m.flags = handleInfo.flags;
        m.setSource(handleInfo.handle);
        if (checkActionFlag(handleInfo, clone_flag)) {
            setActionFlag(m, clone_flag);
        }
        checkForNamedInterface(m);
    }
    if (!(Handles.empty() && FiltDestTargets.empty() && FiltSourceTargets.empty())) {
        unknownHandles.clearFilter(key);
    }
}

void CoreBroker::processError(ActionMessage& command)
{
    sendToLogger(command.source_id,
                 LogLevels::ERROR_LEVEL,
                 std::string_view(),
                 command.payload.to_string());
    if (command.source_id == global_broker_id_local) {
        setBrokerState(BrokerState::ERRORED);
        if (command.action() == CMD_GLOBAL_ERROR) {
            setErrorState(command.messageID, command.payload.to_string());
        }
        broadcast(command);
        if (!isRootc) {
            command.setAction(CMD_LOCAL_ERROR);
            transmit(parent_route_id, std::move(command));
        }
        return;
    }

    if (command.source_id == parent_broker_id || command.source_id == gRootBrokerID) {
        setBrokerState(BrokerState::ERRORED);
        if (command.action() == CMD_GLOBAL_ERROR) {
            setErrorState(command.messageID, command.payload.to_string());
        }
        broadcast(command);
        return;
    }

    auto* brk = getBrokerById(GlobalBrokerId(command.source_id));
    if (brk == nullptr) {
        auto fed = mFederates.find(command.source_id);
        if (fed != mFederates.end()) {
            fed->state = ConnectionState::ERROR_STATE;
        }
    } else {
        brk->state = ConnectionState::ERROR_STATE;
    }

    switch (command.action()) {
        case CMD_LOCAL_ERROR:
        case CMD_ERROR:
            if (terminate_on_error) {
                // upgrade the error to a global error and reprocess
                command.setAction(CMD_GLOBAL_ERROR);
                processError(command);
                return;
            }
            if (!(isRootc || command.dest_id == global_broker_id_local ||
                  command.dest_id == parent_broker_id)) {
                transmit(parent_route_id, command);
            }
            if (hasTimeDependency) {
                timeCoord->processTimeMessage(command);
            }
            break;
        case CMD_GLOBAL_ERROR:
            setErrorState(command.messageID, command.payload.to_string());
            if (!(isRootc || command.dest_id == global_broker_id_local ||
                  command.dest_id == parent_broker_id)) {
                transmit(parent_route_id, command);
            } else {
                command.source_id = global_broker_id_local;
                broadcast(command);
            }
            break;
        default:
            break;
    }
}

void CoreBroker::processDisconnectCommand(ActionMessage& command)
{
    auto* brk = getBrokerById(GlobalBrokerId(command.source_id));
    switch (command.action()) {
        case CMD_DISCONNECT:
        case CMD_PRIORITY_DISCONNECT:
            if (command.dest_id == global_broker_id_local) {
                // deal with the time implications of the message
                if (hasTimeDependency) {
                    if (!enteredExecutionMode) {
<<<<<<< HEAD
                        if (getBrokerState() >= BrokerState::OPERATING)
                        {
                            if (timeCoord->processTimeMessage(command)) {
                                auto res = timeCoord->checkExecEntry();
                                if (res == MessageProcessingResult::NEXT_STEP) {
                                    enteredExecutionMode = true;
                                }
                            }
=======
                        if (getBrokerState() < BrokerState::OPERATING) {
                            throw(45.7);
                        }
                        timeCoord->processTimeMessage(command);
                        auto res = timeCoord->checkExecEntry();
                        if (res == MessageProcessingResult::NEXT_STEP) {
                            enteredExecutionMode = true;
>>>>>>> a9239930
                        }
                    } else {
                        if (timeCoord->processTimeMessage(command)) {
                            timeCoord->updateTimeFactors();
                        }
                    }
                }
            } else if (command.dest_id == parent_broker_id) {
                if (!isRootc) {
                    if (command.source_id == higher_broker_id) {
                        LOG_CONNECTIONS(parent_broker_id,
                                        getIdentifier(),
                                        "got disconnect from parent");
                        sendDisconnect(CMD_GLOBAL_DISCONNECT);
                        addActionMessage(CMD_STOP);
                        return;
                    }
                }

                if (brk != nullptr) {
                    LOG_CONNECTIONS(parent_broker_id,
                                    getIdentifier(),
                                    fmt::format("got disconnect from {}({})",
                                                brk->name,
                                                command.source_id.baseValue()));
                    disconnectBroker(*brk);
                }

                if ((getAllConnectionState() >= ConnectionState::DISCONNECTED)) {
                    timeCoord->disconnect();
                    if (!isRootc) {
                        ActionMessage dis(CMD_DISCONNECT);
                        dis.source_id = global_broker_id_local;
                        transmit(parent_route_id, dis);
                    } else {
                        if ((brk != nullptr) && (!brk->_nonLocal)) {
                            if (!checkActionFlag(command, error_flag)) {
                                ActionMessage dis((brk->_core) ? CMD_DISCONNECT_CORE_ACK :
                                                                 CMD_DISCONNECT_BROKER_ACK);
                                dis.source_id = global_broker_id_local;
                                dis.dest_id = brk->global_id;
                                transmit(brk->route, dis);
                            }
                            brk->_sent_disconnect_ack = true;
                            removeRoute(brk->route);
                        }
                        addActionMessage(CMD_STOP);
                    }
                } else {
                    if ((brk != nullptr) && (!brk->_nonLocal)) {
                        if (!checkActionFlag(command, error_flag)) {
                            ActionMessage dis((brk->_core) ? CMD_DISCONNECT_CORE_ACK :
                                                             CMD_DISCONNECT_BROKER_ACK);
                            dis.source_id = global_broker_id_local;
                            dis.dest_id = brk->global_id;
                            transmit(brk->route, dis);
                        }
                        brk->_sent_disconnect_ack = true;
                        if ((!isRootc) && (getBrokerState() < BrokerState::OPERATING)) {
                            command.setAction((brk->_core) ? CMD_DISCONNECT_CORE :
                                                             CMD_DISCONNECT_BROKER);
                            transmit(parent_route_id, command);
                        }
                        removeRoute(brk->route);
                    } else {
                        if ((!isRootc) && (getBrokerState() < BrokerState::OPERATING)) {
                            if (brk != nullptr) {
                                command.setAction((brk->_core) ? CMD_DISCONNECT_CORE :
                                                                 CMD_DISCONNECT_BROKER);
                                transmit(parent_route_id, command);
                            }
                        }
                    }
                }
            } else if (command.dest_id == mTimeMonitorLocalFederateId) {
                processTimeMonitorMessage(command);
            } else {
                transmit(getRoute(command.dest_id), command);
            }
            break;
        case CMD_DISCONNECT_CORE:
        case CMD_DISCONNECT_BROKER:
            if (brk != nullptr) {
                disconnectBroker(*brk);
                if (!isRootc) {
                    transmit(parent_route_id, command);
                }
            }
            break;
        default:
            break;
    }
}

void CoreBroker::checkInFlightQueries(GlobalBrokerId brkid)
{
    for (auto& mb : mapBuilders) {
        auto& builder = std::get<0>(mb);
        auto& requestors = std::get<1>(mb);
        if (builder.isCompleted()) {
            return;
        }
        if (builder.clearComponents(brkid.baseValue())) {
            auto str = builder.generate();
            for (int ii = 0; ii < static_cast<int>(requestors.size()) - 1; ++ii) {
                if (requestors[ii].dest_id == global_broker_id_local) {
                    activeQueries.setDelayedValue(requestors[ii].messageID, str);
                } else {
                    requestors[ii].payload = str;
                    routeMessage(std::move(requestors[ii]));
                }
            }
            if (requestors.back().dest_id == global_broker_id_local) {
                // TODO(PT) add rvalue reference method
                activeQueries.setDelayedValue(requestors.back().messageID, str);
            } else {
                requestors.back().payload = std::move(str);
                routeMessage(std::move(requestors.back()));
            }

            requestors.clear();
            if (std::get<2>(mb)) {
                builder.reset();
            }
        }
    }
}

void CoreBroker::markAsDisconnected(GlobalBrokerId brkid)
{
    // using regular loop here since dual mapped vector shouldn't produce a modifiable lvalue
    for (size_t ii = 0; ii < mBrokers.size(); ++ii) {  // NOLINT
        auto& brk = mBrokers[ii];
        if (brk.global_id == brkid) {
            if (brk.state != ConnectionState::ERROR_STATE) {
                brk.state = ConnectionState::DISCONNECTED;
            }
        }
        if (brk.parent == brkid) {
            if (brk.state != ConnectionState::ERROR_STATE) {
                brk.state = ConnectionState::DISCONNECTED;
                markAsDisconnected(brk.global_id);
            }
        }
    }
    for (size_t ii = 0; ii < mFederates.size(); ++ii) {  // NOLINT
        auto& fed = mFederates[ii];

        if (fed.parent == brkid) {
            if (fed.state != ConnectionState::ERROR_STATE) {
                fed.state = ConnectionState::DISCONNECTED;
            }
        }
    }
}

void CoreBroker::disconnectBroker(BasicBrokerInfo& brk)
{
    markAsDisconnected(brk.global_id);
    checkInFlightQueries(brk.global_id);
    if (getBrokerState() < BrokerState::OPERATING) {
        if (isRootc) {
            ActionMessage dis(CMD_BROADCAST_DISCONNECT);
            dis.source_id = brk.global_id;
            broadcast(dis);
            unknownHandles.clearFederateUnknowns(brk.global_id);
            if (!brk._core) {
                for (const auto& subbrk : mBrokers) {
                    if ((subbrk.parent == brk.global_id) && (subbrk._core)) {
                        unknownHandles.clearFederateUnknowns(subbrk.global_id);
                    }
                }
            }
        }
    }
}

void CoreBroker::setLoggingLevel(int logLevel)
{
    ActionMessage cmd(CMD_BROKER_CONFIGURE);
    cmd.dest_id = global_id.load();
    cmd.messageID = defs::Properties::LOG_LEVEL;
    cmd.setExtraData(logLevel);
    addActionMessage(cmd);
}

void CoreBroker::setLogFile(std::string_view lfile)
{
    ActionMessage cmd(CMD_BROKER_CONFIGURE);
    cmd.dest_id = global_id.load();
    cmd.messageID = UPDATE_LOGGING_FILE;
    cmd.payload = lfile;
    addActionMessage(cmd);
}

// public query function
std::string CoreBroker::query(std::string_view target,
                              std::string_view queryStr,
                              HelicsSequencingModes mode)
{
    if (getBrokerState() >= BrokerState::TERMINATING) {
        if (target == "broker" || target == getIdentifier() || target.empty() ||
            (target == "root" && _isRoot) || (target == "federation" && _isRoot)) {
            auto res = quickBrokerQueries(queryStr);
            if (!res.empty()) {
                return res;
            }
            if (queryStr == "logs") {
                Json::Value base;
                addBaseInformation(base, !isRoot());
                bufferToJson(mLogManager->getLogBuffer(), base);
                return fileops::generateJsonString(base);
            }
        }
        return generateJsonErrorResponse(JsonErrorCodes::DISCONNECTED, "Broker has terminated");
    }
    auto gid = global_id.load();
    if (target == "broker" || target == getIdentifier() || target.empty()) {
        auto res = quickBrokerQueries(queryStr);
        if (!res.empty()) {
            return res;
        }
        if (queryStr == "address") {
            res = generateJsonQuotedString(getAddress());
            return res;
        }
        ActionMessage querycmd(mode == HELICS_SEQUENCING_MODE_FAST ? CMD_BROKER_QUERY :
                                                                     CMD_BROKER_QUERY_ORDERED);
        querycmd.source_id = querycmd.dest_id = gid;
        auto index = ++queryCounter;
        querycmd.messageID = index;
        querycmd.payload = queryStr;
        auto queryResult = activeQueries.getFuture(index);
        addActionMessage(std::move(querycmd));
        auto ret = queryResult.get();
        activeQueries.finishedWithValue(index);
        return ret;
    }
    if (target == "parent") {
        if (isRootc) {
            return generateJsonErrorResponse(JsonErrorCodes::NOT_FOUND,
                                             "broker has no parent");  // LCOV_EXCL_LINE
        }
        ActionMessage querycmd(mode == HELICS_SEQUENCING_MODE_FAST ? CMD_BROKER_QUERY :
                                                                     CMD_BROKER_QUERY_ORDERED);
        querycmd.source_id = gid;
        querycmd.messageID = ++queryCounter;
        querycmd.payload = queryStr;
        auto queryResult = activeQueries.getFuture(querycmd.messageID);
        addActionMessage(querycmd);
        auto ret = queryResult.get();
        activeQueries.finishedWithValue(querycmd.messageID);
        return ret;
    }
    if ((target == "root") || (target == "rootbroker")) {
        ActionMessage querycmd(mode == HELICS_SEQUENCING_MODE_FAST ? CMD_BROKER_QUERY :
                                                                     CMD_BROKER_QUERY_ORDERED);
        querycmd.source_id = gid;
        auto index = ++queryCounter;
        querycmd.messageID = index;
        querycmd.payload = queryStr;
        auto queryResult = activeQueries.getFuture(querycmd.messageID);
        transmitToParent(std::move(querycmd));

        auto ret = queryResult.get();
        activeQueries.finishedWithValue(index);
        return ret;
    }

    ActionMessage querycmd(mode == HELICS_SEQUENCING_MODE_FAST ? CMD_QUERY : CMD_QUERY_ORDERED);
    querycmd.source_id = gid;
    auto index = ++queryCounter;
    querycmd.messageID = index;
    querycmd.payload = queryStr;
    querycmd.setStringData(target);
    auto queryResult = activeQueries.getFuture(querycmd.messageID);
    transmitToParent(std::move(querycmd));

    auto ret = queryResult.get();
    activeQueries.finishedWithValue(index);
    return ret;
}

void CoreBroker::setGlobal(std::string_view valueName, std::string_view value)
{
    ActionMessage querycmd(CMD_SET_GLOBAL);
    querycmd.source_id = global_id.load();
    querycmd.payload = valueName;
    querycmd.setStringData(value);
    transmitToParent(std::move(querycmd));
}

void CoreBroker::sendCommand(std::string_view target,
                             std::string_view commandStr,
                             HelicsSequencingModes mode)
{
    if (commandStr == "flush") {
        query(target, "global_flush", HelicsSequencingModes::HELICS_SEQUENCING_MODE_ORDERED);
        return;
    }
    ActionMessage cmdcmd(mode == HELICS_SEQUENCING_MODE_ORDERED ? CMD_SEND_COMMAND_ORDERED :
                                                                  CMD_SEND_COMMAND);
    cmdcmd.source_id = global_id.load();
    cmdcmd.payload = commandStr;
    cmdcmd.setString(targetStringLoc, target);
    cmdcmd.setString(sourceStringLoc, getIdentifier());

    if (target == "broker" || target == getIdentifier() || target.empty() ||
        (target == "root" && _isRoot) || (target == "federation" && _isRoot)) {
        addActionMessage(std::move(cmdcmd));
    } else {
        transmitToParent(std::move(cmdcmd));
    }
}

static const std::set<std::string> querySet{"isinit",
                                            "isconnected",
                                            "exists",
                                            "name",
                                            "identifier",
                                            "address",
                                            "queries",
                                            "address",
                                            "counts",
                                            "summary",
                                            "federates",
                                            "brokers",
                                            "inputs",
                                            "input_details",
                                            "endpoints",
                                            "endpoint_details",
                                            "publications",
                                            "publication_details",
                                            "filters",
                                            "filter_details",
                                            "interface_details",
                                            "version",
                                            "version_all",
                                            "federate_map",
                                            "dependency_graph",
                                            "data_flow_graph",
                                            "dependencies",
                                            "dependson",
                                            "logs",
                                            "monitor",
                                            "dependents",
                                            "status",
                                            "current_time",
                                            "global_time",
                                            "global_state",
                                            "global_flush",
                                            "current_state",
                                            "logs"};

static const std::map<std::string_view, std::pair<std::uint16_t, bool>> mapIndex{
    {"global_time", {CURRENT_TIME_MAP, true}},
    {"federate_map", {FEDERATE_MAP, false}},
    {"dependency_graph", {DEPENDENCY_GRAPH, false}},
    {"data_flow_graph", {DATA_FLOW_GRAPH, false}},
    {"version_all", {VERSION_ALL, false}},
    {"global_state", {GLOBAL_STATE, true}},
    {"global_time_debugging", {GLOBAL_TIME_DEBUGGING, true}},
    {"global_status", {GLOBAL_STATUS, true}},
    {"global_flush", {GLOBAL_FLUSH, true}}};

std::string CoreBroker::quickBrokerQueries(std::string_view request) const
{
    if (request == "isinit") {
        return (getBrokerState() >= BrokerState::OPERATING) ? std::string("true") :
                                                              std::string("false");
    }
    if (request == "isconnected") {
        return (isConnected()) ? std::string("true") : std::string("false");
    }
    if (request == "name" || request == "identifier") {
        return std::string{"\""} + getIdentifier() + '"';
    }
    if (request == "exists") {
        return "true";
    }
    if ((request == "queries") || (request == "available_queries")) {
        return generateStringVector(querySet, [](const std::string& data) { return data; });
    }
    if (request == "address") {
        return std::string{"\""} + getAddress() + '"';
    }
    if (request == "version") {
        return std::string{"\""} + versionString + '"';
    }
    if (request == "counter") {
        return fmt::format("{}", generateMapObjectCounter());
    }
    if (request == "status") {
        Json::Value base;
        addBaseInformation(base, !isRootc);
        base["state"] = brokerStateName(getBrokerState());
        base["status"] = isConnected();
        return fileops::generateJsonString(base);
    }
    return {};
}

std::string CoreBroker::generateQueryAnswer(std::string_view request, bool force_ordering)
{
    auto addHeader = [this](Json::Value& base) { addBaseInformation(base, !isRootc); };

    auto res = quickBrokerQueries(request);
    if (!res.empty()) {
        return res;
    }
    if (request == "counts") {
        Json::Value base;
        addHeader(base);
        base["brokers"] = static_cast<int>(mBrokers.size());
        base["federates"] = static_cast<int>(mFederates.size());
        base["countable_federates"] = getCountableFederates();
        base["interfaces"] = static_cast<int>(handles.size());
        return fileops::generateJsonString(base);
    }
    if (request == "summary") {
        return generateFederationSummary();
    }
    if (request == "config") {
        Json::Value base;
        base["name"] = getIdentifier();
        if (uuid_like) {
            base["uuid"] = getIdentifier();
        }
        if (!isRootc) {
            base["parent"] = higher_broker_id.baseValue();
        }
        base["id"] = global_broker_id_local.baseValue();
        base["log_level"] = logLevelToString(static_cast<LogLevels>(maxLogLevel.load()));
        base["root"] = isRoot();
        return fileops::generateJsonString(base);
    }
    if (request == "monitor") {
        return std::string{"\""} + mTimeMonitorFederate + '"';
    }
    if (request == "logs") {
        Json::Value base;
        addBaseInformation(base, !isRootc);
        bufferToJson(mLogManager->getLogBuffer(), base);
        return fileops::generateJsonString(base);
    }
    if (request == "federates") {
        return generateStringVector(mFederates, [](auto& fed) { return fed.name; });
    }
    if (request == "brokers") {
        return generateStringVector(mBrokers, [](auto& brk) { return brk.name; });
    }
    if (request == "subbrokers") {
        return generateStringVector_if(
            mBrokers, [](auto& brk) { return brk.name; }, [](auto& brk) { return !brk._core; });
    }
    if (request == "cores") {
        return generateStringVector_if(
            mBrokers, [](auto& brk) { return brk.name; }, [](auto& brk) { return brk._core; });
    }
    if (request == "current_state") {
        Json::Value base;
        addBaseInformation(base, !isRootc);
        base["state"] = brokerStateName(getBrokerState());
        base["status"] = isConnected();
        base["federates"] = Json::arrayValue;
        for (const auto& fed : mFederates) {
            Json::Value fedstate;
            fedstate["attributes"] = Json::objectValue;
            fedstate["attributes"]["name"] = fed.name;
            fedstate["state"] = stateString(fed.state);
            fedstate["attributes"]["id"] = fed.global_id.baseValue();
            fedstate["attributes"]["parent"] = fed.parent.baseValue();
            base["federates"].append(std::move(fedstate));
        }
        base["cores"] = Json::arrayValue;
        base["brokers"] = Json::arrayValue;
        for (const auto& brk : mBrokers) {
            Json::Value brkstate;
            brkstate["state"] = stateString(brk.state);
            brkstate["attributes"] = Json::objectValue;
            brkstate["attributes"]["name"] = brk.name;
            brkstate["attributes"]["id"] = brk.global_id.baseValue();
            brkstate["attributes"]["parent"] = brk.parent.baseValue();
            if (brk._core) {
                base["cores"].append(std::move(brkstate));
            } else {
                base["brokers"].append(std::move(brkstate));
            }
        }
        return fileops::generateJsonString(base);
    }
    if (request == "current_time") {
        if (!hasTimeDependency) {
            return "{}";
        }
        return timeCoord->printTimeStatus();
    }
    if (request == "time_monitor") {
        if (mTimeMonitorFederateId.isValid()) {
            return fmt::format(R"raw({{"time":{}, "federate":{}}})raw",
                               static_cast<double>(mTimeMonitorCurrentTime),
                               mTimeMonitorFederate);
        }
        return "{}";
    }
    if (request == "global_status") {
        if (!isConnected()) {
            Json::Value gs;
            addBaseInformation(gs, !isRootc);
            gs["status"] = "disconnected";
            gs["timestep"] = -1;
            return fileops::generateJsonString(gs);
        }
    }
    auto mi = mapIndex.find(request);
    if (mi != mapIndex.end()) {
        auto index = mi->second.first;
        if (isValidIndex(index, mapBuilders) && !mi->second.second) {
            auto& builder = std::get<0>(mapBuilders[index]);
            if (builder.isCompleted()) {
                auto center = generateMapObjectCounter();
                if (center == builder.getCounterCode()) {
                    return builder.generate();
                }
                builder.reset();
            }
            if (builder.isActive()) {
                return "#wait";
            }
        }

        initializeMapBuilder(request, index, mi->second.second, force_ordering);
        if (std::get<0>(mapBuilders[index]).isCompleted()) {
            if (!mi->second.second) {
                auto center = generateMapObjectCounter();
                std::get<0>(mapBuilders[index]).setCounterCode(center);
            }
            if (index == GLOBAL_STATUS) {
                return generateGlobalStatus(std::get<0>(mapBuilders[index]));
            }
            return std::get<0>(mapBuilders[index]).generate();
        }
        return "#wait";
    }
    auto interfaceQueryResult =
        generateInterfaceQueryResults(request, handles, GlobalFederateId{}, addHeader);
    if (!interfaceQueryResult.empty()) {
        return interfaceQueryResult;
    }
    if (request == "dependson") {
        return generateStringVector(timeCoord->getDependencies(), [](const auto& dep) {
            return std::to_string(dep.baseValue());
        });
    }
    if (request == "dependents") {
        return generateStringVector(timeCoord->getDependents(), [](const auto& dep) {
            return std::to_string(dep.baseValue());
        });
    }
    if (request == "dependencies") {
        Json::Value base;
        addBaseInformation(base, !isRootc);
        base["dependents"] = Json::arrayValue;
        for (const auto& dep : timeCoord->getDependents()) {
            base["dependents"].append(dep.baseValue());
        }
        base["dependencies"] = Json::arrayValue;
        for (const auto& dep : timeCoord->getDependencies()) {
            base["dependencies"].append(dep.baseValue());
        }
        return fileops::generateJsonString(base);
    }
    return generateJsonErrorResponse(JsonErrorCodes::BAD_REQUEST, "unrecognized broker query");
}

std::string CoreBroker::generateGlobalStatus(fileops::JsonMapBuilder& builder)
{
    auto cstate = generateQueryAnswer("current_state", false);
    auto jv = fileops::loadJsonStr(cstate);
    std::string state;
    if (jv["federates"][0].isObject()) {
        state = jv["state"].asString();
    } else {
        state = "init_requested";
    }

    if (state != "operating") {
        Json::Value v;
        v["status"] = state;
        v["timestep"] = -1;
        return fileops::generateJsonString(v);
    }
    Time mv{Time::maxVal()};
    if (!builder.getJValue()["cores"][0].isObject()) {
        state = "init_requested";
    }
    for (auto& cr : builder.getJValue()["cores"]) {
        for (auto& fed : cr["federates"]) {
            auto dv = fed["granted_time"].asDouble();
            if (dv < mv) {
                mv = dv;
            }
        }
    }
    std::string tste = (mv >= timeZero) ? std::string("operating") : std::string("init_requested");

    Json::Value v;

    if (tste != "operating") {
        v["status"] = tste;
        v["timestep"] = -1;
    } else {
        v["status"] = jv;
        v["timestep"] = builder.getJValue();
    }

    return fileops::generateJsonString(v);
}

std::string CoreBroker::getNameList(std::string_view gidString) const
{
    if (gidString.back() == ']') {
        gidString.remove_suffix(1);
    }
    if (gidString.front() == '[') {
        gidString.remove_prefix(1);
    }
    auto val = gmlc::utilities::str2vector<int>(gidString, -23, ",:;");
    std::string nameString;
    nameString.push_back('[');
    size_t index = 0;
    while (index + 1 < val.size()) {
        const auto* info = handles.findHandle(
            GlobalHandle(GlobalFederateId(val[index]), InterfaceHandle(val[index + 1])));
        if (info != nullptr) {
            nameString.append(generateJsonQuotedString(info->key));
            nameString.push_back(',');
        }

        index += 2;
    }
    if (nameString.back() == ',') {
        nameString.pop_back();
    }
    nameString.push_back(']');
    return nameString;
}

void CoreBroker::initializeMapBuilder(std::string_view request,
                                      std::uint16_t index,
                                      bool reset,
                                      bool force_ordering)
{
    if (!isValidIndex(index, mapBuilders)) {
        mapBuilders.resize(static_cast<size_t>(index) + 1);
    }
    std::get<2>(mapBuilders[index]) = reset;
    auto& builder = std::get<0>(mapBuilders[index]);
    builder.reset();
    Json::Value& base = builder.getJValue();
    addBaseInformation(base, !isRootc);
    base["brokers"] = Json::arrayValue;
    ActionMessage queryReq(force_ordering ? CMD_BROKER_QUERY_ORDERED : CMD_BROKER_QUERY);
    if (index == GLOBAL_FLUSH) {
        queryReq.setAction(CMD_BROKER_QUERY_ORDERED);
    }
    queryReq.payload = request;
    queryReq.source_id = global_broker_id_local;
    queryReq.counter = index;  // indicating which processing to use
    bool hasCores = false;
    bool hasBrokers = false;
    for (const auto& broker : mBrokers) {
        if (broker.parent == global_broker_id_local) {
            switch (broker.state) {
                case ConnectionState::CONNECTED:
                case ConnectionState::INIT_REQUESTED:
                case ConnectionState::OPERATING: {
                    int brkindex;
                    if (broker._core) {
                        if (!hasCores) {
                            hasCores = true;
                            base["cores"] = Json::arrayValue;
                        }
                        brkindex =
                            builder.generatePlaceHolder("cores", broker.global_id.baseValue());
                    } else {
                        if (!hasBrokers) {
                            hasBrokers = true;
                            base["brokers"] = Json::arrayValue;
                        }
                        brkindex =
                            builder.generatePlaceHolder("brokers", broker.global_id.baseValue());
                    }
                    queryReq.messageID = brkindex;
                    queryReq.dest_id = broker.global_id;
                    transmit(broker.route, queryReq);
                } break;
                case ConnectionState::ERROR_STATE:
                case ConnectionState::DISCONNECTED:
                case ConnectionState::REQUEST_DISCONNECT:
                    if (index == GLOBAL_STATE) {
                        Json::Value brkstate;
                        brkstate["state"] = stateString(broker.state);
                        brkstate["attributes"] = Json::objectValue;
                        brkstate["attributes"]["name"] = broker.name;
                        brkstate["attributes"]["id"] = broker.global_id.baseValue();
                        brkstate["attributes"]["parent"] = broker.parent.baseValue();
                        if (broker._core) {
                            if (!hasCores) {
                                base["cores"] = Json::arrayValue;
                                hasCores = true;
                            }
                            base["cores"].append(std::move(brkstate));
                        } else {
                            if (!hasBrokers) {
                                base["brokers"] = Json::arrayValue;
                                hasBrokers = true;
                            }
                            base["brokers"].append(std::move(brkstate));
                        }
                    }
                    break;
            }
        }
    }
    switch (index) {
        case FEDERATE_MAP:
        case CURRENT_TIME_MAP:
        case GLOBAL_STATUS:
        case DATA_FLOW_GRAPH:
        case GLOBAL_FLUSH:
        default:
            break;
        case DEPENDENCY_GRAPH: {
            base["dependents"] = Json::arrayValue;
            for (const auto& dep : timeCoord->getDependents()) {
                base["dependents"].append(dep.baseValue());
            }
            base["dependencies"] = Json::arrayValue;
            for (const auto& dep : timeCoord->getDependencies()) {
                base["dependencies"].append(dep.baseValue());
            }
        } break;
        case VERSION_ALL:
            base["version"] = versionString;
            break;
        case GLOBAL_STATE:
            base["state"] = brokerStateName(getBrokerState());
            base["status"] = isConnected();
            break;
        case GLOBAL_TIME_DEBUGGING:
            base["state"] = brokerStateName(getBrokerState());
            if (timeCoord && !timeCoord->empty()) {
                base["time"] = Json::Value();
                timeCoord->generateDebuggingTimeInfo(base["time"]);
            }
            break;
    }
}

void CoreBroker::processLocalQuery(const ActionMessage& m)
{
    bool force_ordered =
        (m.action() == CMD_QUERY_ORDERED || m.action() == CMD_BROKER_QUERY_ORDERED);
    ActionMessage queryRep(force_ordered ? CMD_QUERY_REPLY_ORDERED : CMD_QUERY_REPLY);
    queryRep.source_id = global_broker_id_local;
    queryRep.dest_id = m.source_id;
    queryRep.messageID = m.messageID;
    queryRep.payload = generateQueryAnswer(m.payload.to_string(), force_ordered);
    queryRep.counter = m.counter;
    if (queryRep.payload.to_string() == "#wait") {
        if (queryRep.dest_id == global_broker_id_local) {
            if (queryTimeouts.empty()) {
                setTickForwarding(TickForwardingReasons::QUERY_TIMEOUT, true);
            }
            queryTimeouts.emplace_back(queryRep.messageID, std::chrono::steady_clock::now());
        }
        std::get<1>(mapBuilders[mapIndex.at(m.payload.to_string()).first]).push_back(queryRep);
    } else if (queryRep.dest_id == global_broker_id_local) {
        activeQueries.setDelayedValue(m.messageID, std::string(queryRep.payload.to_string()));
    } else {
        routeMessage(std::move(queryRep), m.source_id);
    }
}

/** check for fed queries that can be answered by the broker*/
static std::string checkFedQuery(const BasicFedInfo& fed, std::string_view query)
{
    std::string response;
    if (query == "exists") {
        response = "true";
    } else if (query == "isconnected") {
        response =
            (fed.state >= ConnectionState::CONNECTED && fed.state <= ConnectionState::OPERATING) ?
            "true" :
            "false";
    } else if (query == "state") {
        response.push_back('"');
        response.append(stateString(fed.state));
        response.push_back('"');
    } else if (query == "isinit") {
        if (fed.state >= ConnectionState::OPERATING) {
            response = "true";
            // if it is false we need to actually go check the federate directly
        }
    }
    return response;
}
/** check for broker queries that can be answered by the broker*/
static std::string checkBrokerQuery(const BasicBrokerInfo& brk, std::string_view query)
{
    std::string response;
    if (query == "exists") {
        response = "true";
    } else if (query == "isconnected") {
        response =
            (brk.state >= ConnectionState::CONNECTED && brk.state <= ConnectionState::OPERATING) ?
            "true" :
            "false";
    } else if (query == "state") {
        response = stateString(brk.state);
    } else if (query == "isinit") {
        if (brk.state >= ConnectionState::OPERATING) {
            response = "true";
            // if it is false we need to actually go check the federate directly
        }
    }
    return response;
}

void CoreBroker::processQueryCommand(ActionMessage& cmd)
{
    switch (cmd.action()) {
        case CMD_BROKER_QUERY:
        case CMD_BROKER_QUERY_ORDERED:
            if (!connectionEstablished) {
                earlyMessages.push_back(std::move(cmd));
                break;
            }
            if (cmd.dest_id == global_broker_id_local ||
                (isRootc && cmd.dest_id == parent_broker_id)) {
                processLocalQuery(cmd);
            } else {
                routeMessage(cmd);
            }
            break;
        case CMD_QUERY:
        case CMD_QUERY_ORDERED:
            processQuery(cmd);
            break;
        case CMD_QUERY_REPLY:
        case CMD_QUERY_REPLY_ORDERED:
            if (cmd.dest_id == global_broker_id_local) {
                processQueryResponse(cmd);
            } else {
                transmit(getRoute(cmd.dest_id), cmd);
            }
            break;
        case CMD_SET_GLOBAL:
            if (isRootc) {
                global_values[std::string(cmd.payload.to_string())] = cmd.getString(0);
            } else {
                if ((global_broker_id_local.isValid()) &&
                    (global_broker_id_local != parent_broker_id)) {
                    transmit(parent_route_id, cmd);
                } else {
                    // delay the response if we are not fully registered yet
                    delayTransmitQueue.push(cmd);
                }
            }
            break;
        default:
            break;
    }
}

void CoreBroker::processQuery(ActionMessage& m)
{
    bool force_ordered =
        (m.action() == CMD_QUERY_ORDERED || m.action() == CMD_BROKER_QUERY_ORDERED);
    const auto& target = m.getString(targetStringLoc);
    if ((target == getIdentifier() || target == "broker") ||
        (isRootc && (target == "root" || target == "federation"))) {
        processLocalQuery(m);
    } else if (isRootc && target == "gid_to_name") {
        ActionMessage queryResp(force_ordered ? CMD_QUERY_REPLY_ORDERED : CMD_QUERY_REPLY);
        queryResp.dest_id = m.source_id;
        queryResp.source_id = global_broker_id_local;
        queryResp.messageID = m.messageID;
        queryResp.payload = getNameList(m.payload.to_string());
        if (queryResp.dest_id == global_broker_id_local) {
            activeQueries.setDelayedValue(m.messageID, std::string(queryResp.payload.to_string()));
        } else {
            transmit(getRoute(queryResp.dest_id), queryResp);
        }
    } else if ((isRootc) && (target == "global" || target == "global_value")) {
        ActionMessage queryResp(force_ordered ? CMD_QUERY_REPLY_ORDERED : CMD_QUERY_REPLY);
        queryResp.dest_id = m.source_id;
        queryResp.source_id = global_broker_id_local;
        queryResp.messageID = m.messageID;

        auto gfind = global_values.find(std::string(m.payload.to_string()));
        if (gfind != global_values.end()) {
            if (target == "global_value") {
                queryResp.payload = gfind->second;
            } else {
                Json::Value v;
                v["name"] = std::string(m.payload.to_string());
                v["value"] = gfind->second;
                queryResp.payload = fileops::generateJsonString(v);
            }
        } else if (m.payload.to_string() == "list") {
            queryResp.payload =
                generateStringVector(global_values, [](const auto& gv) { return gv.first; });
        } else if (m.payload.to_string() == "all") {
            fileops::JsonMapBuilder globalSet;
            auto& jv = globalSet.getJValue();
            for (auto& val : global_values) {
                jv[val.first] = val.second;
            }
            queryResp.payload = globalSet.generate();
        } else {
            queryResp.payload =
                generateJsonErrorResponse(JsonErrorCodes::NOT_FOUND, "Global value not found");
        }
        if (queryResp.dest_id == global_broker_id_local) {
            activeQueries.setDelayedValue(m.messageID, std::string(queryResp.payload.to_string()));
        } else {
            transmit(getRoute(queryResp.dest_id), queryResp);
        }
    } else {
        route_id route = parent_route_id;
        auto fed = mFederates.find(target);
        std::string response;
        if (fed != mFederates.end()) {
            route = fed->route;
            m.dest_id = fed->parent;
            response = checkFedQuery(*fed, m.payload.to_string());
            if (response.empty() && fed->state >= ConnectionState::ERROR_STATE) {
                route = parent_route_id;
                switch (fed->state) {
                    case ConnectionState::ERROR_STATE:
                        response = generateJsonErrorResponse(JsonErrorCodes::SERVICE_UNAVAILABLE,
                                                             "federate is in error state");
                        break;
                    case ConnectionState::DISCONNECTED:
                    case ConnectionState::REQUEST_DISCONNECT:
                        response = generateJsonErrorResponse(JsonErrorCodes::SERVICE_UNAVAILABLE,
                                                             "federate is disconnected");
                        break;
                    default:
                        break;
                }
            }
        } else {
            auto broker = mBrokers.find(target);
            if (broker != mBrokers.end()) {
                route = broker->route;
                m.dest_id = broker->global_id;
                response = checkBrokerQuery(*broker, m.payload.to_string());
                if (response.empty() && broker->state >= ConnectionState::ERROR_STATE) {
                    route = parent_route_id;
                    switch (broker->state) {
                        case ConnectionState::ERROR_STATE:
                            response =
                                generateJsonErrorResponse(JsonErrorCodes::SERVICE_UNAVAILABLE,
                                                          "target broker is in error state");
                            break;
                        case ConnectionState::DISCONNECTED:
                        case ConnectionState::REQUEST_DISCONNECT:
                            response =
                                generateJsonErrorResponse(JsonErrorCodes::SERVICE_UNAVAILABLE,
                                                          "federate is disconnected");
                            break;
                        default:
                            break;
                    }
                }
            } else if (isRootc && m.payload.to_string() == "exists") {
                response = "false";
            }
        }
        if (((route == parent_route_id) && (isRootc)) || !response.empty()) {
            if (response.empty()) {
                response = generateJsonErrorResponse(JsonErrorCodes::NOT_FOUND, "query not valid");
            }
            ActionMessage queryResp(force_ordered ? CMD_QUERY_REPLY_ORDERED : CMD_QUERY_REPLY);
            queryResp.dest_id = m.source_id;
            queryResp.source_id = global_broker_id_local;
            queryResp.messageID = m.messageID;

            queryResp.payload = response;
            if (queryResp.dest_id == global_broker_id_local) {
                activeQueries.setDelayedValue(m.messageID,
                                              std::string(queryResp.payload.to_string()));
            } else {
                transmit(getRoute(queryResp.dest_id), queryResp);
            }
        } else {
            if (m.source_id == global_broker_id_local) {
                if (queryTimeouts.empty()) {
                    setTickForwarding(TickForwardingReasons::QUERY_TIMEOUT, true);
                }
                queryTimeouts.emplace_back(m.messageID, std::chrono::steady_clock::now());
            }
            transmit(route, m);
        }
    }
}

void CoreBroker::checkQueryTimeouts()
{
    if (!queryTimeouts.empty()) {
        auto ctime = std::chrono::steady_clock::now();
        for (auto& qt : queryTimeouts) {
            if (activeQueries.isRecognized(qt.first) && !activeQueries.isCompleted(qt.first)) {
                if (Time(ctime - qt.second) > queryTimeout) {
                    activeQueries.setDelayedValue(
                        qt.first,
                        generateJsonErrorResponse(JsonErrorCodes::GATEWAY_TIMEOUT,
                                                  "query timeout"));
                    qt.first = 0;
                }
            }
        }
        while (!queryTimeouts.empty() && queryTimeouts.front().first == 0) {
            queryTimeouts.pop_front();
        }
        if (queryTimeouts.empty()) {
            setTickForwarding(TickForwardingReasons::QUERY_TIMEOUT, false);
        }
    }
}

void CoreBroker::processQueryResponse(const ActionMessage& m)
{
    if (m.counter == GENERAL_QUERY) {
        activeQueries.setDelayedValue(m.messageID, std::string(m.payload.to_string()));
        return;
    }
    if (isValidIndex(m.counter, mapBuilders)) {
        auto& builder = std::get<0>(mapBuilders[m.counter]);
        auto& requestors = std::get<1>(mapBuilders[m.counter]);
        if (builder.addComponent(std::string(m.payload.to_string()), m.messageID)) {
            std::string str;
            switch (m.counter) {
                case GLOBAL_STATUS:
                    str = generateGlobalStatus(builder);
                    break;
                case GLOBAL_FLUSH:
                    str = "{\"status\":true}";
                    break;
                default:
                    str = builder.generate();
                    break;
            }

            for (int ii = 0; ii < static_cast<int>(requestors.size()) - 1; ++ii) {
                if (requestors[ii].dest_id == global_broker_id_local) {
                    activeQueries.setDelayedValue(requestors[ii].messageID, str);
                } else {
                    requestors[ii].payload = str;
                    routeMessage(std::move(requestors[ii]));
                }
            }
            if (requestors.back().dest_id == global_broker_id_local) {
                // TODO(PT) add rvalue reference method
                activeQueries.setDelayedValue(requestors.back().messageID, str);
            } else {
                requestors.back().payload = std::move(str);
                routeMessage(std::move(requestors.back()));
            }

            requestors.clear();
            if (std::get<2>(mapBuilders[m.counter])) {
                builder.reset();
            } else {
                builder.setCounterCode(generateMapObjectCounter());
            }
        }
    }
}

void CoreBroker::processLocalCommandInstruction(ActionMessage& m)
{
    auto [processed, res] = processBaseCommands(m);
    if (processed) {
        return;
    }

    if (res[0] == "monitor") {
        switch (res.size()) {
            case 1:
                break;
            case 2:
                if (res[1] == "stop" || res[1] == "off") {
                    loadTimeMonitor(false, "");
                } else {
                    loadTimeMonitor(false, res[1]);
                }
                break;
            case 3:
                mTimeMonitorPeriod = loadTimeFromString(res[2], time_units::sec);
                loadTimeMonitor(false, res[1]);
                break;
            case 4:
            default:
                mTimeMonitorPeriod =
                    loadTimeFromString(gmlc::utilities::string_viewOps::merge(res[2], res[3]),
                                       time_units::sec);
                loadTimeMonitor(false, res[1]);
                break;
        }
    } else {
        auto warnString = fmt::format(" unrecognized command instruction \"{}\"", res[0]);
        LOG_WARNING(global_broker_id_local, getIdentifier(), warnString);
        if (m.source_id != global_broker_id_local) {
            ActionMessage warn(CMD_WARNING, global_broker_id_local, m.source_id);
            warn.payload = std::move(warnString);
            warn.messageID = HELICS_LOG_LEVEL_WARNING;
            warn.setString(0, getIdentifier());
            routeMessage(warn);
        }
    }
}

void CoreBroker::processCommandInstruction(ActionMessage& m)
{
    if (m.dest_id == global_broker_id_local) {
        processLocalCommandInstruction(m);
    } else if (m.dest_id == parent_broker_id) {
        const auto& target = m.getString(targetStringLoc);
        if (target == "broker" || target == getIdentifier()) {
            processLocalCommandInstruction(m);
        } else if (isRootc) {
            if (target == "federation" || target == "root") {
                processLocalCommandInstruction(m);
            } else {
                route_id route = parent_route_id;
                auto fed = mFederates.find(target);
                if (fed != mFederates.end()) {
                    route = fed->route;
                    m.dest_id = fed->global_id;
                    transmit(route, std::move(m));
                } else {
                    auto broker = mBrokers.find(target);
                    if (broker != mBrokers.end()) {
                        route = broker->route;
                        m.dest_id = broker->global_id;
                        transmit(route, std::move(m));
                    } else {
                        m.swapSourceDest();
                        m.source_id = global_broker_id_local;
                        m.setAction(CMD_ERROR);
                        m.payload = "unable to locate target for command";
                        transmit(getRoute(m.dest_id), std::move(m));
                    }
                }
            }
        } else {
            route_id route = parent_route_id;
            auto fed = mFederates.find(target);
            if (fed != mFederates.end()) {
                route = fed->route;
                m.dest_id = fed->global_id;
                transmit(route, std::move(m));
            } else {
                auto broker = mBrokers.find(target);
                if (broker != mBrokers.end()) {
                    route = broker->route;
                    m.dest_id = broker->global_id;
                    transmit(route, std::move(m));
                } else {
                    transmit(parent_route_id, std::move(m));
                }
            }
        }
    } else {
        transmit(getRoute(m.dest_id), std::move(m));
    }
}

void CoreBroker::checkDependencies()
{
    if (isRootc) {
        for (const auto& newdep : delayedDependencies) {
            auto depfed = mFederates.find(newdep.first);
            if (depfed != mFederates.end()) {
                ActionMessage addDep(CMD_ADD_DEPENDENCY, newdep.second, depfed->global_id);
                routeMessage(addDep);
                addDep = ActionMessage(CMD_ADD_DEPENDENT, depfed->global_id, newdep.second);
                routeMessage(addDep);
            } else {
                ActionMessage logWarning(CMD_LOG, parent_broker_id, newdep.second);
                logWarning.messageID = WARNING;
                logWarning.payload =
                    "unable to locate " + newdep.first + " to establish dependency";
                logWarning.setString(0, getIdentifier());
                routeMessage(logWarning);
            }
        }

        if (timeCoord->getDependents().size() == 1) {  // if there is just one dependency remove it
            auto depid{timeCoord->getDependents()[0]};
            auto dependencies = timeCoord->getDependencies();
            if (dependencies.size() == 1) {
                if (dependencies.front() != depid) {
                    ActionMessage adddep(CMD_ADD_DEPENDENT);
                    adddep.source_id = depid;
                    ActionMessage rmdep(CMD_REMOVE_DEPENDENT);
                    rmdep.source_id = global_broker_id_local;
                    routeMessage(adddep, dependencies.front());
                    routeMessage(rmdep, dependencies.front());

                    adddep.setAction(CMD_ADD_DEPENDENCY);
                    adddep.source_id = dependencies.front();
                    rmdep.setAction(CMD_REMOVE_DEPENDENCY);
                    routeMessage(adddep, depid);
                    routeMessage(rmdep, depid);

                    timeCoord->removeDependency(dependencies.front());
                    timeCoord->removeDependent(depid);
                } else {
                    ActionMessage rmdep(CMD_REMOVE_INTERDEPENDENCY);
                    rmdep.source_id = global_broker_id_local;

                    routeMessage(rmdep, depid);
                    timeCoord->removeDependency(depid);
                    timeCoord->removeDependent(depid);
                }
            }
        }
    } else {
        // if there is more than 2 dependents(higher broker + 2 or more other objects then we
        // need to be a timeCoordinator
        if (timeCoord->getDependents().size() > 2) {
            return;
        }

        GlobalFederateId fedid;
        int localcnt = 0;
        for (const auto& dep : timeCoord->getDependents()) {
            if (dep != higher_broker_id) {
                ++localcnt;
                fedid = dep;
            }
        }
        if (localcnt != 1) {
            return;
        }
        // remove the core from the time dependency chain
        timeCoord->removeDependency(higher_broker_id);
        timeCoord->removeDependency(fedid);
        timeCoord->removeDependent(higher_broker_id);
        timeCoord->removeDependent(fedid);

        ActionMessage rmdep(CMD_REMOVE_INTERDEPENDENCY);

        rmdep.source_id = global_broker_id_local;
        routeMessage(rmdep, higher_broker_id);
        routeMessage(rmdep, fedid);

        ActionMessage adddep(CMD_ADD_INTERDEPENDENCY);
        adddep.source_id = fedid;
        setActionFlag(adddep, child_flag);
        routeMessage(adddep, higher_broker_id);
        adddep.source_id = higher_broker_id;
        clearActionFlag(adddep, child_flag);
        setActionFlag(adddep, parent_flag);
        routeMessage(adddep, fedid);
    }
}

ConnectionState CoreBroker::getAllConnectionState() const
{
    ConnectionState res = ConnectionState::DISCONNECTED;
    int cnt{0};
    for (const auto& brk : mBrokers) {
        if (brk._nonLocal) {
            continue;
        }
        ++cnt;
        if (brk.state < res) {
            res = brk.state;
        }
    }
    return (cnt > 0) ? res : ConnectionState::CONNECTED;
}

int CoreBroker::getCountableFederates() const
{
    int cnt{0};
    for (const auto& fed : mFederates) {
        if (!fed.nonCounting) {
            ++cnt;
        }
    }
    return cnt;
}

bool CoreBroker::allInitReady() const
{
    // the federate count must be greater than the min size
    if (static_cast<decltype(minFederateCount)>(mFederates.size()) < minFederateCount) {
        return false;
    }
    if (static_cast<decltype(minBrokerCount)>(mBrokers.size()) < minBrokerCount) {
        return false;
    }
    if (minChildCount > 0) {
        decltype(minChildCount) children{0U};
        for (const auto& brk : mBrokers) {
            if (brk.parent == global_broker_id_local) {
                ++children;
            }
        }
        if (children < minChildCount) {
            return false;
        }
    }
    bool initReady = (getAllConnectionState() >= ConnectionState::INIT_REQUESTED);
    if (initReady) {
        // now do a more formal count of federates as there may be non-counting ones
        return (getCountableFederates() >= minFederateCount);
    }
    return false;
    // return std::all_of(mBrokers.begin(), mBrokers.end(), [](const auto& brk) {
    //   return ((brk._nonLocal) || (brk.state==ConnectionState::INIT_REQUESTED));
    //});
}

}  // namespace helics<|MERGE_RESOLUTION|>--- conflicted
+++ resolved
@@ -2857,7 +2857,6 @@
                 // deal with the time implications of the message
                 if (hasTimeDependency) {
                     if (!enteredExecutionMode) {
-<<<<<<< HEAD
                         if (getBrokerState() >= BrokerState::OPERATING)
                         {
                             if (timeCoord->processTimeMessage(command)) {
@@ -2866,15 +2865,6 @@
                                     enteredExecutionMode = true;
                                 }
                             }
-=======
-                        if (getBrokerState() < BrokerState::OPERATING) {
-                            throw(45.7);
-                        }
-                        timeCoord->processTimeMessage(command);
-                        auto res = timeCoord->checkExecEntry();
-                        if (res == MessageProcessingResult::NEXT_STEP) {
-                            enteredExecutionMode = true;
->>>>>>> a9239930
                         }
                     } else {
                         if (timeCoord->processTimeMessage(command)) {
