--- conflicted
+++ resolved
@@ -255,7 +255,6 @@
             return;
         }
         _brokers.insert (command.name,static_cast<Core::federate_id_t>(_brokers.size()),command.name);
-<<<<<<< HEAD
         if (command.source_id == 0)
         {
             _brokers.back().route_id = static_cast<decltype (_brokers.back().route_id)> (_brokers.size());
@@ -267,10 +266,6 @@
             _brokers.back()._nonLocal = true;
         }
        
-=======
-        _brokers.back ().route_id = static_cast<decltype (_brokers.back ().route_id)> (_brokers.size ());
-        addRoute (_brokers.back ().route_id, command.info ().target);
->>>>>>> d1d9c9d1
         if (!_isRoot)
         {
             if (global_broker_id != 0)
@@ -319,10 +314,7 @@
             _federates.insert (command.name, command.dest_id,command.name);
             _federates.back ().route_id = getRoute (command.source_id);
             _federates.back ().global_id = command.dest_id;
-<<<<<<< HEAD
             routing_table.emplace(fed->global_id, _federates.back().route_id);
-=======
->>>>>>> d1d9c9d1
             // it also means we don't forward it
         }
     }
@@ -349,10 +341,7 @@
             broker->global_id = command.dest_id;
             auto route = broker->route_id;
             _brokers.addSearchTerm(command.dest_id, broker->name);
-<<<<<<< HEAD
             routing_table.emplace(broker->global_id, route);
-=======
->>>>>>> d1d9c9d1
             command.source_id = global_broker_id;  // we want the intermediate broker to change the source_id
             transmit (route, command);
         }
@@ -361,10 +350,7 @@
             _brokers.insert (command.name,command.dest_id,command.name);
             _brokers.back ().route_id = getRoute (command.source_id);
             _brokers.back ().global_id = command.dest_id;
-<<<<<<< HEAD
             routing_table.emplace(broker->global_id, _brokers.back ().route_id);
-=======
->>>>>>> d1d9c9d1
 
         }
     }
