--- conflicted
+++ resolved
@@ -31,11 +31,7 @@
 
 bool matchingTypes (const std::string &type1, const std::string &type2);
 
-<<<<<<< HEAD
-CoreBroker::~CoreBroker () {}
-=======
 CoreBroker::~CoreBroker ()=default;
->>>>>>> b95069f0
 
 void CoreBroker::setIdentifier (const std::string &name)
 {
@@ -806,11 +802,7 @@
     }
 }
 
-<<<<<<< HEAD
-CoreBroker::CoreBroker (bool isRoot) noexcept : _isRoot (isRoot) {}
-=======
 CoreBroker::CoreBroker (bool setAsRoot) noexcept : _isRoot (setAsRoot) {}
->>>>>>> b95069f0
 
 CoreBroker::CoreBroker (const std::string &broker_name) : BrokerBase (broker_name) {}
 
