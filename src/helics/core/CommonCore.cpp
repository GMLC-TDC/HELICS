--- conflicted
+++ resolved
@@ -2767,12 +2767,8 @@
                 if (command.source_id == higher_broker_id ||
                     command.source_id == parent_broker_id || command.source_id==root_broker_id) {
                     sendErrorToFederates(command.messageID,command.payload);
-<<<<<<< HEAD
-                    brokerState = broker_state_t::errored;
+                    setErrorState(command.messageID, command.payload);
                     
-=======
-                    setErrorState(command.messageID, command.payload);
->>>>>>> 2bde70b7
                 }
                 else {
                     sendToLogger(
@@ -2780,7 +2776,9 @@
                         log_level::error,
                         getFederateNameNoThrow(command.source_id),
                         command.payload);
-<<<<<<< HEAD
+                    auto fed = loopFederates.find(command.source_id);
+                    fed->state = operation_state::error;
+
                     if (hasTimeDependency)
                     {
                         timeCoord->processTimeMessage(command);
@@ -2797,11 +2795,6 @@
                     command.source_id = global_broker_id_local;
                     command.dest_id = root_broker_id;
                     transmit(parent_route_id, std::move(command));
-=======
-                    auto fed = loopFederates.find(command.source_id);
-                    fed->state = operation_state::error;
-
->>>>>>> 2bde70b7
                 }
             }
             else {
