--- conflicted
+++ resolved
@@ -258,13 +258,6 @@
     return nullptr;
 }
 
-<<<<<<< HEAD
-static auto compareFunc = [](const auto &A, const auto &B) {
-    return (A->fed_id < B->fed_id) ? true : (A->fed_id == B->fed_id) ? (A->handle < B->handle) : false;
-};
-
-=======
->>>>>>> c9e512a9
 bool CommonCore::isLocal (Core::federate_id_t global_id) const
 {
     // only activate the lock if we not in an operating state
