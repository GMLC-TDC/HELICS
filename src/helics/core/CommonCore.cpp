/*

Copyright (C) 2017-2018, Battelle Memorial Institute
All rights reserved.

This software was co-developed by Pacific Northwest National Laboratory, operated by the Battelle Memorial
Institute; the National Renewable Energy Laboratory, operated by the Alliance for Sustainable Energy, LLC; and the
Lawrence Livermore National Laboratory, operated by Lawrence Livermore National Security, LLC.

*/
#include "CommonCore.hpp"
#include "../common/logger.h"
#include "../common/stringToCmdLine.h"
#include "../flag-definitions.h"
#include "ActionMessage.hpp"
#include "BasicHandleInfo.hpp"
#include "CoreFactory.hpp"
#include "CoreFederateInfo.hpp"
#include "EndpointInfo.hpp"
#include "FederateState.hpp"
#include "FilterFunctions.hpp"
#include "FilterInfo.hpp"
#include "PublicationInfo.hpp"
#include "SubscriptionInfo.hpp"
#include "TimeCoordinator.hpp"
#include "core-exceptions.hpp"
#include "loggingHelper.hpp"
#include <boost/filesystem.hpp>

#include <algorithm>
#include <cassert>
#include <cstring>
#include <fstream>
#include <functional>
#include <boost/program_options.hpp>

#include "../common/DelayedObjects.hpp"
#include <boost/format.hpp>

namespace helics
{
using federate_id_t = Core::federate_id_t;
using handle_id_t = Core::handle_id_t;

// file local declarator for active queries
static DelayedObjects<std::string> ActiveQueries;

CommonCore::CommonCore () noexcept {}

CommonCore::CommonCore (bool /*arg*/) noexcept {}

CommonCore::CommonCore (const std::string &core_name) : BrokerBase (core_name) {}

void CommonCore::initialize (const std::string &initializationString)
{
    if ((brokerState ==
         created))  // don't do the compare exchange here since we do that in the initialize fromArgs
    {  // and we can tolerate a spurious call
        StringToCmdLine cmdline (initializationString);
        initializeFromArgs (cmdline.getArgCount (), cmdline.getArgV ());
    }
}

void CommonCore::initializeFromArgs (int argc, const char *const *argv)
{
    broker_state_t exp = created;
    if (brokerState.compare_exchange_strong (exp, broker_state_t::initialized))
    {
        // initialize the brokerbase
        initializeFromCmdArgs (argc, argv);
    }
}

bool CommonCore::connect ()
{
    if (brokerState >= broker_state_t::initialized)
    {
        broker_state_t exp = broker_state_t::initialized;
        if (brokerState.compare_exchange_strong (exp, broker_state_t::connecting))
        {
            bool res = brokerConnect ();
            if (res)
            {
                // now register this core object as a broker

                ActionMessage m (CMD_REG_BROKER);
                m.name = getIdentifier ();
                m.info ().target = getAddress ();
                transmit (0, m);
                brokerState = broker_state_t::connected;
            }
            else
            {
                brokerState = broker_state_t::initialized;
            }
            return res;
        }
        if (brokerState == broker_state_t::connecting)
        {
            while (brokerState == broker_state_t::connecting)
            {
                std::this_thread::sleep_for (std::chrono::milliseconds (20));
            }
        }
    }
    return isConnected ();
}

bool CommonCore::isConnected () const
{
    auto getCurrentState = brokerState.load ();
    return ((getCurrentState == operating) || (getCurrentState == connected));
}

void CommonCore::processDisconnect (bool skipUnregister)
{
    if (brokerState > broker_state_t::initialized)
    {
        if (brokerState < broker_state_t::terminating)
        {
            brokerState = broker_state_t::terminating;
            if (global_broker_id != 0)
            {
                ActionMessage dis (CMD_DISCONNECT);
                dis.source_id = global_broker_id;
                transmit (0, dis);
            }
            else
            {
                ActionMessage dis (CMD_DISCONNECT_NAME);
                dis.payload = getIdentifier ();
                transmit (0, dis);
            }
            addActionMessage (CMD_STOP);
            return;
        }
        brokerDisconnect ();
    }
    brokerState = terminated;
    if (!skipUnregister)
    {
        unregister ();
    }
}

void CommonCore::disconnect () { processDisconnect (); }

void CommonCore::unregister ()
{
    /*We need to ensure that the destructor is not called immediately upon calling unregister
    otherwise this would be a mess and probably cause segmentation faults so we capture it in a local variable
    that will be destroyed on function exit
    */
    auto keepCoreAlive = CoreFactory::findCore (identifier);
    if (keepCoreAlive)
    {
        if (keepCoreAlive.get () == this)
        {
            keepCoreAlive = nullptr;
            CoreFactory::unregisterCore (identifier);
        }
    }

    if (!prevIdentifier.empty ())
    {
        auto keepCoreAlive2 = CoreFactory::findCore (prevIdentifier);
        if (keepCoreAlive2)
        {
            if (keepCoreAlive2.get () == this)
            {
                keepCoreAlive2 = nullptr;
                CoreFactory::unregisterCore (prevIdentifier);
            }
        }
    }
}
CommonCore::~CommonCore ()
{
    // make sure everything is synced up so just run the lock
    std::unique_lock<std::mutex> lock (_handlemutex);
    std::unique_lock<std::mutex> lock2 (_mutex);
    joinAllThreads ();
}

FederateState *CommonCore::getFederate (federate_id_t federateID) const
{
    // only activate the lock if we not in an operating state
    auto lock = (brokerState == operating) ? std::unique_lock<std::mutex> (_mutex, std::defer_lock) :
                                             std::unique_lock<std::mutex> (_mutex);

    if (isValidIndex (federateID, _federates))
    {
        return _federates[federateID].get ();
    }

    auto fnd = global_id_translation.find (federateID);
    if (fnd != global_id_translation.end ())
    {
        return _federates[fnd->second].get ();
    }

    return nullptr;
}

FederateState *CommonCore::getFederate (const std::string &federateName) const
{
    // only activate the lock if we not in an operating state
    auto lock = (brokerState == operating) ? std::unique_lock<std::mutex> (_mutex, std::defer_lock) :
                                             std::unique_lock<std::mutex> (_mutex);

    auto fed = federateNames.find (federateName);
    if (fed != federateNames.end ())
    {
        return _federates[fed->second].get ();
    }
    return nullptr;
}

FederateState *CommonCore::getHandleFederate (handle_id_t id_)
{
    // only activate the lock if we not in an operating state
    auto lock = (brokerState == operating) ? std::unique_lock<std::mutex> (_handlemutex, std::defer_lock) :
                                             std::unique_lock<std::mutex> (_handlemutex);
    // this list is now constant no need to lock
    if (isValidIndex (id_, handles))
    {  // now need to be careful about deadlock here
        auto lock2 = (brokerState == operating) ? std::unique_lock<std::mutex> (_mutex, std::defer_lock) :
                                                  std::unique_lock<std::mutex> (_mutex);
        return _federates[handles[id_]->local_fed_id].get ();
    }

    return nullptr;
}

BasicHandleInfo *CommonCore::getHandleInfo (handle_id_t id_) const
{
    // only activate the lock if we not in an operating state
    auto lock = (brokerState == operating) ? std::unique_lock<std::mutex> (_handlemutex, std::defer_lock) :
                                             std::unique_lock<std::mutex> (_handlemutex);
    if (isValidIndex (id_, handles))
    {
        return handles[id_].get ();
    }

    return nullptr;
}

BasicHandleInfo *CommonCore::getLocalEndpoint (const std::string &name)
{
    // only activate the lock if we not in an operating state
    auto lock = (brokerState == operating) ? std::unique_lock<std::mutex> (_handlemutex, std::defer_lock) :
                                             std::unique_lock<std::mutex> (_handlemutex);
    auto fnd = endpoints.find (name);
    if (fnd != endpoints.end ())
    {
        return getHandleInfo (fnd->second);
    }
    return nullptr;
}

bool CommonCore::isLocal (Core::federate_id_t global_id) const
{
    // only activate the lock if we not in an operating state
    auto lock = (brokerState == operating) ? std::unique_lock<std::mutex> (_mutex, std::defer_lock) :
                                             std::unique_lock<std::mutex> (_mutex);
    auto fnd = global_id_translation.find (global_id);
    return (fnd != global_id_translation.end ());
}

int32_t CommonCore::getRoute (Core::federate_id_t global_id) const
{
    // only activate the lock if we not in an operating state
    auto lock = (brokerState == operating) ? std::unique_lock<std::mutex> (_mutex, std::defer_lock) :
                                             std::unique_lock<std::mutex> (_mutex);
    auto fnd = routing_table.find (global_id);
    return (fnd != routing_table.end ()) ? fnd->second : 0;
}

bool CommonCore::isInitialized () const { return (brokerState >= initialized); }

bool CommonCore::isOpenToNewFederates () const { return ((brokerState != created) && (brokerState < operating)); }
void CommonCore::error (federate_id_t federateID, int errorCode)
{
    auto fed = getFederate (federateID);
    if (fed == nullptr)
    {
        throw (InvalidIdentifier ("federateID not valid error"));
    }
    ActionMessage m (CMD_ERROR);
    m.source_id = fed->global_id;
    m.source_handle = errorCode;
    addActionMessage (m);
    fed->addAction (m);
    iteration_result ret = iteration_result::next_step;
    while (ret != iteration_result::error)
    {
        ret = fed->genericUnspecifiedQueueProcess ();
        if (ret == iteration_result::halted)
        {
            break;
        }
    }
}

void CommonCore::finalize (federate_id_t federateID)
{
    auto fed = getFederate (federateID);
    if (fed == nullptr)
    {
        throw (InvalidIdentifier ("federateID not valid finalize"));
    }
    ActionMessage bye (CMD_DISCONNECT);
    bye.source_id = fed->global_id;

    fed->addAction (bye);
    iteration_result ret = iteration_result::next_step;
    while (ret != iteration_result::halted)
    {
        ret = fed->genericUnspecifiedQueueProcess ();
        if (ret == iteration_result::error)
        {
            break;
        }
    }
    addActionMessage (bye);
}

bool CommonCore::allInitReady () const
{
    if (delayInitCounter > 0)
    {
        return false;
    }
    std::lock_guard<std::mutex> lock (_mutex);
    // the federate count must be greater than the min size
    if (static_cast<decltype (minFederateCount)> (_federates.size ()) < minFederateCount)
    {
        return false;
    }
    // all federates must be requesting init
    return std::all_of (_federates.begin (), _federates.end (),
                        [](const auto &fed) { return fed->init_transmitted.load (); });
}

bool CommonCore::allDisconnected () const
{
    auto lock = (brokerState == operating) ? std::unique_lock<std::mutex> (_mutex, std::defer_lock) :
                                             std::unique_lock<std::mutex> (_mutex);
    // all federates must have hit finished state
    auto pred = [](const auto &fed) {
        auto state = fed->getState ();
        return (HELICS_FINISHED == state) || (HELICS_ERROR == state);
    };
    return std::all_of (_federates.begin (), _federates.end (), pred);
}

void CommonCore::enterInitializingState (federate_id_t federateID)
{
    auto fed = getFederate (federateID);
    if (fed == nullptr)
    {
        throw (InvalidIdentifier ("federateID not valid  Enter Enit"));
    }
    switch (fed->getState ())
    {
    case HELICS_CREATED:
        break;
    case HELICS_INITIALIZING:
        return;
    default:
        throw (InvalidFunctionCall ("May only enter initializing state from created state"));
    }

    bool exp = false;
    if (fed->init_requested.compare_exchange_strong (exp, true))
    {  // only enter this loop once per federate
        ActionMessage m (CMD_INIT);
        m.source_id = fed->global_id;
        addActionMessage (m);

        auto check = fed->enterInitializationState ();
        if (check != iteration_result::next_step)
        {
            fed->init_requested = false;
            throw (FunctionExecutionFailure ());
        }
        return;
    }
    throw (InvalidFunctionCall ("federate already has requested entry to initializing State"));
}

iteration_result CommonCore::enterExecutingState (federate_id_t federateID, helics_iteration_request iterate)
{
    auto fed = getFederate (federateID);
    if (fed == nullptr)
    {
        throw (InvalidIdentifier ("federateID not valid (EnterExecutingState)"));
    }
    if (HELICS_EXECUTING == fed->getState ())
    {
        return iteration_result::next_step;
    }
    if (HELICS_INITIALIZING != fed->getState ())
    {
        throw (InvalidFunctionCall ("federate is in invalid state for calling entry to exec mode"));
    }
    // do an exec check on the fed to process previously received messages so it can't get in a deadlocked state
    ActionMessage exec (CMD_EXEC_CHECK);
    fed->addAction (exec);
    // TODO:: check for error conditions?
    return fed->enterExecutingState (iterate);
}

federate_id_t CommonCore::registerFederate (const std::string &name, const CoreFederateInfo &info)
{
    if (brokerState == created)
    {
        throw (RegistrationFailure ("Core has not been initialized yet"));
    }
    if (brokerState >= operating)
    {
        throw (RegistrationFailure ("Core has already moved to operating state"));
    }
    auto fed = std::make_unique<FederateState> (name, info);
    // setting up the Logger
    // auto ptr = fed.get();
    // if we are using the Logger, log all messages coming from the federates so they can control the level*/
    fed->setLogger ([this](int /*level*/, const std::string &ident, const std::string &message) {
        sendToLogger (0, -2, ident, message);
    });

    std::unique_lock<std::mutex> lock (_mutex);
    auto id = fed->local_id = static_cast<decltype (fed->local_id)> (_federates.size ());

    fed->setParent (this);
    _federates.push_back (std::move (fed));
    federateNames.emplace (name, id);
    lock.unlock ();

    ActionMessage m (CMD_REG_FED);
    m.name = name;
    if (global_broker_id != 0)
    {
        m.source_id = global_broker_id;

        transmit (0, m);  // just directly transmit, no need to process in the queue since it is a priority message
    }
    else
    {
        // this will get processed when this core is assigned a global id
        delayTransmitQueue.push (m);
    }

    // now wait for the federateQueue to get the response
    auto valid = getFederate (id)->waitSetup ();
    if (valid == iteration_result::next_step)
    {
        return id;
    }
    throw (RegistrationFailure ());
}

const std::string &CommonCore::getFederateName (federate_id_t federateID) const
{
    auto fed = getFederate (federateID);
    if (fed == nullptr)
    {
        throw (InvalidIdentifier ("federateID not valid (federateName)"));
    }
    return fed->getIdentifier ();
}

static const std::string unknownString ("#unknown");

const std::string &CommonCore::getFederateNameNoThrow (federate_id_t federateID) const noexcept
{
    auto fed = getFederate (federateID);
    return (fed == nullptr) ? unknownString : fed->getIdentifier ();
}

federate_id_t CommonCore::getFederateId (const std::string &name)
{
    std::lock_guard<std::mutex> lock (_mutex);

    auto res = federateNames.find (name);
    if (res != federateNames.end ())
    {
        return res->second;
    }

    return invalid_fed_id;
}

int32_t CommonCore::getFederationSize ()
{
    if (brokerState >= operating)
    {
        return _global_federation_size;
    }
    // if we are in initialization return the local federation size
    std::lock_guard<std::mutex> lock (_mutex);
    return static_cast<int32_t> (_federates.size ());
}

Time CommonCore::timeRequest (federate_id_t federateID, Time next)
{
    auto fed = getFederate (federateID);
    if (fed == nullptr)
    {
        throw (InvalidIdentifier ("federateID not valid timeRequest"));
    }
    if (HELICS_EXECUTING == fed->getState ())
    {
        auto ret = fed->requestTime (next, helics_iteration_request::no_iterations);
        if (ret.state != iteration_result::error)
        {
            return ret.grantedTime;
        }
        throw (FunctionExecutionFailure ("federate has an error"));
    }
    throw (InvalidFunctionCall ("time request may only be called in execution state"));
}

iteration_time
CommonCore::requestTimeIterative (federate_id_t federateID, Time next, helics_iteration_request iterate)
{
    auto fed = getFederate (federateID);
    if (fed == nullptr)
    {
        throw (InvalidIdentifier ("federateID not valid timeRequestIterative"));
    }

    if (HELICS_EXECUTING != fed->getState ())
    {
        throw (InvalidFunctionCall ("time request may only be called in execution state"));
    }

    // limit the iterations
    if (iterate == helics_iteration_request::iterate_if_needed)
    {
        if (fed->getCurrentIteration () >= maxIterationCount)
        {
            iterate = helics_iteration_request::no_iterations;
        }
    }

    return fed->requestTime (next, iterate);
}

Time CommonCore::getCurrentTime (federate_id_t federateID) const
{
    auto fed = getFederate (federateID);
    if (fed == nullptr)
    {
        throw InvalidIdentifier ("federateID not valid (getCurrentTime)");
    }
    return fed->grantedTime ();
}

uint64_t CommonCore::getCurrentReiteration (federate_id_t federateID) const
{
    auto fed = getFederate (federateID);
    if (fed == nullptr)
    {
        throw InvalidIdentifier ("federateID not valid (getCurrentReiteration)");
    }
    return fed->getCurrentIteration ();
}

void CommonCore::setMaximumIterations (federate_id_t federateID, int32_t iterations)
{
    auto fed = getFederate (federateID);
    if (fed == nullptr)
    {
        throw (InvalidIdentifier ("federateID not valid (getMaximumIterations)"));
    }
    ActionMessage cmd (CMD_FED_CONFIGURE);
    cmd.index = UPDATE_MAX_ITERATION;
    cmd.dest_id = iterations;
    fed->updateFederateInfo (cmd);
}

void CommonCore::setTimeDelta (federate_id_t federateID, Time time)
{
    auto fed = getFederate (federateID);
    if (fed == nullptr)
    {
        throw (InvalidIdentifier ("federateID not valid (setTimeDelta)"));
    }
    if (time < timeZero)
    {
        throw (InvalidParameter ("timeDelta must be greater than or equal to zero"));
    }
    // time delta should not be zero but we allow it here for convenience
    if (time == timeZero)
    {
        time = timeEpsilon;
    }
    ActionMessage cmd (CMD_FED_CONFIGURE);
    cmd.index = UPDATE_MINDELTA;
    cmd.actionTime = time;
    fed->updateFederateInfo (cmd);
}

void CommonCore::setOutputDelay (federate_id_t federateID, Time outputDelayTime)
{
    auto fed = getFederate (federateID);
    if (fed == nullptr)
    {
        throw (InvalidIdentifier ("federateID not valid (setOutputDelay)"));
    }
    if (outputDelayTime < timeZero)
    {
        throw (InvalidParameter ("outputDelay time must be >=0"));
    }
    ActionMessage cmd (CMD_FED_CONFIGURE);
    cmd.index = UPDATE_outputDelay;
    cmd.actionTime = outputDelayTime;
    fed->updateFederateInfo (cmd);
}

void CommonCore::setInputDelay (federate_id_t federateID, Time impactTime)
{
    auto fed = getFederate (federateID);
    if (fed == nullptr)
    {
        throw (InvalidIdentifier ("federateID not valid (SetinputDelay)"));
    }

    if (impactTime < timeZero)
    {
        throw (InvalidParameter ("impact window must be >=0"));
    }
    ActionMessage cmd (CMD_FED_CONFIGURE);
    cmd.index = UPDATE_IMPACT_WINDOW;
    cmd.actionTime = impactTime;
    fed->updateFederateInfo (cmd);
}

void CommonCore::setPeriod (federate_id_t federateID, Time timePeriod)
{
    auto fed = getFederate (federateID);
    if (fed == nullptr)
    {
        throw (InvalidIdentifier ("federateID not valid (setPeriod)"));
    }
    if (timePeriod < timeZero)
    {
        throw (InvalidParameter ("period must be greater than 0"));
    }
    ActionMessage cmd (CMD_FED_CONFIGURE);
    cmd.index = UPDATE_PERIOD;
    cmd.actionTime = timePeriod;
    fed->updateFederateInfo (cmd);
}
void CommonCore::setTimeOffset (federate_id_t federateID, Time timeOffset)
{
    auto fed = getFederate (federateID);
    if (fed == nullptr)
    {
        throw (InvalidIdentifier ("federateID not valid (setTimeOffset)"));
    }
    ActionMessage cmd (CMD_FED_CONFIGURE);
    cmd.index = UPDATE_OFFSET;
    cmd.actionTime = timeOffset;
    fed->updateFederateInfo (cmd);
}

void CommonCore::setLoggingLevel (federate_id_t federateID, int loggingLevel)
{
    if (federateID == invalid_fed_id)
    {
        std::lock_guard<std::mutex> lock (_mutex);
        setLogLevel (loggingLevel);
        return;
    }

    auto fed = getFederate (federateID);
    if (fed == nullptr)
    {
        throw (InvalidIdentifier ("federateID not valid (setLoggingLevel)"));
    }
    ActionMessage cmd (CMD_FED_CONFIGURE);
    cmd.index = UPDATE_LOG_LEVEL;
    cmd.dest_id = loggingLevel;
    fed->updateFederateInfo (cmd);
}

void CommonCore::setFlag (federate_id_t federateID, int flag, bool flagValue)
{
    if (federateID == invalid_fed_id)
    {
        if (flag == DELAY_INIT_ENTRY)
        {
            if (flagValue)
            {
                ++delayInitCounter;
            }
            else
            {
                ActionMessage cmd (CMD_CORE_CONFIGURE);
                cmd.index = UPDATE_FLAG;
                cmd.dest_id = ENABLE_INIT_ENTRY;
                addActionMessage (cmd);
            }
        }
        else if (flag == ENABLE_INIT_ENTRY)
        {
            ActionMessage cmd (CMD_CORE_CONFIGURE);
            cmd.index = UPDATE_FLAG;
            cmd.dest_id = ENABLE_INIT_ENTRY;
            addActionMessage (cmd);
        }
        return;
    }

    auto fed = getFederate (federateID);
    if (fed == nullptr)
    {
        throw (InvalidIdentifier ("federateID not valid (setFlag)"));
    }
    ActionMessage cmd (CMD_FED_CONFIGURE);
    cmd.index = UPDATE_FLAG;
    cmd.dest_id = flag;
    if (flagValue)
    {
        setActionFlag (cmd, indicator_flag);
    }
    fed->updateFederateInfo (cmd);
}

Core::handle_id_t CommonCore::getNewHandle () { return handleCounter++; }

// comparison auto lambda  Functions like a template
// static auto compareFunc = [](const auto &A, const auto &B) { return (A->id < B->id); };

BasicHandleInfo *CommonCore::createBasicHandle (handle_id_t id_,
                                                federate_id_t global_federateId,
                                                federate_id_t local_federateId,
                                                BasicHandleType HandleType,
                                                const std::string &key,
                                                const std::string &type,
                                                const std::string &units,
                                                bool required)
{
    auto hndl = std::make_unique<BasicHandleInfo> (id_, global_federateId, HandleType, key, type, units);
    hndl->flag = required;
    hndl->local_fed_id = local_federateId;
    std::lock_guard<std::mutex> lock (_handlemutex);

    // may need to resize the handles
    if (static_cast<handle_id_t> (handles.size ()) <= id_)
    {
        handles.resize (id_ + 5);
    }
    auto infoPtr = hndl.get ();
    handles[id_] = std::move (hndl);
    return infoPtr;
}

BasicHandleInfo *CommonCore::createBasicHandle (handle_id_t id_,
                                                federate_id_t global_federateId,
                                                federate_id_t local_federateId,
                                                BasicHandleType HandleType,
                                                const std::string &key,
                                                const std::string &target,
                                                const std::string &type_in,
                                                const std::string &type_out)
{
    auto hndl =
      std::make_unique<BasicHandleInfo> (id_, global_federateId, HandleType, key, target, type_in, type_out);
    hndl->local_fed_id = local_federateId;
    std::lock_guard<std::mutex> lock (_handlemutex);

    // may need to resize the handles
    if (static_cast<handle_id_t> (handles.size ()) <= id_)
    {
        handles.resize (id_ + 5);
    }
    auto infoPtr = hndl.get ();
    handles[id_] = std::move (hndl);
    return infoPtr;
}

handle_id_t CommonCore::registerSubscription (federate_id_t federateID,
                                              const std::string &key,
                                              const std::string &type,
                                              const std::string &units,
                                              handle_check_mode check_mode)
{
    auto fed = getFederate (federateID);

    if (fed == nullptr)
    {
        throw (InvalidIdentifier ("federateID not valid (registerSubscription)"));
    }
    if (fed->getState () != HELICS_CREATED)
    {
        throw (InvalidFunctionCall ("subscriptions must be registered before calling enterInitializationMode"));
    }
    LOG_DEBUG (0, fed->getIdentifier (), (boost::format ("registering SUB %s") % key).str ());
    auto id = getNewHandle ();
    fed->createSubscription (id, key, type, units, check_mode);

    createBasicHandle (id, fed->global_id, fed->local_id, HANDLE_SUB, key, type, units,
                       (check_mode == handle_check_mode::required));

    ActionMessage m (CMD_REG_SUB);
    m.source_id = fed->global_id;
    m.source_handle = id;
    m.name = key;
    m.info ().type = type;
    m.info ().units = units;
    if (check_mode == handle_check_mode::required)
    {
        setActionFlag (m, pub_required);
    }

    std::unique_lock<std::mutex> lock (_handlemutex);
    auto fndpub = publications.find (key);
    if (fndpub != publications.end ())
    {
        auto pubhandle = fndpub->second;
        auto pubid = handles[pubhandle]->fed_id;
        lock.unlock ();
        setActionFlag (m, processingComplete);
        // send to broker and core
        addActionMessage (m);
        // now send the same command to the publication
        m.dest_handle = pubhandle;
        m.dest_id = pubid;
        // send to
        addActionMessage (m);
        // now send the notification to the subscription
        ActionMessage notice (CMD_NOTIFY_PUB);
        notice.dest_id = fed->global_id;
        notice.dest_handle = id;
        notice.source_id = pubid;
        notice.source_handle = pubhandle;
        notice.payload = handles[pubhandle]->type;
        fed->addAction (notice);
    }
    else
    {
        lock.unlock ();
        // we didn't find it so just pass it on to the broker
        addActionMessage (m);
    }

    return id;
}

handle_id_t CommonCore::getSubscription (federate_id_t federateID, const std::string &key) const
{
    auto fed = getFederate (federateID);
    if (fed != nullptr)
    {
        return fed->getSubscription (key)->id;
    }
    return invalid_handle;
}

handle_id_t CommonCore::registerPublication (federate_id_t federateID,
                                             const std::string &key,
                                             const std::string &type,
                                             const std::string &units)
{
    auto fed = getFederate (federateID);
    if (fed == nullptr)
    {
        throw (InvalidIdentifier ("federateID not valid (getSubscription)"));
    }
    if (fed->getState () != HELICS_CREATED)
    {
        throw (InvalidFunctionCall ("publications must be registered before calling enterInitializationMode"));
    }
    LOG_DEBUG (0, fed->getIdentifier (), (boost::format ("registering PUB %s") % key).str ());
    std::unique_lock<std::mutex> lock (_handlemutex);
    auto fnd = publications.find (key);
    if (fnd != publications.end ())  // this key is already found
    {
        throw (InvalidParameter ());
    }
    auto id = getNewHandle ();
    publications.emplace (key, id);
    lock.unlock ();
    fed->createPublication (id, key, type, units);

    createBasicHandle (id, fed->global_id, fed->local_id, HANDLE_PUB, key, type, units, false);

    ActionMessage m (CMD_REG_PUB);
    m.source_id = fed->global_id;
    m.source_handle = id;
    m.name = key;
    m.info ().type = type;
    m.info ().units = units;

    actionQueue.push (m);
    return id;
}

handle_id_t CommonCore::getPublication (federate_id_t federateID, const std::string &key) const
{
    auto fed = getFederate (federateID);
    if (fed != nullptr)
    {
        auto pub = fed->getPublication (key);
        if (pub != nullptr)
        {
            return pub->id;
        }
    }
    return invalid_handle;
}

const std::string nullStr;

const std::string &CommonCore::getHandleName (handle_id_t handle) const
{
    auto handleInfo = getHandleInfo (handle);
    if (handleInfo != nullptr)
    {
        return handleInfo->key;
    }
    return nullStr;
}

const std::string &CommonCore::getUnits (handle_id_t handle) const
{
    auto handleInfo = getHandleInfo (handle);
    if (handleInfo != nullptr)
    {
        return handleInfo->units;
    }
    return nullStr;
}

const std::string &CommonCore::getType (handle_id_t handle) const
{
    auto handleInfo = getHandleInfo (handle);
    if (handleInfo != nullptr)
    {
        if (handleInfo->what == HANDLE_SUB)
        {
            auto fed = getFederate (handleInfo->local_fed_id);
            auto subInfo = fed->getSubscription (handleInfo->id);
            if (subInfo->pubType.empty ())
            {
                return handleInfo->type;
            }
            return subInfo->pubType;
        }
        return handleInfo->type;
    }
    return nullStr;
}

const std::string &CommonCore::getOutputType (handle_id_t handle) const
{
    auto handleInfo = getHandleInfo (handle);
    if (handleInfo != nullptr)
    {
        switch (handleInfo->what)
        {
        case HANDLE_PUB:
        case HANDLE_END:
            return handleInfo->type;
        case HANDLE_DEST_FILTER:
        case HANDLE_SOURCE_FILTER:
            return handleInfo->type_out;
        default:
            return nullStr;
        }
    }
    return nullStr;
}

const std::string &CommonCore::getTarget (handle_id_t handle) const
{
    auto handleInfo = getHandleInfo (handle);
    if (handleInfo != nullptr)
    {
        switch (handleInfo->what)
        {
        case HANDLE_SUB:
        case HANDLE_PUB:
            return handleInfo->key;
        case HANDLE_DEST_FILTER:
        case HANDLE_SOURCE_FILTER:
            return handleInfo->target;
        case HANDLE_END:
        default:
            return nullStr;
        }
    }
    return nullStr;
}
void CommonCore::setValue (handle_id_t handle, const char *data, uint64_t len)
{
    auto handleInfo = getHandleInfo (handle);
    if (handleInfo == nullptr)
    {
        throw (InvalidIdentifier ("Handle not valid (setValue)"));
    }
    if (handleInfo->what != HANDLE_PUB)
    {
        throw (InvalidIdentifier ("handle does not point to a publication"));
    }

    if (!handleInfo->used)
    {
        return;  // if the value is not required do nothing
    }
    auto fed = getFederate (handleInfo->local_fed_id);
    if (fed->checkAndSetValue (handle, data, len))
    {
        LOG_DEBUG (0, fed->getIdentifier (),
                   (boost::format ("setting Value for %s size %d") % handleInfo->key % len).str ());
        ActionMessage mv (CMD_PUB);
        mv.source_id = handleInfo->fed_id;
        mv.source_handle = handle;
        mv.payload = std::string (data, len);
        mv.actionTime = fed->grantedTime ();

        actionQueue.push (mv);
    }
}

std::shared_ptr<const data_block> CommonCore::getValue (handle_id_t handle)
{
    auto handleInfo = getHandleInfo (handle);
    if (handleInfo == nullptr)
    {
        throw (InvalidIdentifier ("Handle is invalid (getValue)"));
    }
    if (handleInfo->what != HANDLE_SUB)
    {
        throw (InvalidIdentifier ("Handle does not identify a subscription"));
    }

    return getFederate (handleInfo->local_fed_id)->getSubscription (handle)->getData ();
}

const std::vector<handle_id_t> &CommonCore::getValueUpdates (federate_id_t federateID)
{
    auto fed = getFederate (federateID);
    if (fed == nullptr)
    {
        throw (InvalidIdentifier ("federateID not valid (getValueUpdates)"));
    }
    return fed->getEvents ();
}

handle_id_t
CommonCore::registerEndpoint (federate_id_t federateID, const std::string &name, const std::string &type)
{
    auto fed = getFederate (federateID);
    if (fed == nullptr)
    {
        throw (InvalidIdentifier ("federateID not valid (registerEndpoint)"));
    }
    if (fed->getState () != HELICS_CREATED)
    {
        throw (InvalidFunctionCall ("endpoints must be registered before calling enterInitializationMode"));
    }

    std::unique_lock<std::mutex> lock (_mutex);
    auto fnd = endpoints.find (name);
    if (fnd != endpoints.end ())
    {
        throw (InvalidIdentifier ("endpoint name is already used"));
    }
    auto id = getNewHandle ();
    endpoints.emplace (name, id);
    lock.unlock ();

    fed->createEndpoint (id, name, type);

    createBasicHandle (id, fed->global_id, fed->local_id, HANDLE_END, name, type, "", false);

    ActionMessage m (CMD_REG_END);
    m.source_id = fed->global_id;
    m.source_handle = id;
    m.name = name;
    m.info ().type = type;

    actionQueue.push (m);

    return id;
}

handle_id_t CommonCore::getEndpoint (federate_id_t federateID, const std::string &name) const
{
    auto fed = getFederate (federateID);
    if (fed != nullptr)
    {
        auto ept = fed->getEndpoint (name);
        if (ept != nullptr)
        {
            return ept->id;
        }
    }
    return invalid_handle;
}

handle_id_t CommonCore::registerSourceFilter (const std::string &filterName,
                                              const std::string &source,
                                              const std::string &type_in,
                                              const std::string &type_out)
{
    if (brokerState == operating)
    {
        throw (InvalidFunctionCall ("Core has already entered initialization state"));
    }
    // check to make sure the name isn't already used
    if (!filterName.empty ())
    {
        auto handle = getSourceFilter (filterName);
        if (handle != invalid_handle)
        {
            throw (InvalidIdentifier ("there already exists a filter with this name"));
        }
    }
    auto id = getNewHandle ();
    auto filtInfo = createSourceFilter (global_broker_id, id, filterName, source, type_in, type_out);

    createBasicHandle (id, global_broker_id, 0, HANDLE_SOURCE_FILTER, filtInfo->key, source, type_in, type_out);

    ActionMessage m (CMD_REG_SRC_FILTER);
    m.source_id = global_broker_id;
    m.source_handle = id;
    m.name = filtInfo->key;
    m.info ().target = source;
    m.info ().type = type_in;
    m.info ().type_out = type_out;

    std::unique_lock<std::mutex> lock (_handlemutex);

    auto fndend = endpoints.find (source);
    if (fndend != endpoints.end ())
    {
        auto endhandle = fndend->second;
        auto endid = handles[endhandle]->fed_id;
        handles[endhandle]->hasSourceFilter = true;
        lock.unlock ();
        setActionFlag (m, processingComplete);
        // send to broker and core
        addActionMessage (m);
        // now send the same command to the endpoint
        m.dest_handle = endhandle;
        m.dest_id = endid;
        // send to
        addActionMessage (m);
    }
    else
    {
        lock.unlock ();
        //
        addActionMessage (m);
    }
    return id;
}

handle_id_t CommonCore::getSourceFilter (const std::string &name) const
{
    std::lock_guard<std::mutex> lock (_handlemutex);
    auto filter = filters.find (name);
    if (filter!=nullptr)
    {
		return (!filter->dest_filter) ? filter->handle : invalid_handle;
    }
    return invalid_handle;
}

handle_id_t CommonCore::registerDestinationFilter (const std::string &filterName,
                                                   const std::string &dest,
                                                   const std::string &type_in,
                                                   const std::string &type_out)
{
    if (brokerState == operating)
    {
        throw (InvalidFunctionCall ("Core has already entered initialization state"));
    }

    auto id = getNewHandle ();
    auto filtInfo = createDestFilter (global_broker_id, id, filterName, dest, type_in, type_out);

    createBasicHandle (id, global_broker_id, 0, HANDLE_DEST_FILTER, filtInfo->key, dest, type_in, type_out);

    ActionMessage m (CMD_REG_DST_FILTER);
    m.source_id = global_broker_id;
    m.source_handle = id;
    m.name = filtInfo->key;
    m.info ().target = dest;
    m.info ().type = type_in;
    m.info ().type_out = type_out;

    std::unique_lock<std::mutex> lock (_handlemutex);

    auto fndend = endpoints.find (dest);
    if (fndend != endpoints.end ())
    {
        auto endhandle = fndend->second;
        auto endid = handles[endhandle]->fed_id;
        if (handles[endhandle]->hasDestFilter)
        {
            throw (RegistrationFailure ("endpoint " + dest + " already has a destination filter"));
        }
        handles[endhandle]->hasDestFilter = true;
        lock.unlock ();
        setActionFlag (m, processingComplete);
        // send to broker and core
        addActionMessage (m);
        // now send the same command to the endpoint
        m.dest_handle = endhandle;
        m.dest_id = endid;
        // send to
        addActionMessage (std::move (m));
    }
    else
    {
        lock.unlock ();
        //
        addActionMessage (std::move (m));
    }
    return id;
}

handle_id_t CommonCore::getDestinationFilter (const std::string &name) const
{
    std::lock_guard<std::mutex> lock (_handlemutex);
    auto filter = filters.find (name);
    if (filter != nullptr)
    {
		return (filter->dest_filter) ? filter->handle : invalid_handle;
    }
    return invalid_handle;
}

FilterInfo *CommonCore::createSourceFilter (federate_id_t dest,
                                            Core::handle_id_t handle,
                                            const std::string &key,
                                            const std::string &target,
                                            const std::string &type_in,
                                            const std::string &type_out)
{
	
	std::string actualKey = (!key.empty()) ? std::string(key) :
		(std::string("sFilter_") + std::to_string(handle));

    auto filt =
      std::make_unique<FilterInfo> ((dest == 0) ? global_broker_id.load () : dest, handle,
                                    actualKey,
                                    target, type_in, type_out, false);
   
	auto retTarget = filt.get();
	std::lock_guard<std::mutex> lock(_mutex);
    if (filt->fed_id == global_broker_id)
    {
		filters.insert(filt->key, { filt->fed_id,filt->handle }, std::move(filt));
    }
	else
	{
		actualKey.push_back('_');
		actualKey.append(std::to_string(filt->fed_id));
		filters.insert(actualKey, { filt->fed_id,filt->handle }, std::move(filt));
	}

    
    return retTarget;
}

FilterInfo *CommonCore::createDestFilter (federate_id_t dest,
                                          Core::handle_id_t handle,
                                          const std::string &key,
                                          const std::string &target,
                                          const std::string &type_in,
                                          const std::string &type_out)
{
	std::string actualKey = (!key.empty()) ? std::string(key) :
		(std::string("dFilter_") + std::to_string(handle));

    auto filt =
      std::make_unique<FilterInfo> ((dest == 0) ? global_broker_id.load () : dest, handle,
                                    actualKey,
                                    target, type_in, type_out, true);
    auto retTarget = filt.get ();

    std::lock_guard<std::mutex> lock (_mutex);
	if (filt->fed_id == global_broker_id)
	{
		filters.insert(filt->key, { filt->fed_id,filt->handle }, std::move(filt));
	}
	else
	{
		actualKey.push_back('_');
		actualKey.append(std::to_string(filt->fed_id));
		filters.insert(actualKey, { filt->fed_id,filt->handle }, std::move(filt));
	}
    return retTarget;
}

void CommonCore::registerFrequentCommunicationsPair (const std::string & /*source*/, const std::string & /*dest*/)
{
    // std::lock_guard<std::mutex> lock (_mutex);
}

void CommonCore::addDependency (federate_id_t federateID, const std::string & /*federateName*/) 
{
    auto fed = getFederate(federateID);
    if (fed == nullptr)
    {
        throw (InvalidIdentifier("federateID not valid (registerEndpoint)"));
    }

}

void CommonCore::send (handle_id_t sourceHandle, const std::string &destination, const char *data, uint64_t length)
{
    auto hndl = getHandleInfo (sourceHandle);
    if (hndl == nullptr)
    {
        throw (InvalidIdentifier ("handle is not valid"));
    }

    if (hndl->what != HANDLE_END)
    {
        throw (InvalidIdentifier ("handle does not point to an endpoint"));
    }
    auto fed = getFederate (hndl->local_fed_id);
    ActionMessage m (CMD_SEND_MESSAGE);

    m.info ().orig_source = hndl->key;
    m.info ().source = hndl->key;
    m.source_handle = sourceHandle;
    m.source_id = hndl->fed_id;

    m.payload = std::string (data, length);
    m.info ().target = destination;
    m.actionTime = fed->grantedTime ();
    addActionMessage(m);
    //queueMessage (processMessage (hndl, m));
}

void CommonCore::sendEvent (Time time,
                            handle_id_t sourceHandle,
                            const std::string &destination,
                            const char *data,
                            uint64_t length)
{
    auto hndl = getHandleInfo (sourceHandle);
    if (hndl == nullptr)
    {
        throw (InvalidIdentifier ("handle is not valid"));
    }
    if (hndl->what != HANDLE_END)
    {
        throw (InvalidIdentifier ("handle does not point to an endpoint"));
    }
    ActionMessage m (CMD_SEND_MESSAGE);
    m.source_handle = sourceHandle;
    m.source_id = hndl->fed_id;
    m.actionTime = time;
    m.payload = std::string (data, length);
    m.info ().orig_source = hndl->key;
    m.info ().source = hndl->key;
    m.info ().target = destination;
    addActionMessage(m);
    //queueMessage (processMessage (hndl, m));
}

void CommonCore::sendMessage (handle_id_t sourceHandle, std::unique_ptr<Message> message)
{
    if (sourceHandle == direct_send_handle)
    {
        ActionMessage m (std::move (message));
        m.source_id = global_broker_id;
        m.source_handle = sourceHandle;

        addActionMessage (m);
        return;
    }
    auto hndl = getHandleInfo (sourceHandle);
    if (hndl == nullptr)
    {
        throw (InvalidIdentifier ("handle is not valid"));
    }
    if (hndl->what != HANDLE_END)
    {
        throw (InvalidIdentifier ("handle does not point to an endpoint"));
    }
    ActionMessage m (std::move (message));

    m.info ().source = hndl->key;
    m.source_id = hndl->fed_id;
    m.source_handle = sourceHandle;
    addActionMessage(m);
   // queueMessage (processMessage (hndl, m));
}

// Checks for filter operations
ActionMessage &CommonCore::processMessage (BasicHandleInfo *hndl, ActionMessage &m)
{
    if (hndl == nullptr)
    {
        return m;
    }
    if (hndl->hasSourceFilter)
    {
        auto filtFunc = getFilterCoordinator (hndl->id);
        if (filtFunc->hasSourceFilter)
        {
         //   for (int ii = 0; ii < static_cast<int> (filtFunc->sourceFilters.size ()); ++ii)
            size_t ii = 0;
            for (auto &filt:filtFunc->sourceFilters)
            {
                if (filt->fed_id == global_broker_id)
                {
                    // deal with local source filters
                    auto tempMessage = createMessageFromCommand (std::move (m));
                    tempMessage = filt->filterOp->process (std::move (tempMessage));
                    if (tempMessage)
                    {
                        m = ActionMessage(std::move(tempMessage));
                    }
                    else
                    {
                        //the filter dropped the message;
                        m=CMD_IGNORE;
                        return m;
                    }
                    
                }
                else
                {
                    m.dest_id = filt->fed_id;
                    m.dest_handle = filt->handle;
                    m.counter = static_cast<uint16_t>(ii);
                    m.setAction((ii < filtFunc->sourceFilters.size() - 1) ? CMD_SEND_FOR_FILTER_OPERATION : CMD_SEND_FOR_FILTER);
                    return m;
                }
                ++ii;
            }
        }
    }

    return m;
}

void CommonCore::deliverMessage (ActionMessage &message)
{
    switch (message.action ())
    {
    case CMD_SEND_MESSAGE:
    {
        // Find the destination endpoint
        auto localP = getLocalEndpoint (message.info ().target);
        if (localP == nullptr)
        {  // must be a remote endpoint push it to the main queue to deal with
            auto kfnd = knownExternalEndpoints.find(message.info().target);
            if (kfnd != knownExternalEndpoints.end())
            {  // destination is known
                auto route = getRoute(kfnd->second);
                transmit(route, message);
            }
            else
            {
                transmit(0, message);
            }
            return;
        }
        if (localP->hasDestFilter)  // the endpoint has a destination filter
        {
            auto ffunc = getFilterCoordinator (localP->id);

            auto tempMessage = createMessageFromCommand (std::move (message));
            auto nmessage = ffunc->destFilter->filterOp->process (std::move (tempMessage));

            message.moveInfo (std::move (nmessage));
        }
        message.dest_id = localP->fed_id;
        message.dest_handle = localP->id;
        auto fed = getFederate(localP->fed_id);
        fed->addAction(message);
        
    }
    break;
    case CMD_SEND_FOR_FILTER:
    case CMD_SEND_FOR_FILTER_OPERATION:
    case CMD_SEND_FOR_FILTER_RETURN:
<<<<<<< HEAD
        addActionMessage (message);
=======
    {
        auto route = getRoute(message.dest_id);
        transmit(route, message);
    }
>>>>>>> aa9b85f3
    break;
    default:
        break;
    }
}

uint64_t CommonCore::receiveCount (handle_id_t destination)
{
    auto fed = getHandleFederate (destination);
    if (fed == nullptr)
    {
        return 0;
    }
    return fed->getQueueSize (destination);
}

std::unique_ptr<Message> CommonCore::receive (handle_id_t destination)
{
    auto fed = getHandleFederate (destination);
    if (fed == nullptr)
    {
        throw (InvalidIdentifier ("invalid handle"));
    }
    if (fed->getState () != HELICS_EXECUTING)
    {
        return nullptr;
    }

    return fed->receive (destination);
}

std::unique_ptr<Message> CommonCore::receiveAny (federate_id_t federateID, handle_id_t &endpoint_id)
{
    auto fed = getFederate (federateID);
    if (fed == nullptr)
    {
        throw (InvalidIdentifier ("FederateID is not valid (receiveAny)"));
    }
    if (fed->getState () != HELICS_EXECUTING)
    {
        endpoint_id = invalid_handle;
        return nullptr;
    }
    return fed->receiveAny (endpoint_id);
}

uint64_t CommonCore::receiveCountAny (federate_id_t federateID)
{
    auto fed = getFederate (federateID);
    if (fed == nullptr)
    {
        throw (InvalidIdentifier ("FederateID is not valid (receiveCountAny)"));
    }
    if (fed->getState () != HELICS_EXECUTING)
    {
        return 0;
    }

    return fed->getQueueSize ();
}

void CommonCore::logMessage (federate_id_t federateID, int logLevel, const std::string &messageToLog)
{
    auto fed = getFederate (federateID);
    if (fed == nullptr)
    {
        throw (InvalidIdentifier ("FederateID is not valid (logMessage)"));
    }
    ActionMessage m (CMD_LOG);

    m.source_id = fed->global_id;
    m.index = logLevel;
    m.payload = messageToLog;
    actionQueue.push (m);
    sendToLogger (federateID, logLevel, fed->getIdentifier (), messageToLog);
}

bool CommonCore::sendToLogger (federate_id_t federateID,
                               int logLevel,
                               const std::string &name,
                               const std::string &message) const
{
    if (!BrokerBase::sendToLogger (federateID, logLevel, name, message))
    {
        auto fed = getFederate (federateID);
        if (fed == nullptr)
        {
            return false;
        }
        fed->logMessage (logLevel, name, message);
    }
    return true;
}

void CommonCore::setLoggingCallback (
  federate_id_t federateID,
  std::function<void(int, const std::string &, const std::string &)> logFunction)
{
    if (federateID == 0)
    {
        std::lock_guard<std::mutex> lock (_mutex);
        setLoggerFunction (std::move (logFunction));
    }
    else
    {
        auto fed = getFederate (federateID);
        if (fed == nullptr)
        {
            throw (InvalidIdentifier ("FederateID is not valid (setLoggingCallback)"));
        }
        fed->setLogger (std::move (logFunction));
    }
}

void CommonCore::setFilterOperator (handle_id_t filter, std::shared_ptr<FilterOperator> callback)
{
    static std::shared_ptr<FilterOperator> nullFilt = std::make_shared<NullFilterOperator> ();
    auto hndl = getHandleInfo (filter);
    if (hndl == nullptr)
    {
        throw (InvalidIdentifier ("filter is not a valid handle"));
    }
    if ((hndl->what != HANDLE_DEST_FILTER) && (hndl->what != HANDLE_SOURCE_FILTER))
    {
        throw (InvalidIdentifier ("filter identifier does not point a filter"));
    }

	auto FiltI = filters.find(fed_handle_pair{ global_broker_id.load(), filter });

    if (brokerState < operating)
    {
        if (callback)
        {
            FiltI->filterOp = std::move (callback);
        }
        else
        {
            FiltI->filterOp = nullFilt;
        }
    }
    else if (brokerState == operating)
    {
        // TODO:: This is not thread safe yet
        if (callback)
        {
            FiltI->filterOp = std::move (callback);
        }
        else
        {
            FiltI->filterOp = nullFilt;
        }
    }
    else
    {
        throw (InvalidFunctionCall (" filter operation can not be set in current state"));
    }
}

FilterCoordinator *CommonCore::getFilterCoordinator (handle_id_t id_)
{
    // only activate the lock if we not in an operating state
    auto lock = (brokerState == operating) ? std::unique_lock<std::mutex> (_mutex, std::defer_lock) :
                                             std::unique_lock<std::mutex> (_mutex);
    auto fnd = filterCoord.find (id_);
    if (fnd == filterCoord.end ())
    {
        if (brokerState < operating)
        {
            lock.unlock ();  // we know we are locked here so calling unlock is safe
            // just make a dummy filterFunction so we have something to return
            auto ff = std::make_unique<FilterCoordinator> ();
            auto ffp = ff.get ();
            lock.lock ();
            filterCoord.emplace (id_, std::move (ff));
            return ffp;
        }
        return nullptr;
    }
    return fnd->second.get ();
}

void CommonCore::setIdentifier (const std::string &name)
{
    if (brokerState == created)
    {
        std::lock_guard<std::mutex> lock (_mutex);
        identifier = name;
    }
    else
    {
        throw (InvalidFunctionCall ("setIdentifier can only be called before the core is initialized"));
    }
}

void CommonCore::setQueryCallback (federate_id_t federateID,
                                   std::function<std::string (const std::string &)> queryFunction)
{
    auto fed = getFederate (federateID);
    if (fed == nullptr)
    {
        throw (InvalidIdentifier ("FederateID is invalid (setQueryCallback)"));
    }
    //TODO:: this needs to do something
}

std::string CommonCore::federateQuery (Core::federate_id_t federateID, const std::string &queryStr) const
{
    auto fed = getFederate (federateID);
    if (fed == nullptr)
    {
        if ((queryStr == "exists") || (queryStr == "exist"))
        {
            return "false";
        }
        return "#invalid";
    }
    if ((queryStr == "exists") || (queryStr == "exist"))
    {
        return "true";
    }
    if (queryStr == "isinit")
    {
        return (fed->init_transmitted.load ()) ? "true" : "false";
    }
    if (queryStr == "state")
    {
        return std::to_string (static_cast<int> (fed->getState ()));
    }
    if (queryStr == "dependencies")
    {
        return nullStr;
    }

    return fed->processQuery (queryStr);
}

std::string CommonCore::query (const std::string &target, const std::string &queryStr)
{
    if ((target == "core") || (target == getIdentifier ()))
    {
        // TODO:: move to a coreQuery Function
        if (queryStr == "federates")
        {
        }
        else if (queryStr == "publications")
        {
        }
        else if (queryStr == "endpoints")
        {
        }
        else if (queryStr == "dependencies")
        {
        }
        else if (queryStr == "isinit")
        {
            return (allInitReady ()) ? "true" : "false";
        }
    }
    else
    {
        auto id = getFederateId (target);
        if (id != invalid_fed_id)
        {
            return federateQuery (id, queryStr);
        }
        ActionMessage querycmd (CMD_QUERY);
        querycmd.source_id = global_broker_id;
        querycmd.index = ++queryCounter;
        querycmd.payload = queryStr;
        querycmd.info ().target = target;
        auto fut = ActiveQueries.getFuture (querycmd.index);
        transmit (0, querycmd);
        auto ret = fut.get ();
        ActiveQueries.finishedWithValue (querycmd.index);
        return ret;
    }
    return "#invalid";
}

void CommonCore::processPriorityCommand (ActionMessage &&command)
{
    // deal with a few types of message immediately
    LOG_TRACE (
      0, getIdentifier (),
      (boost::format ("|| priority_cmd:%s from %d") % prettyPrintString (command) % command.source_id).str ());
    switch (command.action ())
    {
    case CMD_REG_FED:
    case CMD_REG_BROKER:
        // These really shouldn't happen here probably means something went wrong in setup but we can handle it
        // forward the connection request to the higher level
        transmit (0, command);
        break;
    case CMD_BROKER_ACK:
        if (command.payload == identifier)
        {
            if (checkActionFlag (command, error_flag))
            {
                LOG_ERROR (0, identifier, "broker responded with error\n");
                // generate error messages in response to all the delayed messages
                break;
            }
            global_broker_id = command.dest_id;
            timeCoord->source_id = global_broker_id;
            higher_broker_id = command.source_id;
            transmitDelayedMessages ();
        }
        break;
    case CMD_FED_ACK:
    {
        auto id = getFederateId (command.name);
        if (id != invalid_fed_id)
        {
            auto fed = getFederate (id);
            if (fed == nullptr)
            {
                break;
            }
            // now add the new global id to the translation table
            {  // scope for the lock
                std::lock_guard<std::mutex> lock (_mutex);
                global_id_translation.emplace (command.dest_id, fed->local_id);
            }
            // push the command to the local queue
            fed->addAction (command);
        }
    }
    break;
    case CMD_REG_ROUTE:
        // TODO:: double check this
        addRoute (command.dest_handle, command.payload);
        break;
    case CMD_PRIORITY_DISCONNECT:
        if (allDisconnected ())
        {
            brokerState = broker_state_t::terminating;
            ActionMessage dis (CMD_DISCONNECT);
            dis.source_id = global_broker_id;
            transmit (0, dis);
            addActionMessage (CMD_STOP);
        }
        break;
    case CMD_QUERY:
    {
        std::string repStr;
        ActionMessage queryResp (CMD_QUERY_REPLY);
        queryResp.dest_id = command.source_id;
        queryResp.source_id = command.dest_id;
        queryResp.index = command.index;
        if (command.info ().target == getIdentifier ())
        {
            queryResp.source_id = global_broker_id;
            repStr = query (command.info ().target, command.payload);
        }
        else
        {
            auto fedID = getFederateId (command.info ().target);
            repStr = federateQuery (fedID, command.payload);
        }

        queryResp.payload = repStr;

        transmit (getRoute (queryResp.dest_id), queryResp);
    }
    break;
    case CMD_QUERY_REPLY:
        if (command.dest_id == global_broker_id)
        {
            ActiveQueries.setDelayedValue (command.index, command.payload);
        }
        break;
    case CMD_PRIORITY_ACK:
    case CMD_ROUTE_ACK:
        break;
    default:
    {
        if (!isPriorityCommand (command))
        {
            // make a copy and go through the regular processing
            ActionMessage cmd (command);
            processCommand (std::move (cmd));
        }
    }

        // case CMD_DISCONNECT_ACK:
        //	break;
    }
}

void CommonCore::transmitDelayedMessages ()
{
    auto msg = delayTransmitQueue.pop ();
    while (msg)
    {
        if (msg->source_id == 0)
        {
            msg->source_id = global_broker_id;
        }
        routeMessage (*msg);
        msg = delayTransmitQueue.pop ();
    }
}

void CommonCore::sendErrorToFederates (int error_code)
{
    ActionMessage errorCom (CMD_ERROR);
    errorCom.index = error_code;
    for (auto &fed : _federates)
    {
        routeMessage (errorCom, fed->global_id);
    }
}

void CommonCore::transmitDelayedMessages (federate_id_t source)
{
    std::vector<ActionMessage> buffer;
    auto msg = delayTransmitQueue.pop ();
    while (msg)
    {
        if (msg->source_id == source)
        {
            routeMessage (*msg);
        }
        else
        {
            buffer.push_back (std::move (*msg));
        }
        msg = delayTransmitQueue.pop ();
    }

    if (!buffer.empty ())
    {
        for (auto &am : buffer)
        {
            delayTransmitQueue.push (std::move (am));
        }
    }
}

void CommonCore::processCommand (ActionMessage &&command)
{
    LOG_TRACE (0, getIdentifier (),
               (boost::format ("|| cmd:%s from %d") % prettyPrintString (command) % command.source_id).str ());
    switch (command.action ())
    {
    case CMD_IGNORE:
        break;
    case CMD_TICK:
        if (waitingForServerPingReply)
        {
            // try to reset the connection to the broker
            // brokerReconnect()
            LOG_ERROR (global_broker_id, getIdentifier (), "lost connection with server");
            sendErrorToFederates (-5);
            disconnect ();
            brokerState = broker_state_t::errored;
            addActionMessage (CMD_STOP);
        }
        else
        {
            // if (allFedWaiting())
            //{
            ActionMessage png (CMD_PING);
            png.source_id = global_broker_id;
            png.dest_id = higher_broker_id;
            transmit (0, png);
            waitingForServerPingReply = true;
            //}
        }
        break;
    case CMD_PING:
        if (command.dest_id == global_broker_id)
        {
            ActionMessage pngrep (CMD_PING_REPLY);
            pngrep.dest_id = command.source_id;
            pngrep.source_id = global_broker_id;
            routeMessage (pngrep);
        }
        break;
    case CMD_PING_REPLY:
        if (command.dest_id == global_broker_id)
        {
            waitingForServerPingReply = false;
        }
        break;
    case CMD_STOP:
        if (isConnected ())
        {
            if (!allDisconnected ())
            {  // only send a disconnect message if we haven't done so already
                ActionMessage m (CMD_DISCONNECT);
                m.source_id = global_broker_id;
                transmit (0, m);
            }
        }
        break;

    case CMD_EXEC_GRANT:
    case CMD_EXEC_REQUEST:
        if (command.dest_id == global_broker_id)
        {
            timeCoord->processTimeMessage (command);
            if (!enteredExecutionMode)
            {
                auto res = timeCoord->checkExecEntry ();
                if (res == iteration_state::next_step)
                {
                    enteredExecutionMode = true;
                    timeCoord->timeRequest (Time::maxVal (), helics_iteration_request::no_iterations,
                                            Time::maxVal (), Time::maxVal ());
                }
            }
        }
        else if (command.source_id == global_broker_id)
        {
            for (auto dep : timeCoord->getDependents ())
            {
                routeMessage (command, dep);
            }
        }
        else if (command.dest_id == 0)
        {
            // route the message to all dependent feds
            auto fed = getFederate (command.source_id);
            if (fed == nullptr)
            {
                LOG_DEBUG (command.source_id, "core", "dropping unrecognized CMD_EXEC_*");
                return;
            }
            if (ongoingFilterActionCounter[fed->local_id] == 0)
            {
                auto &dep = fed->getDependents ();
                for (auto &fed_id : dep)
                {
                    routeMessage (command, fed_id);
                }
            }
            else
            {
                auto &dep = fed->getDependents ();
                for (auto &fed_id : dep)
                {
                    command.dest_id = fed_id;
                    delayTransmitQueue.push (command);
                }
            }
        }
        else
        {
            routeMessage (command);
        }
        break;
    case CMD_TIME_REQUEST:
    case CMD_TIME_GRANT:
        if (command.source_id == global_broker_id)
        {
            for (auto dep : timeCoord->getDependents ())
            {
                routeMessage (command, dep);
            }
        }
        else if (command.dest_id == 0)
        {
            // route the message to all dependent feds
            auto fed = getFederate (command.source_id);
            if (fed == nullptr)
            {
                return;
            }
            auto &dep = fed->getDependents ();
            for (auto &fed_id : dep)
            {
                routeMessage (command, fed_id);
            }
        }
        else
        {
            routeMessage (command);
        }
        break;
    case CMD_DISCONNECT:
        if (command.dest_id == 0)
        {
            // route the message to all dependent feds
            auto fed = getFederate (command.source_id);
            if (fed == nullptr)
            {
                return;
            }
            auto &dep = fed->getDependents ();
            for (auto &fed_id : dep)
            {
                routeMessage (command, fed_id);
            }
            if (allDisconnected ())
            {
                brokerState = broker_state_t::terminated;
                ActionMessage dis (CMD_DISCONNECT);
                dis.source_id = global_broker_id;
                transmit (0, dis);
                addActionMessage (CMD_STOP);
            }
        }
        else
        {
            routeMessage (command);
        }

        break;
    case CMD_ADD_DEPENDENCY:
    case CMD_REMOVE_DEPENDENCY:
    case CMD_ADD_DEPENDENT:
    case CMD_REMOVE_DEPENDENT:
    case CMD_ADD_INTERDEPENDENCY:
    case CMD_REMOVE_INTERDEPENDENCY:
        routeMessage (command);
        break;
    case CMD_SEND_FOR_FILTER:
    case CMD_SEND_FOR_FILTER_OPERATION:
        processMessageFilter (command);
        break;
    case CMD_PUB:
        // route the message to all the subscribers
        if (command.dest_id == 0)
        {
            auto fed = getFederate (command.source_id);
            if (fed != nullptr)
            {
                auto pubInfo = fed->getPublication (command.source_handle);
                if (pubInfo != nullptr)
                {
                    for (auto &subscriber : pubInfo->subscribers)
                    {
                        command.dest_id = subscriber.first;
                        command.dest_handle = subscriber.second;
                        routeMessage (command);
                    }
                }
            }
        }
        else
        {
            routeMessage (command);
        }
        break;

    case CMD_LOG:
        if (command.dest_id == global_broker_id)
        {
            sendToLogger (0, command.index, getFederateNameNoThrow (command.source_id), command.payload);
        }
        else
        {
            routeMessage (command);
        }
        break;
    case CMD_ERROR:
        if (command.dest_id == global_broker_id)
        {
            sendToLogger (0, 0, getFederateNameNoThrow (command.source_id), command.payload);
        }
        else
        {
            routeMessage (command);
        }
        break;
    case CMD_REG_SUB:
        // for these registration filters any processing is already done in the
        // registration functions so this is just a router
        if (command.dest_id != 0)
        {
            auto fed = getFederate (command.dest_id);
            if (fed != nullptr)
            {
                fed->addAction (command);
                auto pubhandle = getHandleInfo (command.dest_handle);
                if (pubhandle != nullptr)
                {
                    pubhandle->used = true;
                }
            }
        }
        else
        {
            transmit (0, command);
        }

        break;
    case CMD_REG_END:
        if (command.dest_id == global_broker_id)
        {  // in this branch the message came from somewhere else and is targeted at a filter
            auto filtI = filters.find (fed_handle_pair(global_broker_id, command.dest_handle));
            if (filtI != nullptr)
            {
                filtI->target = {command.source_id, command.source_handle};
                timeCoord->addDependency (command.source_id);
            }
            auto filthandle = getHandleInfo (command.dest_handle);
            if (filthandle != nullptr)
            {
                if ((filthandle->what == HANDLE_DEST_FILTER) || (filthandle->what == HANDLE_SOURCE_FILTER))
                {
                    filthandle->used = true;
                }
            }
        }
        else
        {
            transmit (0, command);

            bool added = timeCoord->addDependency (command.source_id);
            if (added)
            {
                auto fed = getFederate (command.source_id);
                ActionMessage add (CMD_ADD_INTERDEPENDENCY, global_broker_id, command.source_id);

                fed->addAction (add);
                timeCoord->addDependent (fed->global_id);
            }

            if (!hasTimeDependency)
            {
                if (timeCoord->addDependency (higher_broker_id))
                {
                    hasTimeDependency = true;
                    ActionMessage add (CMD_ADD_INTERDEPENDENCY, global_broker_id, higher_broker_id);
                    transmit (higher_broker_id, add);

                    timeCoord->addDependent (higher_broker_id);
                }
            }
        }

        break;
    case CMD_REG_PUB:
        // for these registration filters any processing is already done in the
        // registration functions so this is just a router
        routeMessage (command);
        break;
    case CMD_REG_DST_FILTER:
    case CMD_REG_SRC_FILTER:
        // for these registration filters any processing is already done in the
        // registration functions so this is just a router
        if (command.dest_id == 0)
        {
            if (!hasTimeDependency)
            {
                hasLocalFilters = true;
                hasTimeDependency = true;
                if (timeCoord->addDependency (higher_broker_id))
                {
                    ActionMessage add (CMD_ADD_INTERDEPENDENCY, global_broker_id, higher_broker_id);
                    transmit (higher_broker_id, add);

                    timeCoord->addDependent (higher_broker_id);
                }
            }
        }
        routeMessage (command);
        if (command.dest_id != 0)
        {
            processFilterInfo (command);
        }
        break;

    case CMD_NOTIFY_SUB:
    {
        // just forward these to the appropriate federate
        auto fed = getFederate (command.dest_id);
        if (fed != nullptr)
        {
            fed->addAction (command);
            auto pubhandle = getHandleInfo (command.dest_handle);
            if (pubhandle != nullptr)
            {
                pubhandle->used = true;
            }
        }
    }
    break;
    case CMD_NOTIFY_END:
    {
        if (command.dest_id == global_broker_id)
        {
            auto filtI = filters.find (fed_handle_pair(global_broker_id, command.dest_handle));
            if (filtI != nullptr)
            {
                filtI->target = {command.source_id, command.source_handle};
                timeCoord->addDependency (command.source_id);
            }
            auto filthandle = getHandleInfo (command.dest_handle);
            if (filthandle != nullptr)
            {
                if ((filthandle->what == HANDLE_DEST_FILTER) || (filthandle->what == HANDLE_SOURCE_FILTER))
                {
                    filthandle->used = true;
                }
            }
        }
    }
    break;
    case CMD_NOTIFY_PUB:
        routeMessage (command);
        break;
    case CMD_NOTIFY_SRC_FILTER:
    {
        auto endhandle = getHandleInfo (command.dest_handle);
        if (endhandle != nullptr)
        {
            endhandle->hasSourceFilter = true;
        }

        auto fed = getFederate (command.dest_id);
        if (fed != nullptr)
        {
            fed->addAction (command);
        }
        processFilterInfo (command);
    }
    break;
    case CMD_NOTIFY_DST_FILTER:
    {
        auto endhandle = getHandleInfo (command.dest_handle);
        if (endhandle != nullptr)
        {
            if (!endhandle->hasDestFilter)
            {
                endhandle->hasDestFilter = true;
            }
            else
            {
                ActionMessage err (CMD_ERROR);
                err.source_id = command.dest_id;
                err.source_handle = command.dest_handle;
                err.payload = "Endpoint " + endhandle->key + " already has a destination filter";
                transmit (0, err);
                break;
            }
        }

        auto fed = getFederate (command.dest_id);
        if (fed != nullptr)
        {
            fed->addAction (command);
        }
        processFilterInfo (command);
    }
    break;
    case CMD_CORE_CONFIGURE:
        if (command.index == UPDATE_FLAG)
        {
            if (command.dest_id == ENABLE_INIT_ENTRY)
            {
                if (delayInitCounter <= 1)
                {
                    delayInitCounter = 0;
                    if (allInitReady ())
                    {
                        broker_state_t exp = connected;
                        if (brokerState.compare_exchange_strong (exp, broker_state_t::initializing))
                        {  // make sure we only do this once
                            checkDependencies ();
                            command.source_id = global_broker_id;
                            transmit (0, command);
                        }
                    }
                }
                else
                {
                    --delayInitCounter;
                }
            }
        }
        break;
    case CMD_INIT:
    {
        auto fed = getFederate (command.source_id);
        if (fed != nullptr)
        {
            fed->init_transmitted = true;
            if (allInitReady ())
            {
                broker_state_t exp = connected;
                if (brokerState.compare_exchange_strong (exp, broker_state_t::initializing))
                {  // make sure we only do this once
                    checkDependencies ();
                    command.source_id = global_broker_id;
                    transmit (0, command);
                }
            }
        }
    }
    break;
    case CMD_INIT_GRANT:
    {
        broker_state_t exp = initializing;
        if (brokerState.compare_exchange_strong (exp, broker_state_t::operating))
        {  // forward the grant to all federates
            ongoingFilterActionCounter.resize (_federates.size ());
            for (auto &fed : _federates)
            {
                organizeFilterOperations ();
                fed->addAction (command);
            }
            timeCoord->enteringExecMode (helics_iteration_request::no_iterations);
            auto res = timeCoord->checkExecEntry ();
            if (res == iteration_state::next_step)
            {
                enteredExecutionMode = true;
                timeCoord->timeRequest (Time::maxVal (), helics_iteration_request::no_iterations, Time::maxVal (),
                                        Time::maxVal ());
            }
        }
    }
    break;

    case CMD_SEND_MESSAGE:
    {
        if (isLocal(command.source_id))
        {
            auto handle = getHandleInfo(command.source_handle);
            deliverMessage(processMessage(handle, command));
        }
        else
        {
            // TODO:: PT This isn't the best way of doing this
            auto fnd = endpoints.find(command.info().target);
            if (fnd != endpoints.end())
            {  // destination is local
                auto fed = getHandleFederate(fnd->second);

                command.dest_id = fed->global_id;
                command.dest_handle = fnd->second;
                fed->addAction(command);
            }
            else
            {
                auto kfnd = knownExternalEndpoints.find(command.info().target);
                if (kfnd != knownExternalEndpoints.end())
                {  // destination is known
                    auto route = getRoute(kfnd->second);
                    transmit(route, command);
                }
                else
                {
                    transmit(0, command);
                }
            }
        }
       
    }
    break;
    default:
        if (isPriorityCommand (command))
        {  // this is a backup if somehow one of these message got here
            processPriorityCommand (std::move (command));
        }
        break;
    }
}

void CommonCore::processFilterInfo (ActionMessage &command)
{
    auto filterInfo = getFilterCoordinator (command.dest_handle);
    if (filterInfo == nullptr)
    {
        return;
    }
    switch (command.action ())
    {
    case CMD_REG_DST_FILTER:
    case CMD_NOTIFY_DST_FILTER:
    {
        if ((filterInfo->destFilter == nullptr) || (filterInfo->destFilter->fed_id != command.source_id) ||
            (filterInfo->destFilter->handle != command.source_handle))
        {
            auto filter = filters.find(fed_handle_pair (command.source_id, command.source_handle));
            if (filter == nullptr)
            {
                filter = createDestFilter (command.source_id, command.source_handle, command.payload,
                                           command.info ().target, command.info ().type, command.info ().type_out);
            }

            filterInfo->hasDestFilter = true;
            filterInfo->destFilter = filter;
        }

        break;
    }
    case CMD_REG_SRC_FILTER:
    case CMD_NOTIFY_SRC_FILTER:
    {
        bool FilterAlreadyPresent = false;
        for (auto &filt : filterInfo->allSourceFilters)
        {
            if ((filt->fed_id == command.source_id) && (filt->handle == command.source_handle))
            {
                FilterAlreadyPresent = true;
                break;
            }
        }
        if (!FilterAlreadyPresent)
        {
            auto newFilter = filters.find (fed_handle_pair(command.source_id, command.source_handle));
            if (newFilter == nullptr)
            {
                newFilter =
                  createSourceFilter (command.source_id, command.source_handle, command.name,
                                      command.info ().target, command.info ().type, command.info ().type_out);
            }
            filterInfo->allSourceFilters.push_back (newFilter);
            filterInfo->hasSourceFilter = true;
        }
    }
    break;
    default:
        // all other commands do not impact filters
        break;
    }
}

void CommonCore::checkDependencies ()
{
    std::unique_lock<std::mutex> lock (_mutex);
    bool isobs = false;
    bool issource = false;
    for (auto &fed : _federates)
    {
        if (fed->hasEndpoints)
        {
            if (fed->getInfo ().observer)
            {
                timeCoord->removeDependency (fed->global_id);
                ActionMessage rmdep (CMD_REMOVE_DEPENDENT);

                rmdep.source_id = global_broker_id;
                rmdep.dest_id = fed->global_id;
                fed->addAction (rmdep);
                isobs = true;
            }
            else if (fed->getInfo ().source_only)
            {
                timeCoord->removeDependent (fed->global_id);
                ActionMessage rmdep (CMD_REMOVE_DEPENDENCY);

                rmdep.source_id = global_broker_id;
                rmdep.dest_id = fed->global_id;
                fed->addAction (rmdep);
                issource = true;
            }
        }
    }
    lock.unlock ();
    // if we have filters we need to be a timeCoordinator
    if (hasLocalFilters)
    {
        return;
    }
    // if there is more than 2 dependents(higher broker + 2 or more federates then we need to be a timeCoordinator
    if (timeCoord->getDependents ().size () > 2)
    {
        return;
    }
    if (timeCoord->getDependencies ().size () > 2)
    {
        return;
    }
    auto fedid = invalid_fed_id;
    auto brkid = invalid_fed_id;
    int localcnt = 0;
    for (auto &dep : timeCoord->getDependents ())
    {
        if (isLocal (dep))
        {
            ++localcnt;
            fedid = dep;
        }
        else
        {
            brkid = dep;
        }
    }
    if (localcnt > 1)
    {
        return;
    }
    // check to make sure the dependencies match
    for (auto &dep : timeCoord->getDependencies ())
    {
        if (isLocal (dep))
        {
            if (dep != fedid)
            {
                return;
            }
        }
        else
        {
            if (brkid != dep)
            {
                return;
            }
        }
    }
    // remove the core from the time dependency chain since it is just adding to the communication noise in this
    // case
    timeCoord->removeDependency (brkid);
    timeCoord->removeDependency (fedid);
    timeCoord->removeDependent (brkid);
    timeCoord->removeDependent (fedid);

    ActionMessage rmdep (CMD_REMOVE_INTERDEPENDENCY);

    rmdep.source_id = global_broker_id;
    routeMessage (rmdep, brkid);
    routeMessage (rmdep, fedid);
    if (isobs)
    {
        ActionMessage adddep (CMD_ADD_DEPENDENT);
        adddep.source_id = fedid;
        routeMessage (adddep, brkid);
        adddep.setAction (CMD_ADD_DEPENDENCY);
        adddep.source_id = brkid;
        routeMessage (adddep, fedid);
    }
    else if (issource)
    {
        ActionMessage adddep (CMD_ADD_DEPENDENCY);
        adddep.source_id = fedid;
        routeMessage (adddep, brkid);
        adddep.setAction (CMD_ADD_DEPENDENT);
        adddep.source_id = brkid;
        routeMessage (adddep, fedid);
    }
    else
    {
        ActionMessage adddep (CMD_ADD_INTERDEPENDENCY);
        adddep.source_id = fedid;
        routeMessage (adddep, brkid);
        routeMessage (adddep,
                      fedid);  // make sure the fed depends on itself in case the broker removes itself later
        adddep.source_id = brkid;
        routeMessage (adddep, fedid);
    }
}

void CommonCore::organizeFilterOperations ()
{
    for (auto &fc : filterCoord)
    {
        auto *fi = fc.second.get ();
        auto *handle = getHandleInfo (fc.first);
        if (handle == nullptr)
        {
            continue;
        }
        std::string endpointType = handle->type;

        if (!fi->allSourceFilters.empty ())
        {
            fi->sourceFilters.clear ();
            fi->sourceFilters.reserve (fi->allSourceFilters.size ());
            // Now we have to do some intelligent ordering with types
            std::vector<bool> used (fi->allSourceFilters.size (), false);
            bool someUnused = true;
            bool usedMore = true;
            std::string currentType = endpointType;
            while (someUnused && usedMore)
            {
                someUnused = false;
                usedMore = false;
                for (size_t ii = 0; ii < fi->allSourceFilters.size (); ++ii)
                {
                    if (used[ii])
                    {
                        continue;
                    }
                    // TODO:: this will need some work to finish sorting out but should work for initial tests
                    if (matchingTypes (fi->allSourceFilters[ii]->inputType, currentType))
                    {
                        used[ii] = true;
                        usedMore = true;
                        fi->sourceFilters.push_back (fi->allSourceFilters[ii]);
                        currentType = fi->allSourceFilters[ii]->outputType;
                    }
                    else
                    {
                        someUnused = true;
                    }
                }
            }
            for (size_t ii = 0; ii < fi->allSourceFilters.size (); ++ii)
            {
                if (used[ii])
                {
                    continue;
                }
                LOG_WARNING (global_broker_id, fi->allSourceFilters[ii]->key,
                             "unable to match types on some filters");
            }
        }
    }
}

void CommonCore::processCommandsForCore (const ActionMessage &cmd)
{
    if (isTimingCommand (cmd))
    {
        if (timeCoord->processTimeMessage (cmd))
        {
            timeCoord->checkTimeGrant ();
        }
    }
    else if (isDependencyCommand (cmd))
    {
        timeCoord->processDependencyUpdateMessage (cmd);
    }
    else
    {
        LOG_WARNING (global_broker_id, "core", "dropping message:" + prettyPrintString (cmd));
    }
}

void CommonCore::routeMessage (ActionMessage &cmd, federate_id_t dest)
{
    cmd.dest_id = dest;
    if ((dest == 0) || (dest == higher_broker_id))
    {
        transmit (0, cmd);
    }
    else if (dest == global_broker_id)
    {
        processCommandsForCore (cmd);
    }
    else if (isLocal (dest))
    {
        auto fed = getFederate (dest);
        if (fed != nullptr)
        {
            fed->addAction (cmd);
        }
    }
    else
    {
        auto route = getRoute (dest);
        transmit (route, cmd);
    }
}

void CommonCore::routeMessage (const ActionMessage &cmd)
{
    if ((cmd.dest_id == 0) || (cmd.dest_id == higher_broker_id))
    {
        transmit (0, cmd);
    }
    else if (cmd.dest_id == global_broker_id)
    {
        processCommandsForCore (cmd);
    }
    else if (isLocal (cmd.dest_id))
    {
        auto fed = getFederate (cmd.dest_id);
        if (fed != nullptr)
        {
            fed->addAction (cmd);
        }
    }
    else
    {
        auto route = getRoute (cmd.dest_id);
        transmit (route, cmd);
    }
}

void CommonCore::routeMessage (ActionMessage &&cmd, federate_id_t dest)
{
    cmd.dest_id = dest;
    if ((dest == 0) || (dest == higher_broker_id))
    {
        transmit (0, cmd);
    }
    else if (cmd.dest_id == global_broker_id)
    {
        processCommandsForCore (cmd);
    }
    else if (isLocal (dest))
    {
        auto fed = getFederate (dest);
        if (fed != nullptr)
        {
            fed->addAction (std::move (cmd));
        }
    }
    else
    {
        auto route = getRoute (dest);
        transmit (route, cmd);
    }
}

void CommonCore::routeMessage (ActionMessage &&cmd)
{
    if ((cmd.dest_id == 0) || (cmd.dest_id == higher_broker_id))
    {
        transmit (0, cmd);
    }
    else if (cmd.dest_id == global_broker_id)
    {
        processCommandsForCore (cmd);
    }
    else if (isLocal (cmd.dest_id))
    {
        auto fed = getFederate (cmd.dest_id);
        if (fed != nullptr)
        {
            fed->addAction (std::move (cmd));
        }
    }
    else
    {
        auto route = getRoute (cmd.dest_id);
        transmit (route, cmd);
    }
}

void CommonCore::processMessageFilter (ActionMessage &cmd)
{
    if (cmd.dest_id == 0)
    {
        transmit (0, cmd);
    }
    else if (cmd.dest_id == global_broker_id)
    {
        // deal with local source filters

        auto FiltI = filters.find (fed_handle_pair(global_broker_id, cmd.dest_handle));
        if (FiltI != nullptr)
        {
            if (FiltI->filterOp != nullptr)
            {
                bool returnToSender = (cmd.action () == CMD_SEND_FOR_FILTER_OPERATION);
                auto tempMessage = createMessageFromCommand (std::move (cmd));
                tempMessage = FiltI->filterOp->process (std::move (tempMessage));
                cmd = ActionMessage (std::move (tempMessage));

                if (!returnToSender)
                {
                    cmd.setAction (CMD_SEND_MESSAGE);
                    cmd.dest_id = 0;
                    cmd.dest_handle = 0;
                    deliverMessage (cmd);
                }
                else
                {
                    // TODO:: deal with multiple filters correctly (need to return to sender)
                    cmd.setAction (CMD_SEND_MESSAGE);
                    cmd.dest_id = 0;
                    cmd.dest_handle = 0;
                    deliverMessage (cmd);
                }
            }
        }
        else
        {
            // this is an odd condition (not sure what to do yet)
            /*	m.dest_id = filtFunc->sourceOperators[ii].fed_id;
                m.dest_handle = filtFunc->sourceOperators[ii].handle;
                if ((ii < static_cast<int> (filtFunc->sourceOperators.size() - 1)) ||
                    (filtFunc->finalSourceFilter.fed_id != invalid_fed_id))
                {
                    m.setAction(CMD_SEND_FOR_FILTER_OPERATION);
                }
                else
                {
                    m.setAction(CMD_SEND_FOR_FILTER);
                }
                return m;
                */
        }
    }
    else
    {
        auto route = getRoute (cmd.dest_id);
        transmit (route, cmd);
    }
}
}  // namespace helics<|MERGE_RESOLUTION|>--- conflicted
+++ resolved
@@ -1332,6 +1332,7 @@
 
     m.info ().orig_source = hndl->key;
     m.info ().source = hndl->key;
+    m.info().messageID = ++messageCounter;
     m.source_handle = sourceHandle;
     m.source_id = hndl->fed_id;
 
@@ -1339,7 +1340,6 @@
     m.info ().target = destination;
     m.actionTime = fed->grantedTime ();
     addActionMessage(m);
-    //queueMessage (processMessage (hndl, m));
 }
 
 void CommonCore::sendEvent (Time time,
@@ -1365,8 +1365,8 @@
     m.info ().orig_source = hndl->key;
     m.info ().source = hndl->key;
     m.info ().target = destination;
+    m.info().messageID = ++messageCounter;
     addActionMessage(m);
-    //queueMessage (processMessage (hndl, m));
 }
 
 void CommonCore::sendMessage (handle_id_t sourceHandle, std::unique_ptr<Message> message)
@@ -1376,7 +1376,6 @@
         ActionMessage m (std::move (message));
         m.source_id = global_broker_id;
         m.source_handle = sourceHandle;
-
         addActionMessage (m);
         return;
     }
@@ -1394,8 +1393,11 @@
     m.info ().source = hndl->key;
     m.source_id = hndl->fed_id;
     m.source_handle = sourceHandle;
+    if (m.info().messageID == 0)
+    {
+        m.info().messageID = ++messageCounter;
+    }
     addActionMessage(m);
-   // queueMessage (processMessage (hndl, m));
 }
 
 // Checks for filter operations
@@ -1436,7 +1438,15 @@
                     m.dest_id = filt->fed_id;
                     m.dest_handle = filt->handle;
                     m.counter = static_cast<uint16_t>(ii);
-                    m.setAction((ii < filtFunc->sourceFilters.size() - 1) ? CMD_SEND_FOR_FILTER_OPERATION : CMD_SEND_FOR_FILTER);
+                    if (ii < filtFunc->sourceFilters.size() - 1)
+                    {
+                        m.setAction(CMD_SEND_FOR_FILTER_AND_RETURN);
+                        ongoingFilterProcesses[m.source_id].insert(m.info().messageID);
+                    }
+                    else
+                    {
+                        m.setAction(CMD_SEND_FOR_FILTER);
+                    }
                     return m;
                 }
                 ++ii;
@@ -1475,7 +1485,6 @@
 
             auto tempMessage = createMessageFromCommand (std::move (message));
             auto nmessage = ffunc->destFilter->filterOp->process (std::move (tempMessage));
-
             message.moveInfo (std::move (nmessage));
         }
         message.dest_id = localP->fed_id;
@@ -1486,16 +1495,13 @@
     }
     break;
     case CMD_SEND_FOR_FILTER:
-    case CMD_SEND_FOR_FILTER_OPERATION:
-    case CMD_SEND_FOR_FILTER_RETURN:
-<<<<<<< HEAD
-        addActionMessage (message);
-=======
+    case CMD_SEND_FOR_FILTER_AND_RETURN:
+    case CMD_FILTER_RESULT:
+    case CMD_NULL_MESSAGE:
     {
         auto route = getRoute(message.dest_id);
         transmit(route, message);
     }
->>>>>>> aa9b85f3
     break;
     default:
         break;
@@ -2025,7 +2031,7 @@
                 LOG_DEBUG (command.source_id, "core", "dropping unrecognized CMD_EXEC_*");
                 return;
             }
-            if (ongoingFilterActionCounter[fed->local_id] == 0)
+            if (ongoingFilterProcesses[fed->local_id].empty())
             {
                 auto &dep = fed->getDependents ();
                 for (auto &fed_id : dep)
@@ -2114,7 +2120,9 @@
         routeMessage (command);
         break;
     case CMD_SEND_FOR_FILTER:
-    case CMD_SEND_FOR_FILTER_OPERATION:
+    case CMD_SEND_FOR_FILTER_AND_RETURN:
+    case CMD_NULL_MESSAGE:
+    case CMD_FILTER_RESULT:
         processMessageFilter (command);
         break;
     case CMD_PUB:
@@ -2413,7 +2421,6 @@
     break;
 
     case CMD_SEND_MESSAGE:
-    {
         if (isLocal(command.source_id))
         {
             auto handle = getHandleInfo(command.source_handle);
@@ -2421,32 +2428,8 @@
         }
         else
         {
-            // TODO:: PT This isn't the best way of doing this
-            auto fnd = endpoints.find(command.info().target);
-            if (fnd != endpoints.end())
-            {  // destination is local
-                auto fed = getHandleFederate(fnd->second);
-
-                command.dest_id = fed->global_id;
-                command.dest_handle = fnd->second;
-                fed->addAction(command);
-            }
-            else
-            {
-                auto kfnd = knownExternalEndpoints.find(command.info().target);
-                if (kfnd != knownExternalEndpoints.end())
-                {  // destination is known
-                    auto route = getRoute(kfnd->second);
-                    transmit(route, command);
-                }
-                else
-                {
-                    transmit(0, command);
-                }
-            }
-        }
-       
-    }
+            deliverMessage(command);
+        }
     break;
     default:
         if (isPriorityCommand (command))
@@ -2830,30 +2813,52 @@
     else if (cmd.dest_id == global_broker_id)
     {
         // deal with local source filters
-
+        
         auto FiltI = filters.find (fed_handle_pair(global_broker_id, cmd.dest_handle));
         if (FiltI != nullptr)
         {
             if (FiltI->filterOp != nullptr)
             {
-                bool returnToSender = (cmd.action () == CMD_SEND_FOR_FILTER_OPERATION);
+                bool returnToSender = (cmd.action () == CMD_SEND_FOR_FILTER_AND_RETURN);
+                auto source = cmd.source_id;
+                auto source_handle = cmd.source_handle;
+                auto mid = cmd.info().messageID;
                 auto tempMessage = createMessageFromCommand (std::move (cmd));
                 tempMessage = FiltI->filterOp->process (std::move (tempMessage));
-                cmd = ActionMessage (std::move (tempMessage));
+                if (tempMessage)
+                {
+                    cmd = ActionMessage(std::move(tempMessage));
+                }
+                else
+                {
+                    cmd = CMD_IGNORE;
+                }
 
                 if (!returnToSender)
                 {
-                    cmd.setAction (CMD_SEND_MESSAGE);
+                    if (cmd.action() == CMD_IGNORE)
+                    {
+                        return;
+                    }
                     cmd.dest_id = 0;
                     cmd.dest_handle = 0;
                     deliverMessage (cmd);
                 }
                 else
                 {
-                    // TODO:: deal with multiple filters correctly (need to return to sender)
-                    cmd.setAction (CMD_SEND_MESSAGE);
-                    cmd.dest_id = 0;
-                    cmd.dest_handle = 0;
+                    cmd.dest_id = source;
+                    cmd.dest_handle = source_handle;
+                    if (cmd.action() == CMD_IGNORE)
+                    {
+                        cmd.setAction(CMD_NULL_MESSAGE);
+                        cmd.source_handle = mid;
+                        deliverMessage(cmd);
+                        return;
+                    }
+                    cmd.setAction (CMD_FILTER_RESULT);
+                    
+                    cmd.source_handle = FiltI->handle;
+                    cmd.source_id = global_broker_id;
                     deliverMessage (cmd);
                 }
             }
