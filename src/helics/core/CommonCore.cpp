/*
Copyright (c) 2017-2020,
Battelle Memorial Institute; Lawrence Livermore National Security, LLC; Alliance for Sustainable
Energy, LLC.  See the top-level NOTICE for additional details. All rights reserved.
SPDX-License-Identifier: BSD-3-Clause
*/
#include "CommonCore.hpp"

#include "../common/JsonGeneration.hpp"
#include "../common/JsonProcessingFunctions.hpp"
#include "../common/fmt_format.h"
#include "ActionMessage.hpp"
#include "BasicHandleInfo.hpp"
#include "CoreFactory.hpp"
#include "CoreFederateInfo.hpp"
#include "EndpointInfo.hpp"
#include "FederateState.hpp"
#include "FilterCoordinator.hpp"
#include "FilterFederate.hpp"
#include "FilterInfo.hpp"
#include "ForwardingTimeCoordinator.hpp"
#include "InputInfo.hpp"
#include "PublicationInfo.hpp"
#include "TimeoutMonitor.h"
#include "core-exceptions.hpp"
#include "coreTypeOperations.hpp"
#include "fileConnections.hpp"
#include "gmlc/concurrency/DelayedObjects.hpp"
#include "helicsVersion.hpp"
#include "helics_definitions.hpp"
#include "loggingHelper.hpp"
#include "queryHelpers.hpp"

#include <algorithm>
#include <cassert>
#include <cstring>
#include <fstream>
#include <functional>
#include <map>
#include <memory>
#include <string>
#include <utility>
#include <vector>

namespace helics {

const std::string& state_string(operation_state state)
{
    static const std::string c1{"connected"};
    static const std::string estate{"error"};
    static const std::string dis{"disconnected"};
    switch (state) {
        case operation_state::operating:
            return c1;
        case operation_state::disconnected:
            return dis;
        case operation_state::error:
        default:
            return estate;
    }
}

// timeoutMon is a unique_ptr
CommonCore::CommonCore() noexcept: timeoutMon(new TimeoutMonitor) {}

CommonCore::CommonCore(bool /*arg*/) noexcept: timeoutMon(new TimeoutMonitor) {}

CommonCore::CommonCore(const std::string& coreName):
    BrokerBase(coreName), timeoutMon(new TimeoutMonitor)
{
}

void CommonCore::configure(const std::string& configureString)
{
    broker_state_t exp = broker_state_t::created;
    if (brokerState.compare_exchange_strong(exp, broker_state_t::configuring)) {
        // initialize the brokerbase
        auto result = parseArgs(configureString);
        if (result != 0) {
            brokerState = broker_state_t::created;
            if (result < 0) {
                throw(helics::InvalidParameter("invalid arguments in configure string"));
            }
            return;
        }
        configureBase();
    }
}

void CommonCore::configureFromArgs(int argc, char* argv[])
{
    broker_state_t exp = broker_state_t::created;
    if (brokerState.compare_exchange_strong(exp, broker_state_t::configuring)) {
        // initialize the brokerbase
        auto result = parseArgs(argc, argv);
        if (result != 0) {
            brokerState = broker_state_t::created;
            if (result < 0) {
                throw(helics::InvalidParameter("invalid arguments in command line"));
            }
            return;
        }
        configureBase();
    }
}

void CommonCore::configureFromVector(std::vector<std::string> args)
{
    broker_state_t exp = broker_state_t::created;
    if (brokerState.compare_exchange_strong(exp, broker_state_t::configuring)) {
        // initialize the brokerbase
        auto result = parseArgs(std::move(args));
        if (result != 0) {
            brokerState = broker_state_t::created;
            if (result < 0) {
                throw(helics::InvalidParameter("invalid arguments in arguments structure"));
            }
            return;
        }
        configureBase();
    }
}

bool CommonCore::connect()
{
    if (brokerState >= broker_state_t::configured) {
        broker_state_t exp = broker_state_t::configured;
        if (brokerState.compare_exchange_strong(exp, broker_state_t::connecting)) {
            timeoutMon->setTimeout(timeout.to_ms());
            bool res = brokerConnect();
            if (res) {
                // now register this core object as a broker

                ActionMessage m(CMD_REG_BROKER);
                m.source_id = GlobalFederateId{};
                m.name(getIdentifier());
                m.setStringData(getAddress());

                if (!brokerKey.empty()) {
                    m.setString(1, brokerKey);
                }

                setActionFlag(m, core_flag);
                if (no_ping) {
                    setActionFlag(m, slow_responding_flag);
                }
                transmit(parent_route_id, m);
                brokerState = broker_state_t::connected;
                disconnection.activate();
            } else {
                brokerState = broker_state_t::configured;
            }
            return res;
        }

        LOG_WARNING(global_id.load(), getIdentifier(), "multiple connect calls");
        while (brokerState == broker_state_t::connecting) {
            std::this_thread::sleep_for(std::chrono::milliseconds(100));
        }
    }
    return isConnected();
}

bool CommonCore::isConnected() const
{
    auto currentState = brokerState.load(std::memory_order_acquire);
    return ((currentState == broker_state_t::operating) ||
            (currentState == broker_state_t::connected));
}

const std::string& CommonCore::getAddress() const
{
    if ((brokerState != broker_state_t::connected) || (address.empty())) {
        address = generateLocalAddressString();
    }
    return address;
}

void CommonCore::processDisconnect(bool skipUnregister)
{
    if (brokerState > broker_state_t::configured) {
        if (brokerState < broker_state_t::terminating) {
            brokerState = broker_state_t::terminating;
            sendDisconnect();
            if ((global_broker_id_local != parent_broker_id) &&
                (global_broker_id_local.isValid())) {
                ActionMessage dis(CMD_DISCONNECT);
                dis.source_id = global_broker_id_local;
                transmit(parent_route_id, dis);
            } else {
                ActionMessage dis(CMD_DISCONNECT_NAME);
                dis.payload = getIdentifier();
                transmit(parent_route_id, dis);
            }
            addActionMessage(CMD_STOP);
            return;
        }
        brokerDisconnect();
    }
    brokerState = broker_state_t::terminated;
    if (!skipUnregister) {
        unregister();
    }
    disconnection.trigger();
}

void CommonCore::disconnect()
{
    ActionMessage udisconnect(CMD_USER_DISCONNECT);
    addActionMessage(udisconnect);
    int cnt{0};
    while (!waitForDisconnect(std::chrono::milliseconds(200))) {
        ++cnt;
        LOG_WARNING(global_id.load(),
                    getIdentifier(),
                    "waiting on disconnect: current state=" + brokerStateName(brokerState.load()));
        if (cnt % 4 == 0) {
            if (!isRunning()) {
                LOG_WARNING(
                    global_id.load(),
                    getIdentifier(),
                    "main loop is stopped but have not received disconnect notice, assuming disconnected");
                return;
            }
            addActionMessage(udisconnect);
        }
    }
}

bool CommonCore::waitForDisconnect(std::chrono::milliseconds msToWait) const
{
    if (msToWait <= std::chrono::milliseconds(0)) {
        disconnection.wait();
        return true;
    }
    return disconnection.wait_for(msToWait);
}

void CommonCore::unregister()
{
    /*We need to ensure that the destructor is not called immediately upon calling unregister
    otherwise this would be a mess and probably cause segmentation faults so we capture it in a
    local variable that will be destroyed on function exit
    */
    auto keepCoreAlive = CoreFactory::findCore(identifier);
    if (keepCoreAlive) {
        if (keepCoreAlive.get() == this) {
            CoreFactory::unregisterCore(identifier);
        }
    }

    if (!prevIdentifier.empty()) {
        auto keepCoreAlive2 = CoreFactory::findCore(prevIdentifier);
        if (keepCoreAlive2) {
            if (keepCoreAlive2.get() == this) {
                CoreFactory::unregisterCore(prevIdentifier);
            }
        }
    }
}
CommonCore::~CommonCore()
{
    joinAllThreads();
}

FederateState* CommonCore::getFederateAt(LocalFederateId federateID) const
{
    /*
    #ifndef __apple_build_version__
        static thread_local FederateState *lastV = nullptr;
        if ((lastV == nullptr) || (lastV->local_id != federateID))
        {
            auto feds = federates.lock ();
            lastV = (*feds)[federateID];
        }
        return lastV;
    #else
    #if __clang_major__ >= 8
        static thread_local FederateState *lastV = nullptr;
        if ((lastV == nullptr) || (lastV->local_id != federateID))
        {
            auto feds = federates.lock ();
            lastV = (*feds)[federateID];
        }
        return lastV;
    #else
        auto feds = federates.lock ();
        return (*feds)[federateID];
    #endif
    #endif
    */
    auto feds = federates.lock();
    return (*feds)[federateID.baseValue()];
}

FederateState* CommonCore::getFederate(const std::string& federateName) const
{
    auto feds = federates.lock();
    return feds->find(federateName);
}

FederateState* CommonCore::getHandleFederate(InterfaceHandle handle)
{
    auto local_fed_id = handles.read([handle](auto& hand) { return hand.getLocalFedID(handle); });
    if (local_fed_id.isValid()) {
        auto feds = federates.lock();
        return (*feds)[local_fed_id.baseValue()];
    }

    return nullptr;
}

FederateState* CommonCore::getFederateCore(GlobalFederateId federateID)
{
    auto fed = loopFederates.find(federateID);
    return (fed != loopFederates.end()) ? (fed->fed) : nullptr;
}

FederateState* CommonCore::getFederateCore(const std::string& federateName)
{
    auto fed = loopFederates.find(federateName);
    return (fed != loopFederates.end()) ? (fed->fed) : nullptr;
}

FederateState* CommonCore::getHandleFederateCore(InterfaceHandle handle)
{
    auto local_fed_id = handles.read([handle](auto& hand) { return hand.getLocalFedID(handle); });
    if (local_fed_id.isValid()) {
        return loopFederates[local_fed_id.baseValue()].fed;
    }

    return nullptr;
}

const BasicHandleInfo* CommonCore::getHandleInfo(InterfaceHandle handle) const
{
    return handles.read([handle](auto& hand) { return hand.getHandleInfo(handle.baseValue()); });
}

const BasicHandleInfo* CommonCore::getLocalEndpoint(const std::string& name) const
{
    return handles.read([&name](auto& hand) { return hand.getEndpoint(name); });
}

bool CommonCore::isLocal(GlobalFederateId global_fedid) const
{
    return (loopFederates.find(global_fedid) != loopFederates.end());
}

route_id CommonCore::getRoute(GlobalFederateId global_fedid) const
{
    auto fnd = routing_table.find(global_fedid);
    return (fnd != routing_table.end()) ? fnd->second : parent_route_id;
}

bool CommonCore::isConfigured() const
{
    return (brokerState >= broker_state_t::configured);
}

bool CommonCore::isOpenToNewFederates() const
{
    return ((brokerState != broker_state_t::created) && (brokerState < broker_state_t::operating));
}
void CommonCore::globalError(LocalFederateId federateID,
                             int errorCode,
                             const std::string& errorString)
{
    auto* fed = getFederateAt(federateID);
    if (fed == nullptr) {
        throw(InvalidIdentifier("federateID not valid error"));
    }
    ActionMessage m(CMD_GLOBAL_ERROR);
    m.source_id = fed->global_id.load();
    m.messageID = errorCode;
    m.payload = errorString;
    addActionMessage(m);
    fed->addAction(m);
    IterationResult ret = IterationResult::NEXT_STEP;
    while (ret != IterationResult::ERROR_RESULT) {
        ret = fed->genericUnspecifiedQueueProcess();
        if (ret == IterationResult::HALTED) {
            break;
        }
    }
}

void CommonCore::localError(LocalFederateId federateID,
                            int errorCode,
                            const std::string& errorString)
{
    auto* fed = getFederateAt(federateID);
    if (fed == nullptr) {
        throw(InvalidIdentifier("federateID not valid error"));
    }
    ActionMessage m(CMD_LOCAL_ERROR);
    m.source_id = fed->global_id.load();
    m.messageID = errorCode;
    m.payload = errorString;
    addActionMessage(m);
    fed->addAction(m);
    IterationResult ret = IterationResult::NEXT_STEP;
    while (ret != IterationResult::ERROR_RESULT) {
        ret = fed->genericUnspecifiedQueueProcess();
        if (ret == IterationResult::HALTED) {
            break;
        }
    }
}

void CommonCore::finalize(LocalFederateId federateID)
{
    auto* fed = getFederateAt(federateID);
    if (fed == nullptr) {
        throw(InvalidIdentifier("federateID not valid finalize"));
    }
    ActionMessage bye(CMD_DISCONNECT);
    bye.source_id = fed->global_id.load();
    bye.dest_id = bye.source_id;
    addActionMessage(bye);
    fed->finalize();
}

bool CommonCore::allInitReady() const
{
    if (delayInitCounter > 0) {
        return false;
    }
    // the federate count must be greater than the min size
    if (static_cast<decltype(minFederateCount)>(loopFederates.size()) < minFederateCount) {
        return false;
    }
    // all federates must be requesting init
    return std::all_of(loopFederates.begin(), loopFederates.end(), [](const auto& fed) {
        return fed->init_transmitted.load();
    });
}

bool CommonCore::allDisconnected() const
{
    // all federates must have hit finished state
    auto afed = (minFederateState() == operation_state::disconnected);
    if ((hasTimeDependency) || (hasFilters)) {
        if (afed) {
            if (!timeCoord->hasActiveTimeDependencies()) {
                return true;
            }
            if (timeCoord->dependencyCount() == 1 && timeCoord->getMinDependency() == filterFedID) {
                return !filterFed->hasActiveTimeDependencies();
            }
        }
        return false;
    }
    return (afed);
}

operation_state CommonCore::minFederateState() const
{
    operation_state op{operation_state::disconnected};
    for (const auto& fed : loopFederates) {
        if (fed.state < op) {
            op = fed.state;
        }
    }
    return op;
}

void CommonCore::setCoreReadyToInit()
{
    // use the flag mechanics that do the same thing
    setFlagOption(gLocalCoreId, defs::Flags::ENABLE_INIT_ENTRY);
}

/** this function will generate an appropriate exception for the error
code listed in a Federate*/
static void generateFederateException(const FederateState* fed)
{
    auto eCode = fed->lastErrorCode();
    switch (eCode) {
        case 0:
            return;
        case defs::Errors::INVALID_ARGUMENT:
            throw(InvalidParameter(fed->lastErrorString()));
        case defs::Errors::INVALID_FUNCTION_CALL:
            throw(InvalidFunctionCall(fed->lastErrorString()));
        case defs::Errors::INVALID_OBJECT:
            throw(InvalidIdentifier(fed->lastErrorString()));
        case defs::Errors::INVALID_STATE_TRANSITION:
            throw(InvalidFunctionCall(fed->lastErrorString()));
        case defs::Errors::CONNECTION_FAILURE:
            throw(ConnectionFailure(fed->lastErrorString()));
        case defs::Errors::REGISTRATION_FAILURE:
            throw(RegistrationFailure(fed->lastErrorString()));
        default:
            throw(HelicsException(fed->lastErrorString()));
    }
}
void CommonCore::enterInitializingMode(LocalFederateId federateID)
{
    auto* fed = getFederateAt(federateID);
    if (fed == nullptr) {
        throw(InvalidIdentifier("federateID not valid for Entering Init"));
    }
    switch (fed->getState()) {
        case HELICS_CREATED:
            break;
        case HELICS_INITIALIZING:
            return;
        default:
            throw(InvalidFunctionCall("May only enter initializing state from created state"));
    }

    bool exp = false;
    if (fed->init_requested.compare_exchange_strong(
            exp, true)) {  // only enter this loop once per federate
        ActionMessage m(CMD_INIT);
        m.source_id = fed->global_id.load();
        addActionMessage(m);

        auto check = fed->enterInitializingMode();
        if (check != IterationResult::NEXT_STEP) {
            fed->init_requested = false;
            if (check == IterationResult::HALTED) {
                throw(HelicsSystemFailure());
            }
            generateFederateException(fed);
        }
        return;
    }
    throw(InvalidFunctionCall("federate already has requested entry to initializing State"));
}

IterationResult CommonCore::enterExecutingMode(LocalFederateId federateID, IterationRequest iterate)
{
    auto* fed = getFederateAt(federateID);
    if (fed == nullptr) {
        throw(InvalidIdentifier("federateID not valid (EnterExecutingState)"));
    }
    if (HELICS_EXECUTING == fed->getState()) {
        return IterationResult::NEXT_STEP;
    }
    if (HELICS_INITIALIZING != fed->getState()) {
        throw(InvalidFunctionCall("federate is in invalid state for calling entry to exec mode"));
    }
    // do an exec check on the fed to process previously received messages so it can't get in a
    // deadlocked state
    ActionMessage execc(CMD_EXEC_CHECK);
    fed->addAction(execc);

    ActionMessage exec(CMD_EXEC_REQUEST);
    exec.source_id = fed->global_id.load();
    exec.dest_id = fed->global_id.load();
    setIterationFlags(exec, iterate);
    setActionFlag(exec, indicator_flag);
    addActionMessage(exec);

    // TODO(PT): check for error conditions?
    return fed->enterExecutingMode(iterate, false);
}

LocalFederateId CommonCore::registerFederate(const std::string& name, const CoreFederateInfo& info)
{
    if (!waitCoreRegistration()) {
        if (brokerState == broker_state_t::errored) {
            if (!lastErrorString.empty()) {
                throw(RegistrationFailure(lastErrorString));
            }
        }
        throw(RegistrationFailure(
            "core is unable to register and has timed out, federate cannot be registered"));
    }
    if (brokerState >= broker_state_t::operating) {
        throw(RegistrationFailure("Core has already moved to operating state"));
    }
    FederateState* fed = nullptr;
    bool checkProperties{false};
    LocalFederateId local_id;
    {
        auto feds = federates.lock();
        auto id = feds->insert(name, name, info);
        if (id) {
            local_id = LocalFederateId(static_cast<int32_t>(*id));
            fed = (*feds)[*id];
        } else {
            throw(RegistrationFailure("duplicate names " + name +
                                      "detected multiple federates with the same name"));
        }
        if (feds->size() == 1) {
            checkProperties = true;
        }
    }
    if (fed == nullptr) {
        throw(RegistrationFailure("unknown allocation error occurred"));
    }
    // setting up the Logger
    // auto ptr = fed.get();
    // if we are using the Logger, log all messages coming from the federates so they can control
    // the level*/
    fed->setLogger([this](int level, std::string_view ident, std::string_view message) {
        sendToLogger(parent_broker_id, LogLevels::FED + level, ident, message);
    });

    fed->local_id = local_id;
    fed->setParent(this);

    ActionMessage m(CMD_REG_FED);
    m.name(name);
    addActionMessage(m);
    // check some properties that should be inherited from the federate if it is the first one
    if (checkProperties) {
        // if this is the first federate then the core should inherit the logging level properties
        for (const auto& prop : info.intProps) {
            switch (prop.first) {
                case defs::Properties::LOG_LEVEL:
                case defs::Properties::FILE_LOG_LEVEL:
                case defs::Properties::CONSOLE_LOG_LEVEL:
                    setIntegerProperty(gLocalCoreId, prop.first, static_cast<int16_t>(prop.second));
                default:
                    break;
            }
        }
    }
    // now wait for the federateQueue to get the response
    auto valid = fed->waitSetup();
    if (valid == IterationResult::NEXT_STEP) {
        return local_id;
    }
    throw(RegistrationFailure(std::string("fed received Failure ") + fed->lastErrorString()));
}

const std::string& CommonCore::getFederateName(LocalFederateId federateID) const
{
    auto* fed = getFederateAt(federateID);
    if (fed == nullptr) {
        throw(InvalidIdentifier("federateID not valid (federateName)"));
    }
    return fed->getIdentifier();
}

static const std::string unknownString("#unknown");

const std::string& CommonCore::getFederateNameNoThrow(GlobalFederateId federateID) const noexcept
{
    static const std::string filterString = getIdentifier() + "_filters";

    auto* fed = getFederateAt(LocalFederateId(federateID.localIndex()));
    return (fed == nullptr) ? ((federateID == filterFedID) ? filterString : unknownString) :
                              fed->getIdentifier();
}

LocalFederateId CommonCore::getFederateId(const std::string& name) const
{
    auto feds = federates.lock();
    auto* fed = feds->find(name);
    if (fed != nullptr) {
        return fed->local_id;
    }

    return {};
}

int32_t CommonCore::getFederationSize()
{
    if (brokerState >= broker_state_t::operating) {
        return _global_federation_size;
    }
    // if we are in initialization return the local federation size
    return static_cast<int32_t>(federates.lock()->size());
}

Time CommonCore::timeRequest(LocalFederateId federateID, Time next)
{
    auto* fed = getFederateAt(federateID);
    if (fed == nullptr) {
        throw(InvalidIdentifier("federateID not valid timeRequest"));
    }
    switch (fed->getState()) {
        case HELICS_EXECUTING: {
            // generate the request through the core
            ActionMessage treq(CMD_TIME_REQUEST);
            treq.source_id = fed->global_id.load();
            treq.dest_id = fed->global_id.load();
            treq.actionTime = next;
            setActionFlag(treq, indicator_flag);
            addActionMessage(treq);
            auto ret = fed->requestTime(next, IterationRequest::NO_ITERATIONS, false);
            switch (ret.state) {
                case IterationResult::ERROR_RESULT:
                    throw(FunctionExecutionFailure(fed->lastErrorString()));
                case IterationResult::HALTED:
                    return Time::maxVal();
                default:
                    return ret.grantedTime;
            }
        }
        case HELICS_FINISHED:
            return Time::maxVal();
        default:
            throw(InvalidFunctionCall("time request should only be called in execution state"));
    }
}

iteration_time CommonCore::requestTimeIterative(LocalFederateId federateID,
                                                Time next,
                                                IterationRequest iterate)
{
    auto* fed = getFederateAt(federateID);
    if (fed == nullptr) {
        throw(InvalidIdentifier("federateID not valid timeRequestIterative"));
    }

    switch (fed->getState()) {
        case HELICS_EXECUTING:
            break;
        case HELICS_FINISHED:
        case HELICS_TERMINATING:
            return iteration_time{Time::maxVal(), IterationResult::HALTED};
        case HELICS_CREATED:
        case HELICS_INITIALIZING:
            return iteration_time{timeZero, IterationResult::ERROR_RESULT};
        case HELICS_UNKNOWN:
        case HELICS_ERROR:
            return iteration_time{Time::maxVal(), IterationResult::ERROR_RESULT};
    }

    // limit the iterations
    if (iterate == IterationRequest::ITERATE_IF_NEEDED) {
        if (fed->getCurrentIteration() >= maxIterationCount) {
            iterate = IterationRequest::NO_ITERATIONS;
        }
    }

    // generate the request through the core
    ActionMessage treq(CMD_TIME_REQUEST);
    treq.source_id = fed->global_id.load();
    treq.dest_id = fed->global_id.load();
    treq.actionTime = next;
    setIterationFlags(treq, iterate);
    setActionFlag(treq, indicator_flag);
    addActionMessage(treq);

    return fed->requestTime(next, iterate, false);
}

Time CommonCore::getCurrentTime(LocalFederateId federateID) const
{
    auto* fed = getFederateAt(federateID);
    if (fed == nullptr) {
        throw InvalidIdentifier("federateID not valid (getCurrentTime)");
    }
    return fed->grantedTime();
}

uint64_t CommonCore::getCurrentReiteration(LocalFederateId federateID) const
{
    auto* fed = getFederateAt(federateID);
    if (fed == nullptr) {
        throw InvalidIdentifier("federateID not valid (getCurrentReiteration)");
    }
    return fed->getCurrentIteration();
}

void CommonCore::setIntegerProperty(LocalFederateId federateID,
                                    int32_t property,
                                    int16_t propertyValue)
{
    if (federateID == gLocalCoreId) {
        if (!waitCoreRegistration()) {
            throw(FunctionExecutionFailure(
                "core is unable to register and has timed out, property was not set"));
        }
        ActionMessage cmd(CMD_CORE_CONFIGURE);
        cmd.dest_id = global_id.load();
        cmd.messageID = property;
        cmd.setExtraData(propertyValue);
        addActionMessage(cmd);
        return;
    }
    auto* fed = getFederateAt(federateID);
    if (fed == nullptr) {
        throw(InvalidIdentifier("federateID not valid (getMaximumIterations)"));
    }
    ActionMessage cmd(CMD_FED_CONFIGURE_INT);
    cmd.messageID = property;
    cmd.setExtraData(propertyValue);
    fed->setProperties(cmd);
}

void CommonCore::setTimeProperty(LocalFederateId federateID, int32_t property, Time time)
{
    auto* fed = getFederateAt(federateID);
    if (fed == nullptr) {
        throw(InvalidIdentifier("federateID not valid (setTimeDelta)"));
    }
    if (time < timeZero) {
        throw(InvalidParameter("time properties must be greater than or equal to zero"));
    }

    ActionMessage cmd(CMD_FED_CONFIGURE_TIME);
    cmd.messageID = property;
    cmd.actionTime = time;
    fed->setProperties(cmd);
}

Time CommonCore::getTimeProperty(LocalFederateId federateID, int32_t property) const
{
    auto* fed = getFederateAt(federateID);
    if (fed == nullptr) {
        throw(InvalidIdentifier("federateID not valid (setTimeDelta)"));
    }
    return fed->getTimeProperty(property);
}

int16_t CommonCore::getIntegerProperty(LocalFederateId federateID, int32_t property) const
{
    if (federateID == gLocalCoreId) {
        // TODO(PT): add some code to actually get the properties from the core if appropriate
        return 0;
    }
    auto* fed = getFederateAt(federateID);
    if (fed == nullptr) {
        throw(InvalidIdentifier("federateID not valid (setTimeDelta)"));
    }
    return fed->getIntegerProperty(property);
}

void CommonCore::setFlagOption(LocalFederateId federateID, int32_t flag, bool flagValue)
{
    if (flag == defs::Flags::DUMPLOG || flag == defs::Flags::FORCE_LOGGING_FLUSH) {
        ActionMessage cmd(CMD_BASE_CONFIGURE);
        cmd.messageID = flag;
        if (flagValue) {
            setActionFlag(cmd, indicator_flag);
        }
        addActionMessage(cmd);
    }
    if (federateID == gLocalCoreId) {
        if (flag == defs::Flags::DELAY_INIT_ENTRY) {
            if (flagValue) {
                ++delayInitCounter;
            } else {
                ActionMessage cmd(CMD_CORE_CONFIGURE);
                cmd.messageID = defs::Flags::DELAY_INIT_ENTRY;
                addActionMessage(cmd);
            }
        } else {
            ActionMessage cmd(CMD_CORE_CONFIGURE);
            cmd.messageID = flag;
            if (flagValue) {
                setActionFlag(cmd, indicator_flag);
            }
            addActionMessage(cmd);
        }
        return;
    }

    auto* fed = getFederateAt(federateID);
    if (fed == nullptr) {
        throw(InvalidIdentifier("federateID not valid (setFlag)"));
    }
    ActionMessage cmd(CMD_FED_CONFIGURE_FLAG);
    cmd.messageID = flag;
    if (flagValue) {
        setActionFlag(cmd, indicator_flag);
    }
    fed->setProperties(cmd);
}

bool CommonCore::getFlagOption(LocalFederateId federateID, int32_t flag) const
{
    switch (flag) {
        case defs::Flags::ENABLE_INIT_ENTRY:
            return (delayInitCounter.load() == 0);
        case defs::Flags::DELAY_INIT_ENTRY:
            return (delayInitCounter.load() != 0);
        case defs::Flags::DUMPLOG:
        case defs::Flags::FORCE_LOGGING_FLUSH:
        case defs::Flags::DEBUGGING:
            return getFlagValue(flag);
        case defs::Flags::FORWARD_COMPUTE:
        case defs::Flags::SINGLE_THREAD_FEDERATE:
        case defs::Flags::ROLLBACK:
            return false;
        default:
            break;
    }
    if (federateID == gLocalCoreId) {
        return false;
    }
    auto* fed = getFederateAt(federateID);
    if (fed == nullptr) {
        throw(InvalidIdentifier("federateID not valid (setTimeDelta)"));
    }
    return fed->getOptionFlag(flag);
}

const BasicHandleInfo& CommonCore::createBasicHandle(GlobalFederateId global_federateId,
                                                     LocalFederateId local_federateId,
                                                     InterfaceType HandleType,
                                                     const std::string& key,
                                                     const std::string& type,
                                                     const std::string& units,
                                                     uint16_t flags)
{
    return handles.modify([&](auto& hand) -> const BasicHandleInfo& {
        auto& hndl = hand.addHandle(global_federateId, HandleType, key, type, units);
        hndl.local_fed_id = local_federateId;
        hndl.flags = flags;
        return hndl;
    });
}

static const std::string emptyString;

InterfaceHandle CommonCore::registerInput(LocalFederateId federateID,
                                          const std::string& key,
                                          const std::string& type,
                                          const std::string& units)
{
    auto* fed = getFederateAt(federateID);
    if (fed == nullptr) {
        throw(InvalidIdentifier("federateID not valid (registerNamedInput)"));
    }
    const auto* ci = handles.read([&key](auto& hand) { return hand.getInput(key); });
    if (ci != nullptr) {  // this key is already found
        throw(RegistrationFailure("named Input already exists"));
    }
    const auto& handle = createBasicHandle(fed->global_id,
                                           fed->local_id,
                                           InterfaceType::INPUT,
                                           key,
                                           type,
                                           units,
                                           fed->getInterfaceFlags());

    auto id = handle.getInterfaceHandle();
    fed->createInterface(InterfaceType::INPUT, id, key, type, units);

    LOG_INTERFACES(parent_broker_id,
                   fed->getIdentifier(),
                   fmt::format("registering Input {}", key));
    ActionMessage m(CMD_REG_INPUT);
    m.source_id = fed->global_id.load();
    m.source_handle = id;
    m.flags = handle.flags;
    m.name(key);
    m.setStringData(type, units);

    actionQueue.push(std::move(m));
    return id;
}

InterfaceHandle CommonCore::getInput(LocalFederateId federateID, const std::string& key) const
{
    const auto* ci = handles.read([&key](auto& hand) { return hand.getInput(key); });
    if (ci->local_fed_id != federateID) {
        return {};
    }
    return ci->getInterfaceHandle();
}

InterfaceHandle CommonCore::registerPublication(LocalFederateId federateID,
                                                const std::string& key,
                                                const std::string& type,
                                                const std::string& units)
{
    auto* fed = getFederateAt(federateID);
    if (fed == nullptr) {
        throw(InvalidIdentifier("federateID not valid (registerPublication)"));
    }
    LOG_INTERFACES(parent_broker_id, fed->getIdentifier(), fmt::format("registering PUB {}", key));
    const auto* pub = handles.read([&key](auto& hand) { return hand.getPublication(key); });
    if (pub != nullptr)  // this key is already found
    {
        throw(RegistrationFailure("Publication key already exists"));
    }
    const auto& handle = createBasicHandle(fed->global_id,
                                           fed->local_id,
                                           InterfaceType::PUBLICATION,
                                           key,
                                           type,
                                           units,
                                           fed->getInterfaceFlags());

    auto id = handle.handle.handle;
    fed->createInterface(InterfaceType::PUBLICATION, id, key, type, units);

    ActionMessage m(CMD_REG_PUB);
    m.source_id = fed->global_id.load();
    m.source_handle = id;
    m.name(key);
    m.flags = handle.flags;
    m.setStringData(type, units);

    actionQueue.push(std::move(m));
    return id;
}

InterfaceHandle CommonCore::getPublication(LocalFederateId federateID, const std::string& key) const
{
    const auto* pub = handles.read([&key](auto& hand) { return hand.getPublication(key); });
    if (pub->local_fed_id != federateID) {
        return {};
    }
    return pub->getInterfaceHandle();
}

const std::string emptyStr;

const std::string& CommonCore::getHandleName(InterfaceHandle handle) const
{
    const auto* handleInfo = getHandleInfo(handle);
    if (handleInfo != nullptr) {
        return handleInfo->key;
    }
    return emptyStr;
}

const std::string& CommonCore::getInjectionUnits(InterfaceHandle handle) const
{
    const auto* handleInfo = getHandleInfo(handle);
    if (handleInfo != nullptr) {
        switch (handleInfo->handleType) {
            case InterfaceType::INPUT: {
                auto* fed = getFederateAt(handleInfo->local_fed_id);
                auto* inpInfo = fed->interfaces().getInput(handle);
                if (inpInfo != nullptr) {
                    return inpInfo->getInjectionUnits();
                }
                break;
            }
            case InterfaceType::PUBLICATION:
                return handleInfo->units;
            default:
                return emptyStr;
        }
    }
    return emptyStr;
}  // namespace helics

const std::string& CommonCore::getExtractionUnits(InterfaceHandle handle) const
{
    const auto* handleInfo = getHandleInfo(handle);
    if (handleInfo != nullptr) {
        switch (handleInfo->handleType) {
            case InterfaceType::INPUT:
            case InterfaceType::PUBLICATION:
                return handleInfo->units;
            default:
                break;
        }
    }
    return emptyStr;
}

const std::string& CommonCore::getInjectionType(InterfaceHandle handle) const
{
    const auto* handleInfo = getHandleInfo(handle);
    if (handleInfo != nullptr) {
        switch (handleInfo->handleType) {
            case InterfaceType::INPUT: {
                auto* fed = getFederateAt(handleInfo->local_fed_id);
                auto* inpInfo = fed->interfaces().getInput(handle);
                if (inpInfo != nullptr) {
                    return inpInfo->getInjectionType();
                }
                break;
            }
            case InterfaceType::ENDPOINT:
                return handleInfo->type;
            case InterfaceType::FILTER:
                return handleInfo->type_in;
            default:
                return emptyStr;
        }
    }
    return emptyStr;
}

const std::string& CommonCore::getExtractionType(InterfaceHandle handle) const
{
    const auto* handleInfo = getHandleInfo(handle);
    if (handleInfo != nullptr) {
        switch (handleInfo->handleType) {
            case InterfaceType::PUBLICATION:
            case InterfaceType::INPUT:
            case InterfaceType::ENDPOINT:
                return handleInfo->type;
            case InterfaceType::FILTER:
                return handleInfo->type_out;
            default:
                return emptyStr;
        }
    }
    return emptyStr;
}

void CommonCore::setHandleOption(InterfaceHandle handle, int32_t option, int32_t option_value)
{
    const auto* handleInfo = getHandleInfo(handle);
    if (handleInfo == nullptr) {
        return;
    }
    handles.modify([handle, option, option_value](auto& hand) {
        return hand.setHandleOption(handle, option, option_value);
    });

    ActionMessage fcn(CMD_INTERFACE_CONFIGURE);
    fcn.dest_handle = handle;
    fcn.messageID = option;
    fcn.counter = static_cast<uint16_t>(handleInfo->handleType);
    fcn.setExtraDestData(option_value);
    if (option_value != 0) {
        setActionFlag(fcn, indicator_flag);
    }
    if (handleInfo->handleType != InterfaceType::FILTER) {
        auto* fed = getHandleFederate(handle);
        if (fed != nullptr) {
            fcn.dest_id = fed->global_id;
            fed->setProperties(fcn);
        }
    } else {
        // must be for filter
    }
}

int32_t CommonCore::getHandleOption(InterfaceHandle handle, int32_t option) const
{
    const auto* handleInfo = getHandleInfo(handle);
    if (handleInfo == nullptr) {
        return 0;
    }
    switch (option) {
        case defs::Options::CONNECTION_REQUIRED:
        case defs::Options::CONNECTION_OPTIONAL:
            return handles.read(
                [handle, option](auto& hand) { return hand.getHandleOption(handle, option); });
        default:
            break;
    }
    if (handleInfo->handleType != InterfaceType::FILTER) {
        auto* fed = getFederateAt(handleInfo->local_fed_id);
        if (fed != nullptr) {
            return fed->getHandleOption(handle, static_cast<char>(handleInfo->handleType), option);
        }
    } else {
        // must be for filter
    }
    return 0;
}

void CommonCore::closeHandle(InterfaceHandle handle)
{
    const auto* handleInfo = getHandleInfo(handle);
    if (handleInfo == nullptr) {
        throw(InvalidIdentifier("invalid handle"));
    }
    if (checkActionFlag(*handleInfo, disconnected_flag)) {
        return;
    }
    ActionMessage cmd(CMD_CLOSE_INTERFACE);
    cmd.setSource(handleInfo->handle);
    cmd.messageID = static_cast<int32_t>(handleInfo->handleType);
    addActionMessage(cmd);
    handles.modify(
        [handle](auto& hand) { setActionFlag(*hand.getHandleInfo(handle), disconnected_flag); });
}

void CommonCore::removeTarget(InterfaceHandle handle, std::string_view targetToRemove)
{
    const auto* handleInfo = getHandleInfo(handle);
    if (handleInfo == nullptr) {
        throw(InvalidIdentifier("invalid handle"));
    }

    ActionMessage cmd;
    cmd.setSource(handleInfo->handle);
    cmd.name(targetToRemove);
    auto* fed = getFederateAt(handleInfo->local_fed_id);
    if (fed != nullptr) {
        cmd.actionTime = fed->grantedTime();
    }
    switch (handleInfo->handleType) {
        case InterfaceType::PUBLICATION:
            cmd.setAction(CMD_REMOVE_NAMED_INPUT);
            break;
        case InterfaceType::FILTER:
            cmd.setAction(CMD_REMOVE_NAMED_ENDPOINT);
            break;
        case InterfaceType::INPUT:
            cmd.setAction(CMD_REMOVE_NAMED_PUBLICATION);
            fed->addAction(cmd);
            break;
        case InterfaceType::ENDPOINT:
            cmd.setAction(CMD_REMOVE_NAMED_FILTER);
            break;
        default:
            return;
    }
    addActionMessage(std::move(cmd));
}

void CommonCore::addDestinationTarget(InterfaceHandle handle,
                                      std::string_view dest,
                                      InterfaceType hint)
{
    const auto* handleInfo = getHandleInfo(handle);
    if (handleInfo == nullptr) {
        throw(InvalidIdentifier("invalid handle"));
    }
    ActionMessage cmd;
    cmd.setSource(handleInfo->handle);
    cmd.flags = handleInfo->flags;
    cmd.counter = static_cast<uint16_t>(handleInfo->handleType);
    setActionFlag(cmd, destination_target);
    cmd.payload = dest;
    switch (handleInfo->handleType) {
        case InterfaceType::ENDPOINT:
            if (hint == InterfaceType::FILTER) {
                cmd.setAction(CMD_ADD_NAMED_FILTER);
            } else {
                cmd.setAction(CMD_ADD_NAMED_ENDPOINT);
            }
            if (handleInfo->key.empty()) {
                cmd.setStringData(handleInfo->type, handleInfo->units);
            }
            break;
        case InterfaceType::FILTER:
            cmd.setAction(CMD_ADD_NAMED_ENDPOINT);
            if (handleInfo->key.empty()) {
                if ((!handleInfo->type_in.empty()) || (!handleInfo->type_out.empty())) {
                    cmd.setStringData(handleInfo->type_in, handleInfo->type_out);
                }
            }
            if (checkActionFlag(*handleInfo, clone_flag)) {
                setActionFlag(cmd, clone_flag);
            }
            break;
        case InterfaceType::PUBLICATION:
            cmd.setAction(CMD_ADD_NAMED_INPUT);
            if (handleInfo->key.empty()) {
                cmd.setStringData(handleInfo->type, handleInfo->units);
            }
            break;
        case InterfaceType::INPUT:
        default:
            throw(InvalidIdentifier("inputs cannot have destination targets"));
    }

    addActionMessage(std::move(cmd));
}

void CommonCore::addSourceTarget(InterfaceHandle handle,
                                 std::string_view targetName,
                                 InterfaceType hint)
{
    const auto* handleInfo = getHandleInfo(handle);
    if (handleInfo == nullptr) {
        throw(InvalidIdentifier("invalid handle"));
    }
    ActionMessage cmd;
    cmd.setSource(handleInfo->handle);
    cmd.flags = handleInfo->flags;
    cmd.payload = targetName;
    switch (handleInfo->handleType) {
        case InterfaceType::ENDPOINT:
            if (hint == InterfaceType::FILTER) {
                cmd.setAction(CMD_ADD_NAMED_FILTER);
            } else {
                cmd.setAction(CMD_ADD_NAMED_ENDPOINT);
            }
            break;
        case InterfaceType::FILTER:
            cmd.setAction(CMD_ADD_NAMED_ENDPOINT);
            if (handleInfo->key.empty()) {
                if ((!handleInfo->type_in.empty()) || (!handleInfo->type_out.empty())) {
                    cmd.setStringData(handleInfo->type_in, handleInfo->type_out);
                }
            }
            if (checkActionFlag(*handleInfo, clone_flag)) {
                setActionFlag(cmd, clone_flag);
            }
            break;
        case InterfaceType::INPUT:
            cmd.setAction(CMD_ADD_NAMED_PUBLICATION);
            break;
        case InterfaceType::PUBLICATION:
        default:
            throw(InvalidIdentifier("publications cannot have source targets"));
    }
    addActionMessage(std::move(cmd));
}

const std::string& CommonCore::getDestinationTargets(InterfaceHandle handle) const
{
    const auto* handleInfo = getHandleInfo(handle);
    if (handleInfo != nullptr) {
        switch (handleInfo->handleType) {
            case InterfaceType::INPUT: {
                auto* fed = getFederateAt(handleInfo->local_fed_id);
                auto* inpInfo = fed->interfaces().getInput(handle);
                if (inpInfo != nullptr) {
                    return inpInfo->getTargets();
                }
                break;
            }
            case InterfaceType::PUBLICATION:
                return emptyStr;
            case InterfaceType::ENDPOINT: {
                auto* fed = getFederateAt(handleInfo->local_fed_id);
                auto* eptInfo = fed->interfaces().getEndpoint(handle);
                if (eptInfo != nullptr) {
                    return eptInfo->getDestinationTargets();
                }
                break;
            }
            case InterfaceType::FILTER:
            default:
                return emptyStr;
        }
    }
    return emptyStr;
}

const std::string& CommonCore::getSourceTargets(InterfaceHandle handle) const
{
    const auto* handleInfo = getHandleInfo(handle);
    if (handleInfo != nullptr) {
        switch (handleInfo->handleType) {
            case InterfaceType::INPUT: {
                auto* fed = getFederateAt(handleInfo->local_fed_id);
                auto* inpInfo = fed->interfaces().getInput(handle);
                if (inpInfo != nullptr) {
                    return inpInfo->getTargets();
                }
                break;
            }
            case InterfaceType::PUBLICATION:
                return emptyStr;
            case InterfaceType::ENDPOINT: {
                auto* fed = getFederateAt(handleInfo->local_fed_id);
                auto* eptInfo = fed->interfaces().getEndpoint(handle);
                if (eptInfo != nullptr) {
                    return eptInfo->getSourceTargets();
                }
                break;
            }
            case InterfaceType::FILTER: {
                break;
            }
            default:
                return emptyStr;
        }
    }
    return emptyStr;
}

void CommonCore::setValue(InterfaceHandle handle, const char* data, uint64_t len)
{
    const auto* handleInfo = getHandleInfo(handle);
    if (handleInfo == nullptr) {
        throw(InvalidIdentifier("Handle not valid (setValue)"));
    }
    if (handleInfo->handleType != InterfaceType::PUBLICATION) {
        throw(InvalidIdentifier("handle does not point to a publication or control output"));
    }
    if (checkActionFlag(*handleInfo, disconnected_flag)) {
        return;
    }
    if (!handleInfo->used) {
        return;  // if the value is not required do nothing
    }
    auto* fed = getFederateAt(handleInfo->local_fed_id);
    if (fed->checkAndSetValue(handle, data, len)) {
        if (fed->loggingLevel() >= HELICS_LOG_LEVEL_DATA) {
            fed->logMessage(HELICS_LOG_LEVEL_DATA,
                            fed->getIdentifier(),
                            fmt::format("setting value for {} size {}", handleInfo->key, len));
        }
        auto subs = fed->getSubscribers(handle);
        if (subs.empty()) {
            return;
        }
        if (subs.size() == 1) {
            ActionMessage mv(CMD_PUB);
            mv.source_id = handleInfo->getFederateId();
            mv.source_handle = handle;
            mv.setDestination(subs[0]);
            mv.counter = static_cast<uint16_t>(fed->getCurrentIteration());
            mv.payload.assign(data, len);
            mv.actionTime = fed->nextAllowedSendTime();

            actionQueue.push(std::move(mv));
            return;
        }
        ActionMessage package(CMD_MULTI_MESSAGE);
        package.source_id = handleInfo->getFederateId();
        package.source_handle = handle;

        ActionMessage mv(CMD_PUB);
        mv.source_id = handleInfo->getFederateId();
        mv.source_handle = handle;
        mv.counter = static_cast<uint16_t>(fed->getCurrentIteration());
        mv.payload.assign(data, len);
        mv.actionTime = fed->nextAllowedSendTime();

        for (auto& target : subs) {
            mv.setDestination(target);
            auto res = appendMessage(package, mv);
            if (res < 0)  // deal with max package size if there are a lot of subscribers
            {
                actionQueue.push(std::move(package));
                package = ActionMessage(CMD_MULTI_MESSAGE);
                package.source_id = handleInfo->getFederateId();
                package.source_handle = handle;
                appendMessage(package, mv);
            }
        }
        actionQueue.push(std::move(package));
    }
}

const std::shared_ptr<const SmallBuffer>& CommonCore::getValue(InterfaceHandle handle,
                                                               uint32_t* inputIndex)
{
    const auto* handleInfo = getHandleInfo(handle);
    if (handleInfo == nullptr) {
        throw(InvalidIdentifier("Handle is invalid (getValue)"));
    }

    if (handleInfo->handleType != InterfaceType::INPUT) {
        throw(InvalidIdentifier("Handle does not identify an input"));
    }
    auto& fed = *getFederateAt(handleInfo->local_fed_id);
    std::lock_guard<FederateState> lk(fed);
    return fed.getValue(handle, inputIndex);
}

const std::vector<std::shared_ptr<const SmallBuffer>>&
    CommonCore::getAllValues(InterfaceHandle handle)
{
    const auto* handleInfo = getHandleInfo(handle);
    if (handleInfo == nullptr) {
        throw(InvalidIdentifier("Handle is invalid (getValue)"));
    }

    if (handleInfo->handleType != InterfaceType::INPUT) {
        throw(InvalidIdentifier("Handle does not identify an input"));
    }
    auto& fed = *getFederateAt(handleInfo->local_fed_id);
    std::lock_guard<FederateState> lk(fed);
    return fed.getAllValues(handle);
}

const std::vector<InterfaceHandle>& CommonCore::getValueUpdates(LocalFederateId federateID)
{
    auto* fed = getFederateAt(federateID);
    if (fed == nullptr) {
        throw(InvalidIdentifier("federateID not valid (getValueUpdates)"));
    }
    return fed->getEvents();
}

InterfaceHandle CommonCore::registerEndpoint(LocalFederateId federateID,
                                             const std::string& name,
                                             const std::string& type)
{
    auto* fed = getFederateAt(federateID);
    if (fed == nullptr) {
        throw(InvalidIdentifier("federateID not valid (registerEndpoint)"));
    }
    const auto* ept = handles.read([&name](auto& hand) { return hand.getEndpoint(name); });
    if (ept != nullptr) {
        throw(RegistrationFailure("endpoint name is already used"));
    }
    const auto& handle = createBasicHandle(fed->global_id,
                                           fed->local_id,
                                           InterfaceType::ENDPOINT,
                                           name,
                                           type,
                                           std::string{},
                                           fed->getInterfaceFlags());

    auto id = handle.getInterfaceHandle();
    fed->createInterface(InterfaceType::ENDPOINT, id, name, type, emptyStr);
    ActionMessage m(CMD_REG_ENDPOINT);
    m.source_id = fed->global_id.load();
    m.source_handle = id;
    m.name(name);
    m.setStringData(type);
    m.flags = handle.flags;
    actionQueue.push(std::move(m));

    return id;
}

InterfaceHandle CommonCore::registerTargetedEndpoint(LocalFederateId federateID,
                                                     const std::string& name,
                                                     const std::string& type)
{
    auto* fed = getFederateAt(federateID);
    if (fed == nullptr) {
        throw(InvalidIdentifier("federateID not valid (registerEndpoint)"));
    }
    const auto* ept = handles.read([&name](auto& hand) { return hand.getEndpoint(name); });
    if (ept != nullptr) {
        throw(RegistrationFailure("endpoint name is already used"));
    }
    auto flags = fed->getInterfaceFlags();
    flags |= (1U << targetted_flag);
    const auto& handle = createBasicHandle(
        fed->global_id, fed->local_id, InterfaceType::ENDPOINT, name, type, std::string{}, flags);

    auto id = handle.getInterfaceHandle();
    fed->createInterface(InterfaceType::ENDPOINT, id, name, type, emptyStr);
    ActionMessage m(CMD_REG_ENDPOINT);
    m.source_id = fed->global_id.load();
    m.source_handle = id;
    m.name(name);
    m.setStringData(type);
    m.flags = handle.flags;
    actionQueue.push(std::move(m));

    return id;
}

InterfaceHandle CommonCore::getEndpoint(LocalFederateId federateID, const std::string& name) const
{
    const auto* ept = handles.read([&name](auto& hand) { return hand.getEndpoint(name); });
    if (ept->local_fed_id != federateID) {
        return {};
    }
    return ept->handle.handle;
}

InterfaceHandle CommonCore::registerFilter(const std::string& filterName,
                                           const std::string& type_in,
                                           const std::string& type_out)
{
    // check to make sure the name isn't already used
    if (!filterName.empty()) {
        if (handles.read([&filterName](auto& hand) {
                auto* res = hand.getFilter(filterName);
                return (res != nullptr);
            })) {
            throw(RegistrationFailure("there already exists a filter with this name"));
        }
    }
    if (!waitCoreRegistration()) {
        if (brokerState.load() >= broker_state_t::terminating) {
            throw(RegistrationFailure("core is terminated no further registration possible"));
        }
        throw(RegistrationFailure("registration timeout exceeded"));
    }
    auto fid = filterFedID.load();

    auto handle = createBasicHandle(
        fid, LocalFederateId(), InterfaceType::FILTER, filterName, type_in, type_out);
    auto id = handle.getInterfaceHandle();

    ActionMessage m(CMD_REG_FILTER);
    m.source_id = fid;
    m.source_handle = id;
    m.name(handle.key);
    if ((!type_in.empty()) || (!type_out.empty())) {
        m.setStringData(type_in, type_out);
    }
    actionQueue.push(std::move(m));
    return id;
}

InterfaceHandle CommonCore::registerCloningFilter(const std::string& filterName,
                                                  const std::string& type_in,
                                                  const std::string& type_out)
{
    // check to make sure the name isn't already used
    if (!filterName.empty()) {
        if (handles.read([&filterName](auto& hand) {
                auto* res = hand.getFilter(filterName);
                return (res != nullptr);
            })) {
            throw(RegistrationFailure("there already exists a filter with this name"));
        }
    }
    if (!waitCoreRegistration()) {
        if (brokerState.load() >= broker_state_t::terminating) {
            throw(RegistrationFailure("core is terminated no further registration possible"));
        }
        throw(RegistrationFailure("registration timeout exceeded"));
    }
    auto fid = filterFedID.load();

    const auto& handle = createBasicHandle(fid,
                                           LocalFederateId(),
                                           InterfaceType::FILTER,
                                           filterName,
                                           type_in,
                                           type_out,
                                           make_flags(clone_flag));

    auto id = handle.getInterfaceHandle();

    ActionMessage m(CMD_REG_FILTER);
    m.source_id = fid;
    m.source_handle = id;
    m.name(handle.key);
    setActionFlag(m, clone_flag);
    if ((!type_in.empty()) || (!type_out.empty())) {
        m.setStringData(type_in, type_out);
    }
    actionQueue.push(std::move(m));
    return id;
}

InterfaceHandle CommonCore::getFilter(const std::string& name) const
{
    const auto* filt = handles.read([&name](auto& hand) { return hand.getFilter(name); });
    if ((filt != nullptr) && (filt->handleType == InterfaceType::FILTER)) {
        return filt->getInterfaceHandle();
    }
    return {};
}

void CommonCore::makeConnections(const std::string& file)
{
    if (hasTomlExtension(file)) {
        makeConnectionsToml(this, file);
    } else {
        makeConnectionsJson(this, file);
    }
}

void CommonCore::linkEndpoints(const std::string& source, const std::string& dest)
{
    ActionMessage M(CMD_ENDPOINT_LINK);
    M.name(source);
    M.setStringData(dest);
    addActionMessage(std::move(M));
}

void CommonCore::dataLink(const std::string& source, const std::string& target)
{
    ActionMessage M(CMD_DATA_LINK);
    M.name(source);
    M.setStringData(target);
    addActionMessage(std::move(M));
}

void CommonCore::addSourceFilterToEndpoint(const std::string& filter, const std::string& endpoint)
{
    ActionMessage M(CMD_FILTER_LINK);
    M.name(filter);
    M.setStringData(endpoint);
    addActionMessage(std::move(M));
}

void CommonCore::addDestinationFilterToEndpoint(const std::string& filter,
                                                const std::string& endpoint)
{
    ActionMessage M(CMD_FILTER_LINK);
    M.name(filter);
    M.setStringData(endpoint);
    setActionFlag(M, destination_target);
    addActionMessage(std::move(M));
}

void CommonCore::addDependency(LocalFederateId federateID, const std::string& federateName)
{
    auto* fed = getFederateAt(federateID);
    if (fed == nullptr) {
        throw(InvalidIdentifier("federateID not valid (registerDependency)"));
    }
    ActionMessage search(CMD_SEARCH_DEPENDENCY);
    search.source_id = fed->global_id.load();
    search.name(federateName);
    addActionMessage(std::move(search));
}

void CommonCore::sendTo(InterfaceHandle sourceHandle,
                        const void* data,
                        uint64_t length,
                        std::string_view destination)
{
    const auto* hndl = getHandleInfo(sourceHandle);
    if (hndl == nullptr) {
        throw(InvalidIdentifier("handle is not valid"));
    }

    if (hndl->handleType != InterfaceType::ENDPOINT) {
        throw(InvalidIdentifier("handle does not point to an endpoint"));
    }
    if (checkActionFlag(*hndl, targetted_flag)) {
        throw(InvalidFunctionCall("targeted endpoints may not specify a destination"));
    }
    auto* fed = getFederateAt(hndl->local_fed_id);
    ActionMessage m(CMD_SEND_MESSAGE);

    m.messageID = ++messageCounter;
    m.source_handle = sourceHandle;
    m.source_id = hndl->getFederateId();
    m.flags = hndl->flags;
    m.payload.assign(data, length);
    m.setStringData(destination, hndl->key, hndl->key);
    m.actionTime = fed->nextAllowedSendTime();
    addActionMessage(std::move(m));
}

void CommonCore::sendToAt(InterfaceHandle sourceHandle,
                          const void* data,
                          uint64_t length,
                          std::string_view destination,
                          Time sendTime)
{
    const auto* hndl = getHandleInfo(sourceHandle);
    if (hndl == nullptr) {
        throw(InvalidIdentifier("handle is not valid"));
    }

    if (hndl->handleType != InterfaceType::ENDPOINT) {
        throw(InvalidIdentifier("handle does not point to an endpoint"));
    }
    if (checkActionFlag(*hndl, targetted_flag)) {
        throw(InvalidFunctionCall("targeted endpoints may not specify a destination"));
    }
    auto* fed = getFederateAt(hndl->local_fed_id);
    ActionMessage m(CMD_SEND_MESSAGE);

    m.messageID = ++messageCounter;
    m.source_handle = sourceHandle;
    m.source_id = hndl->getFederateId();
    auto minTime = fed->nextAllowedSendTime();
    m.actionTime = std::max(sendTime, minTime);
    m.flags = hndl->flags;

    m.payload.assign(data, length);
    m.setStringData(destination, hndl->key, hndl->key);

    addActionMessage(std::move(m));
}

void CommonCore::generateMessages(
    ActionMessage& message,
    const std::vector<std::pair<GlobalHandle, std::string_view>>& targets)
{
    setActionFlag(message, filter_processing_required_flag);
    if (targets.size() == 1) {
        message.setDestination(targets.front().first);
        message.setString(0, targets.front().second);
        actionQueue.push(std::move(message));
        return;
    }
    /** now generate a multimessage*/
    ActionMessage package(CMD_MULTI_MESSAGE);
    package.source_id = message.source_id;
    package.source_handle = message.source_handle;

    for (const auto& target : targets) {
        message.setDestination(target.first);
        message.setString(0, target.second);
        auto res = appendMessage(package, message);
        if (res < 0)  // deal with max package size if there are a lot of subscribers
        {
            actionQueue.push(std::move(package));
            package = ActionMessage(CMD_MULTI_MESSAGE);
            package.source_id = message.source_id;
            package.source_handle = message.source_handle;
            appendMessage(package, message);
        }
    }
    actionQueue.push(std::move(package));
}

void CommonCore::send(InterfaceHandle sourceHandle, const void* data, uint64_t length)
{
    const auto* hndl = getHandleInfo(sourceHandle);
    if (hndl == nullptr) {
        throw(InvalidIdentifier("handle is not valid"));
    }
    if (hndl->handleType != InterfaceType::ENDPOINT) {
        throw(InvalidIdentifier("handle does not point to an endpoint"));
    }
    auto* fed = getFederateAt(hndl->local_fed_id);
    auto targets = fed->getMessageDestinations(sourceHandle);
    if (targets.empty()) {
        return;
    }

    ActionMessage m(CMD_SEND_MESSAGE);
    m.source_handle = sourceHandle;
    m.source_id = hndl->getFederateId();
    m.actionTime = fed->nextAllowedSendTime();
    m.payload.assign(data, length);
    m.messageID = ++messageCounter;
    m.setStringData("", hndl->key, hndl->key);
    generateMessages(m, targets);
}

void CommonCore::sendAt(InterfaceHandle sourceHandle, const void* data, uint64_t length, Time time)
{
    const auto* hndl = getHandleInfo(sourceHandle);
    if (hndl == nullptr) {
        throw(InvalidIdentifier("handle is not valid"));
    }
    if (hndl->handleType != InterfaceType::ENDPOINT) {
        throw(InvalidIdentifier("handle does not point to an endpoint"));
    }
    auto* fed = getFederateAt(hndl->local_fed_id);
    auto targets = fed->getMessageDestinations(sourceHandle);
    if (targets.empty()) {
        return;
    }

    ActionMessage m(CMD_SEND_MESSAGE);
    m.source_handle = sourceHandle;
    m.source_id = hndl->getFederateId();
    auto minTime = fed->nextAllowedSendTime();
    m.actionTime = std::max(time, minTime);
    m.payload.assign(data, length);
    m.messageID = ++messageCounter;
    m.setStringData("", hndl->key, hndl->key);
    generateMessages(m, targets);
}

void CommonCore::sendMessage(InterfaceHandle sourceHandle, std::unique_ptr<Message> message)
{
    if (sourceHandle == gDirectSendHandle) {
        if (!waitCoreRegistration()) {
            throw(FunctionExecutionFailure(
                "core is unable to register and has timed out, message was not sent"));
        }
        ActionMessage m(std::move(message));
        m.source_id = global_id.load();
        m.source_handle = sourceHandle;
        addActionMessage(std::move(m));
        return;
    }
    const auto* hndl = getHandleInfo(sourceHandle);
    if (hndl == nullptr) {
        throw(InvalidIdentifier("handle is not valid"));
    }
    if (hndl->handleType != InterfaceType::ENDPOINT) {
        throw(InvalidIdentifier("handle does not point to an endpoint"));
    }
    ActionMessage m(std::move(message));

    m.setString(sourceStringLoc, hndl->key);
    m.source_id = hndl->getFederateId();
    m.source_handle = sourceHandle;
    if (m.messageID == 0) {
        m.messageID = ++messageCounter;
    }
    auto* fed = getFederateAt(hndl->local_fed_id);
    auto minTime = fed->nextAllowedSendTime();
    if (m.actionTime < minTime) {
        m.actionTime = minTime;
    }

    if (fed->loggingLevel() >= HELICS_LOG_LEVEL_DATA) {
        fed->logMessage(HELICS_LOG_LEVEL_DATA,
                        "",
                        fmt::format("receive_message {}", prettyPrintString(m)));
    }
    addActionMessage(std::move(m));
}

void CommonCore::deliverMessage(ActionMessage& message)
{
    switch (message.action()) {
        case CMD_SEND_MESSAGE: {
            // Find the destination endpoint
            auto* localP = (message.dest_id == parent_broker_id) ?
                loopHandles.getEndpoint(message.getString(targetStringLoc)) :
                loopHandles.findHandle(message.getDest());
            if (localP == nullptr) {
                auto kfnd = knownExternalEndpoints.find(message.getString(targetStringLoc));
                if (kfnd != knownExternalEndpoints.end()) {  // destination is known
                    transmit(kfnd->second, message);
                } else {
                    transmit(parent_route_id, message);
                }
                return;
            }
            // now we deal with local processing
            if (checkActionFlag(*localP, has_dest_filter_flag)) {
                filterFed->destinationProcessMessage(message, localP);
            }
            if (message.dest_id == parent_broker_id) {
                message.dest_id = localP->getFederateId();
                message.dest_handle = localP->getInterfaceHandle();
            }

            // timeCoord->processTimeMessage(message);

            auto* fed = getFederateCore(localP->getFederateId());
            if (fed != nullptr) {
                fed->addAction(std::move(message));
            }
        } break;
        case CMD_SEND_FOR_FILTER:
        case CMD_SEND_FOR_FILTER_AND_RETURN:
        case CMD_SEND_FOR_DEST_FILTER_AND_RETURN:
        case CMD_FILTER_RESULT:
        case CMD_DEST_FILTER_RESULT:
        case CMD_NULL_MESSAGE:
        case CMD_NULL_DEST_MESSAGE:
        default: {
            transmit(getRoute(message.dest_id), message);
        } break;
    }
}

uint64_t CommonCore::receiveCount(InterfaceHandle destination)
{
    auto* fed = getHandleFederate(destination);
    if (fed == nullptr) {
        return 0;
    }
    return fed->getQueueSize(destination);
}

std::unique_ptr<Message> CommonCore::receive(InterfaceHandle destination)
{
    auto* fed = getHandleFederate(destination);
    if (fed == nullptr) {
        throw(InvalidIdentifier("invalid handle"));
    }
    if (fed->getState() != HELICS_EXECUTING) {
        return nullptr;
    }

    return fed->receive(destination);
}

std::unique_ptr<Message> CommonCore::receiveAny(LocalFederateId federateID,
                                                InterfaceHandle& endpoint_id)
{
    auto* fed = getFederateAt(federateID);
    if (fed == nullptr) {
        throw(InvalidIdentifier("FederateID is not valid (receiveAny)"));
    }
    if (fed->getState() == HELICS_CREATED) {
        endpoint_id = InterfaceHandle();
        return nullptr;
    }
    return fed->receiveAny(endpoint_id);
}

uint64_t CommonCore::receiveCountAny(LocalFederateId federateID)
{
    auto* fed = getFederateAt(federateID);
    if (fed == nullptr) {
        throw(InvalidIdentifier("FederateID is not valid (receiveCountAny)"));
    }
    if (fed->getState() == HELICS_CREATED) {
        return 0;
    }

    return fed->getQueueSize();
}

void CommonCore::logMessage(LocalFederateId federateID,
                            int logLevel,
                            const std::string& messageToLog)
{
    GlobalFederateId gid;
    if (federateID == gLocalCoreId) {
        gid = global_id.load();
    } else {
        auto* fed = getFederateAt(federateID);
        if (fed == nullptr) {
            throw(InvalidIdentifier("FederateID is not valid (logMessage)"));
        }
        gid = fed->global_id;
    }
    ActionMessage m(CMD_LOG);
    m.source_id = gid;
    m.dest_id = gid;
    m.messageID = logLevel;
    m.payload = messageToLog;
    actionQueue.push(m);
}

void CommonCore::setLoggingLevel(int logLevel)
{
    ActionMessage cmd(CMD_CORE_CONFIGURE);
    cmd.dest_id = global_id.load();
    cmd.messageID = defs::Properties::LOG_LEVEL;
    cmd.setExtraData(logLevel);
    addActionMessage(cmd);
}

void CommonCore::setLogFile(const std::string& lfile)
{
    setLoggingFile(lfile);
}

std::pair<std::string, std::string> CommonCore::getCommand(LocalFederateId federateID)
{
    auto* fed = getFederateAt(federateID);
    if (fed == nullptr) {
        throw(InvalidIdentifier("FederateID is not valid (setLoggingCallback)"));
    }
    return fed->getCommand();
}

std::pair<std::string, std::string> CommonCore::waitCommand(LocalFederateId federateID)
{
    auto* fed = getFederateAt(federateID);
    if (fed == nullptr) {
        throw(InvalidIdentifier("FederateID is not valid (setLoggingCallback)"));
    }
    return fed->waitCommand();
}

void CommonCore::setLoggingCallback(
    LocalFederateId federateID,
    std::function<void(int, std::string_view, std::string_view)> logFunction)
{
    if (federateID == gLocalCoreId) {
        ActionMessage loggerUpdate(CMD_CORE_CONFIGURE);
        loggerUpdate.messageID = UPDATE_LOGGING_CALLBACK;
        loggerUpdate.source_id = global_id.load();
        loggerUpdate.dest_id = global_id.load();
        if (logFunction) {
            auto ii = getNextAirlockIndex();
            dataAirlocks[ii].load(std::move(logFunction));
            loggerUpdate.counter = ii;
        } else {
            setActionFlag(loggerUpdate, empty_flag);
        }

        actionQueue.push(loggerUpdate);
    } else {
        auto* fed = getFederateAt(federateID);
        if (fed == nullptr) {
            throw(InvalidIdentifier("FederateID is not valid (setLoggingCallback)"));
        }
        fed->setLogger(std::move(logFunction));
    }
}

uint16_t CommonCore::getNextAirlockIndex()
{
    uint16_t index = nextAirLock++;
    if (index > 3) {  // the increment is an atomic operation if the nextAirLock was not adjusted
                      // this could result in an out of
        // bounds exception if this check were not done
        index %= 4;
    }
    if (index == 3) {
        decltype(index) exp = 4;

        while (exp > 3) {  // doing a lock free modulus we need to make sure the nextAirLock<4
            if (nextAirLock.compare_exchange_weak(exp, exp % 4)) {
                break;
            }
        }
    }
    return index;
}

void CommonCore::setFilterOperator(InterfaceHandle filter, std::shared_ptr<FilterOperator> callback)
{
    static std::shared_ptr<FilterOperator> nullFilt = std::make_shared<NullFilterOperator>();
    const auto* hndl = getHandleInfo(filter);
    if (hndl == nullptr) {
        throw(InvalidIdentifier("filter is not a valid handle"));
    }
    if ((hndl->handleType != InterfaceType::FILTER)) {
        throw(InvalidIdentifier("filter identifier does not point a filter"));
    }
    ActionMessage filtOpUpdate(CMD_CORE_CONFIGURE);
    filtOpUpdate.messageID = UPDATE_FILTER_OPERATOR;
    if (!callback) {
        callback = nullFilt;
    }
    auto ii = getNextAirlockIndex();
    dataAirlocks[ii].load(std::move(callback));
    filtOpUpdate.counter = ii;
    filtOpUpdate.source_id = hndl->getFederateId();
    filtOpUpdate.source_handle = filter;
    actionQueue.push(filtOpUpdate);
}

void CommonCore::setIdentifier(const std::string& name)
{
    if (brokerState == broker_state_t::created) {
        identifier = name;
    } else {
        throw(
            InvalidFunctionCall("setIdentifier can only be called before the core is initialized"));
    }
}

// enumeration of subqueries that cascade and need multiple levels of processing
enum subqueries : std::uint16_t {
    general_query = 0,
    current_time_map = 2,
    dependency_graph = 3,
    data_flow_graph = 4,
    global_state = 6,
    global_time_debugging = 7
};

static const std::map<std::string, std::pair<std::uint16_t, bool>> mapIndex{
    {"global_time", {current_time_map, true}},
    {"dependency_graph", {dependency_graph, false}},
    {"data_flow_graph", {data_flow_graph, false}},
    {"global_state", {global_state, true}},
    {"global_time_debugging", {global_time_debugging, true}},
};

void CommonCore::setQueryCallback(LocalFederateId federateID,
                                  std::function<std::string(std::string_view)> queryFunction)
{
    auto* fed = getFederateAt(federateID);
    if (fed == nullptr) {
        throw(InvalidIdentifier("FederateID is invalid (setQueryCallback)"));
    }
    fed->setQueryCallback(std::move(queryFunction));
}

std::string CommonCore::filteredEndpointQuery(const FederateState* fed) const
{
    Json::Value base;
    if (fed != nullptr) {
        base["name"] = fed->getIdentifier();
        base["id"] = fed->global_id.load().baseValue();
        if (filterFed != nullptr) {
            filterFed->addFilteredEndpoint(base, fed->global_id);
        }
    } else {
        base["name"] = getIdentifier();
        base["id"] = global_broker_id_local.baseValue();
        base["endpoints"] = Json::arrayValue;
    }
    return generateJsonString(base);
}

std::string CommonCore::federateQuery(const FederateState* fed,
                                      const std::string& queryStr,
                                      bool force_ordering) const
{
    if (fed == nullptr) {
        if (queryStr == "exists") {
            return "false";
        }
        return generateJsonErrorResponse(404, "Federate not found");
    }
    if (queryStr == "exists") {
        return "true";
    }
    if (queryStr == "version") {
        return std::string{"\""} + versionString + '"';
    }
    if (queryStr == "isinit") {
        return (fed->init_transmitted.load()) ? "true" : "false";
    }
    if (queryStr == "state") {
        if (!force_ordering) {
            return fedStateString(fed->getState());
        }
    }
    if (queryStr == "filtered_endpoints") {
        if (!force_ordering) {
            return filteredEndpointQuery(fed);
        }
    }
    if ((queryStr == "queries") || (queryStr == "available_queries")) {
        return std::string(
                   R"(["exists","isinit","global_state","version","queries","filtered_endpoints",)") +
            fed->processQuery(queryStr) + "]";
    }
    return fed->processQuery(queryStr, force_ordering);
}

std::string CommonCore::quickCoreQueries(const std::string& queryStr) const
{
    if ((queryStr == "queries") || (queryStr == "available_queries")) {
        return "[\"isinit\",\"isconnected\",\"exists\",\"name\",\"identifier\",\"address\",\"queries\",\"address\",\"federates\",\"inputs\",\"endpoints\",\"filtered_endpoints\","
               "\"publications\",\"filters\",\"version\",\"version_all\",\"federate_map\",\"dependency_graph\",\"data_flow_graph\",\"dependencies\",\"dependson\",\"dependents\",\"current_time\",\"global_time\",\"global_state\",\"current_state\"]";
    }
    if (queryStr == "isconnected") {
        return (isConnected()) ? "true" : "false";
    }
    if (queryStr == "name" || queryStr == "identifier") {
        return std::string{"\""} + getIdentifier() + '"';
    }
    if (queryStr == "exists") {
        return "true";
    }
    if (queryStr == "version") {
        return std::string{"\""} + versionString + '"';
    }
    return std::string{};
}

void CommonCore::loadBasicJsonInfo(
    Json::Value& base,
    const std::function<void(Json::Value& fedval, const FedInfo& fed)>& fedLoader) const
{
    base["name"] = getIdentifier();
    base["id"] = global_broker_id_local.baseValue();
    base["parent"] = higher_broker_id.baseValue();
    if (fedLoader) {
        base["federates"] = Json::arrayValue;
        for (const auto& fed : loopFederates) {
            Json::Value fedval;
            fedval["id"] = fed.fed->global_id.load().baseValue();
            fedval["name"] = fed.fed->getIdentifier();
            fedval["parent"] = global_broker_id_local.baseValue();
            fedLoader(fedval, fed);
            base["federates"].append(std::move(fedval));
        }
    }
}

void CommonCore::initializeMapBuilder(const std::string& request,
                                      std::uint16_t index,
                                      bool reset,
                                      bool force_ordering) const
{
    if (!isValidIndex(index, mapBuilders)) {
        mapBuilders.resize(index + 1);
    }
    std::get<2>(mapBuilders[index]) = reset;
    auto& builder = std::get<0>(mapBuilders[index]);
    builder.reset();
    Json::Value& base = builder.getJValue();
    base["name"] = getIdentifier();
    base["id"] = global_broker_id_local.baseValue();
    base["parent"] = higher_broker_id.baseValue();
    ActionMessage queryReq(force_ordering ? CMD_QUERY_ORDERED : CMD_QUERY);
    queryReq.payload = request;
    queryReq.source_id = global_broker_id_local;
    queryReq.counter = index;  // indicating which processing to use
    if (loopFederates.size() > 0 || filterFed != nullptr) {
        base["federates"] = Json::arrayValue;
        for (const auto& fed : loopFederates) {
            int brkindex =
                builder.generatePlaceHolder("federates", fed->global_id.load().baseValue());
            std::string ret = federateQuery(fed.fed, request, force_ordering);
            if (ret == "#wait") {
                queryReq.messageID = brkindex;
                queryReq.dest_id = fed.fed->global_id;
                fed.fed->addAction(queryReq);
            } else {
                builder.addComponent(ret, brkindex);
            }
        }
        if (filterFed != nullptr) {
            int brkindex = builder.generatePlaceHolder("federates", filterFedID.load().baseValue());
            std::string ret = filterFed->query(request);
            builder.addComponent(ret, brkindex);
        }
    }

    switch (index) {
        case current_time_map:
            if (hasTimeDependency) {
                base["next_time"] = static_cast<double>(timeCoord->getNextTime());
            }
            break;
        case dependency_graph: {
            if (hasTimeDependency) {
                base["dependents"] = Json::arrayValue;
                for (const auto& dep : timeCoord->getDependents()) {
                    base["dependents"].append(dep.baseValue());
                }
                base["dependencies"] = Json::arrayValue;
                for (const auto& dep : timeCoord->getDependencies()) {
                    base["dependencies"].append(dep.baseValue());
                }
            }
        } break;
        case global_state:
            base["state"] = brokerStateName(brokerState.load());
            break;
        case global_time_debugging:
            base["state"] = brokerStateName(brokerState.load());
            base["state"] = brokerStateName(brokerState.load());
            if (timeCoord && !timeCoord->empty()) {
                base["time"] = Json::Value();
                timeCoord->generateDebuggingTimeInfo(base["time"]);
            }
            break;
        default:
            break;
    }
}

void CommonCore::processCommandInstruction(ActionMessage& command)
{
    auto cmd = command.payload.to_string();
    if (cmd == "terminate") {
        LOG_SUMMARY(global_broker_id_local,
                    getIdentifier(),
                    " received terminate instruction via command instruction")
        ActionMessage udisconnect(CMD_USER_DISCONNECT);
        addActionMessage(udisconnect);
    } else if (cmd == "echo") {
        LOG_SUMMARY(global_broker_id_local,
                    getIdentifier(),
                    " received echo command via command instruction")
        command.swapSourceDest();
        command.payload = "echo_reply";
        command.setString(targetStringLoc, command.getString(sourceStringLoc));
        command.setString(sourceStringLoc, getIdentifier());
        addActionMessage(command);
    } else {
        LOG_WARNING(global_broker_id_local,
                    getIdentifier(),
                    fmt::format(" unrecognized command instruction \"{}\"", cmd));
    }
}

std::string CommonCore::coreQuery(const std::string& queryStr, bool force_ordering) const
{
    auto res = quickCoreQueries(queryStr);
    if (!res.empty()) {
        return res;
    }
    if (queryStr == "federates") {
        return generateStringVector(loopFederates,
                                    [](const auto& fed) { return fed->getIdentifier(); });
    }
    if (queryStr == "publications") {
        return generateStringVector_if(
            loopHandles,
            [](const auto& handle) { return handle.key; },
            [](const auto& handle) { return (handle.handleType == InterfaceType::PUBLICATION); });
    }
    if (queryStr == "inputs") {
        return generateStringVector_if(
            loopHandles,
            [](const auto& handle) { return handle.key; },
            [](const auto& handle) {
                return ((handle.handleType == InterfaceType::INPUT) && !handle.key.empty());
            });
    }
    if (queryStr == "filters") {
        return generateStringVector_if(
            loopHandles,
            [](const auto& handle) { return handle.key; },
            [](const auto& handle) { return (handle.handleType == InterfaceType::FILTER); });
    }

    if (queryStr == "endpoints") {
        return generateStringVector_if(
            loopHandles,
            [](const auto& handle) { return handle.key; },
            [](const auto& handle) { return (handle.handleType == InterfaceType::ENDPOINT); });
    }
    if (queryStr == "dependson") {
        return generateStringVector(timeCoord->getDependencies(),
                                    [](auto& dep) { return std::to_string(dep.baseValue()); });
    }
    if (queryStr == "dependents") {
        return generateStringVector(timeCoord->getDependents(),
                                    [](auto& dep) { return std::to_string(dep.baseValue()); });
    }

    if (queryStr == "isinit") {
        return (allInitReady()) ? "true" : "false";
    }

    if (queryStr == "address") {
        return std::string{"\""} + getAddress() + '"';
    }
    if (queryStr == "counter") {
        return fmt::format("{}", generateMapObjectCounter());
    }
    if (queryStr == "filtered_endpoints") {
        return filteredEndpointQuery(nullptr);
    }
    if (queryStr == "current_time") {
        if (!hasTimeDependency) {
            return "{}";
        }
        return timeCoord->printTimeStatus();
    }
    if (queryStr == "version_all") {
        Json::Value base;
        loadBasicJsonInfo(base, [](Json::Value& /*val*/, const FedInfo& /*fed*/) {});
        base["version"] = versionString;
        return generateJsonString(base);
    }
    if (queryStr == "current_state") {
        Json::Value base;
        loadBasicJsonInfo(base, [](Json::Value& val, const FedInfo& fed) {
            val["state"] = state_string(fed.state);
        });
        base["state"] = brokerStateName(brokerState.load());

        return generateJsonString(base);
    }
    auto mi = mapIndex.find(queryStr);
    if (mi != mapIndex.end()) {
        auto index = mi->second.first;
        if (isValidIndex(index, mapBuilders) && !mi->second.second) {
            auto& builder = std::get<0>(mapBuilders[index]);
            if (builder.isCompleted()) {
                auto center = generateMapObjectCounter();
                if (center == builder.getCounterCode()) {
                    return builder.generate();
                }
                builder.reset();
            }
            if (builder.isActive()) {
                return "#wait";
            }
        }

        initializeMapBuilder(queryStr, index, mi->second.second, force_ordering);
        if (std::get<0>(mapBuilders[index]).isCompleted()) {
            if (!mi->second.second) {
                auto center = generateMapObjectCounter();
                std::get<0>(mapBuilders[index]).setCounterCode(center);
            }
            return std::get<0>(mapBuilders[index]).generate();
        }
        return "#wait";
    }
    if (queryStr == "global_time") {
        Json::Value base;
        loadBasicJsonInfo(base, [](Json::Value& val, const FedInfo& fed) {
            val["granted_time"] = static_cast<double>(fed->grantedTime());
            val["send_time"] = static_cast<double>(fed->nextAllowedSendTime());
        });

        return generateJsonString(base);
    }
    if (queryStr == "dependencies") {
        Json::Value base;
        loadBasicJsonInfo(base, nullptr);
        base["dependents"] = Json::arrayValue;
        for (const auto& dep : timeCoord->getDependents()) {
            base["dependents"].append(dep.baseValue());
        }
        base["dependencies"] = Json::arrayValue;
        for (const auto& dep : timeCoord->getDependencies()) {
            base["dependencies"].append(dep.baseValue());
        }
        return generateJsonString(base);
    }
    if (queryStr == "federate_map") {
        Json::Value base;
        loadBasicJsonInfo(base, [](Json::Value& /*val*/, const FedInfo& /*fed*/) {});
        return generateJsonString(base);
    }
    return generateJsonErrorResponse(400, "unrecognized core query");
}

std::string CommonCore::query(const std::string& target,
                              const std::string& queryStr,
                              HelicsQueryModes mode)
{
    if (brokerState.load() >= broker_state_t::terminating) {
        if (target == "core" || target == getIdentifier() || target.empty()) {
            auto res = quickCoreQueries(queryStr);
            if (!res.empty()) {
                return res;
            }
        }
        return generateJsonErrorResponse(410, "Core has terminated");
    }
    ActionMessage querycmd(mode == HELICS_QUERY_MODE_FAST ? CMD_QUERY : CMD_QUERY_ORDERED);
    querycmd.source_id = direct_core_id;
    querycmd.dest_id = parent_broker_id;
    querycmd.payload = queryStr;
    auto index = ++queryCounter;
    querycmd.messageID = index;
    querycmd.setStringData(target);

    if (target == "core" || target == getIdentifier() || target.empty()) {
        auto res = quickCoreQueries(queryStr);
        if (!res.empty()) {
            return res;
        }
        if (queryStr == "address") {
            res = generateJsonQuotedString(getAddress());
            return res;
        }
        querycmd.setAction(mode == HELICS_QUERY_MODE_FAST ? CMD_BROKER_QUERY :
                                                            CMD_BROKER_QUERY_ORDERED);
        querycmd.dest_id = direct_core_id;
    }
    if (querycmd.dest_id != direct_core_id) {
        // default into a federate query
        auto* fed =
            (target != "federate") ? getFederate(target) : getFederateAt(LocalFederateId(0));
        if (fed != nullptr) {
            querycmd.dest_id = fed->global_id;
            if (mode != HELICS_QUERY_MODE_ORDERED) {
                std::string ret = federateQuery(fed, queryStr, false);
                if (ret != "#wait") {
                    return ret;
                }

<<<<<<< HEAD
            auto queryResult = activeQueries.getFuture(querycmd.messageID);
            fed->addAction(std::move(querycmd));
            std::future_status status = std::future_status::timeout;
            while (status == std::future_status::timeout) {
                status = queryResult.wait_for(std::chrono::milliseconds(50));
                switch (status) {
                    case std::future_status::ready:
                    case std::future_status::deferred: {
                        auto qres = queryResult.get();
                        activeQueries.finishedWithValue(index);
                        return qres;
                    }
                        case std::future_status::timeout: {  // federate query may need to wait or
                                                             // can get the result now
                        ret = federateQuery(fed, queryStr, mode == HELICS_QUERY_MODE_ORDERED);
                        if (ret != "#wait") {
=======
                auto queryResult = activeQueries.getFuture(querycmd.messageID);
                fed->addAction(std::move(querycmd));
                std::future_status status = std::future_status::timeout;
                while (status == std::future_status::timeout) {
                    status = queryResult.wait_for(std::chrono::milliseconds(50));
                    switch (status) {
                        case std::future_status::ready:
                        case std::future_status::deferred: {
                            auto qres = queryResult.get();
>>>>>>> fe44dac9
                            activeQueries.finishedWithValue(index);
                            return qres;
                        }
                        case std::future_status::timeout: {  // federate query may need to wait or
                                                             // can get the result now
                            ret = federateQuery(fed, queryStr, mode == helics_query_mode_ordered);
                            if (ret != "#wait") {
                                activeQueries.finishedWithValue(index);
                                return ret;
                            }
                        } break;
                        default:
                            status = std::future_status::ready;  // LCOV_EXCL_LINE
                    }
                }
                return generateJsonErrorResponse(500, "Unexpected Error #13");  // LCOV_EXCL_LINE
            }
        }
    }

    auto queryResult = activeQueries.getFuture(querycmd.messageID);
    addActionMessage(std::move(querycmd));
    auto ret = queryResult.get();
    activeQueries.finishedWithValue(index);
    return ret;
}

void CommonCore::setGlobal(const std::string& valueName, const std::string& value)
{
    ActionMessage querycmd(CMD_SET_GLOBAL);
    querycmd.dest_id = root_broker_id;
    querycmd.source_id = direct_core_id;
    querycmd.payload = valueName;
    querycmd.setStringData(value);
    addActionMessage(std::move(querycmd));
}

void CommonCore::sendCommand(const std::string& target,
                             const std::string& commandStr,
                             const std::string& source)
{
    ActionMessage cmdcmd(CMD_SEND_COMMAND);
    cmdcmd.dest_id = parent_broker_id;
    cmdcmd.payload = commandStr;
    cmdcmd.setString(targetStringLoc, target);
    if (!source.empty()) {
        cmdcmd.setString(sourceStringLoc, source);
        const auto* fed = getFederate(source);
        if (fed != nullptr) {
            cmdcmd.source_id = fed->global_id;
        }
    } else {
        cmdcmd.setString(sourceStringLoc, getIdentifier());
        cmdcmd.source_id = getGlobalId();
    }
    addActionMessage(std::move(cmdcmd));
}

void CommonCore::processPriorityCommand(ActionMessage&& command)
{
    // deal with a few types of message immediately
    LOG_TRACE(global_broker_id_local,
              getIdentifier(),
              fmt::format("|| priority_cmd:{} from {}",
                          prettyPrintString(command),
                          command.source_id.baseValue()));
    switch (command.action()) {
        case CMD_PING_PRIORITY:
            if (command.dest_id == global_broker_id_local) {
                ActionMessage pngrep(CMD_PING_REPLY);
                pngrep.dest_id = command.source_id;
                pngrep.source_id = global_broker_id_local;
                routeMessage(pngrep);
            }
            break;
        case CMD_REG_FED:
            // this one in the core needs to be the thread-safe version of getFederate
            loopFederates.insert(std::string(command.name()),
                                 no_search,
                                 getFederate(std::string(command.name())));
            if (global_broker_id_local != parent_broker_id) {
                // forward on to Broker
                command.source_id = global_broker_id_local;
                transmit(parent_route_id, std::move(command));
            } else {
                // this will get processed when this core is assigned a global id
                delayTransmitQueue.push(std::move(command));
            }
            break;
        case CMD_BROKER_LOCATION: {
            command.setAction(CMD_PROTOCOL);
            command.messageID = NEW_BROKER_INFORMATION;
            transmit(control_route, std::move(command));
            ActionMessage resend(CMD_RESEND);
            resend.messageID = static_cast<int32_t>(CMD_REG_BROKER);
            addActionMessage(resend);
        } break;
        case CMD_REG_BROKER:
            // These really shouldn't happen here probably means something went wrong in setup but
            // we can handle it forward the connection request to the higher level
            if (command.name() == identifier) {
                LOG_ERROR(
                    global_broker_id_local,
                    identifier,
                    "received locally sent registration message, broker loop, please set the broker address to "
                    "a valid broker");
            } else {
                LOG_WARNING(parent_broker_id,
                            identifier,
                            "Core received reg broker message, likely improper federation setup\n");
                transmit(parent_route_id, command);
            }
            break;
        case CMD_BROKER_ACK:
            if (command.name() == identifier) {
                if (checkActionFlag(command, error_flag)) {
                    auto estring =
                        std::string("broker responded with error: ") + errorMessageString(command);
                    setErrorState(command.messageID, estring);
                    errorRespondDelayedMessages(estring);
                    LOG_ERROR(parent_broker_id, identifier, estring);
                    break;
                }
                global_id = GlobalBrokerId(command.dest_id);
                global_broker_id_local = GlobalBrokerId(command.dest_id);
                filterFedID = GlobalFederateId(
                    gGlobalBrokerIdShift -
                    2 * (global_broker_id_local.baseValue() - gGlobalBrokerIdShift + 1));
                timeCoord->source_id = global_broker_id_local;
                higher_broker_id = GlobalBrokerId(command.source_id);
                transmitDelayedMessages();
                timeoutMon->setParentId(higher_broker_id);
                if (checkActionFlag(command, slow_responding_flag)) {
                    timeoutMon->disableParentPing();
                }
                timeoutMon->reset();
                if (delayInitCounter < 0 && minFederateCount == 0) {
                    if (allInitReady()) {
                        broker_state_t exp = broker_state_t::connected;
                        if (brokerState.compare_exchange_strong(exp,
                                                                broker_state_t::initializing)) {
                            // make sure we only do this once
                            ActionMessage init(CMD_INIT);
                            checkDependencies();
                            init.source_id = global_broker_id_local;
                            init.dest_id = parent_broker_id;
                            transmit(parent_route_id, init);
                        }
                    }
                }
            }
            break;
        case CMD_FED_ACK: {
            auto* fed = getFederateCore(std::string(command.name()));
            if (fed != nullptr) {
                if (checkActionFlag(command, error_flag)) {
                    LOG_ERROR(
                        parent_broker_id,
                        identifier,
                        fmt::format("broker responded with error for registration of {}::{}\n",
                                    command.name(),
                                    commandErrorString(command.messageID)));
                } else {
                    fed->global_id = command.dest_id;
                    loopFederates.addSearchTerm(command.dest_id, std::string(command.name()));
                }

                // push the command to the local queue
                fed->addAction(std::move(command));
            }
        } break;
        case CMD_REG_ROUTE:
            // TODO(PT): double check this
            addRoute(route_id(command.getExtraData()), 0, std::string(command.payload.to_string()));
            break;
        case CMD_PRIORITY_DISCONNECT:
            checkAndProcessDisconnect();
            checkAndProcessDisconnect();
            break;
        case CMD_SEND_COMMAND:
            if (command.dest_id == global_broker_id_local) {
                processCommandInstruction(command);
                break;
            }
            if (command.dest_id == parent_broker_id) {
                const auto& target = command.getString(targetStringLoc);
                if (target == "core" || target == getIdentifier()) {
                    processCommandInstruction(command);
                    break;
                }
                auto* fed = getFederateCore(target);
                if (fed != nullptr) {
                    fed->sendCommand(command);
                    break;
                }
            }
            if (isLocal(command.dest_id)) {
                auto* fed = getFederateCore(command.dest_id);
                if (fed != nullptr) {
                    fed->sendCommand(command);
                    break;
                }
            }
            routeMessage(std::move(command));
            break;
        case CMD_BROKER_QUERY:
        case CMD_QUERY:
        case CMD_QUERY_REPLY:
            processQueryCommand(command);
            break;
        case CMD_PRIORITY_ACK:
        case CMD_ROUTE_ACK:
            break;
        case CMD_SET_GLOBAL:
            if (global_broker_id_local != parent_broker_id) {
                // forward on to Broker
                command.source_id = global_broker_id_local;
                transmit(parent_route_id, std::move(command));
            } else {
                // this will get processed when this core is assigned a global id
                delayTransmitQueue.push(std::move(command));
            }
            break;
        default: {
            if (!isPriorityCommand(command)) {
                processCommand(std::move(command));
            }
        }

            // case CMD_DISCONNECT_ACK:
            //    break;
    }
}

void CommonCore::transmitDelayedMessages()
{
    auto msg = delayTransmitQueue.pop();
    while (msg) {
        if (msg->source_id == parent_broker_id || msg->source_id == direct_core_id) {
            msg->source_id = global_broker_id_local;
        }
        routeMessage(*msg);
        msg = delayTransmitQueue.pop();
    }
}

void CommonCore::errorRespondDelayedMessages(const std::string& estring)
{
    auto msg = delayTransmitQueue.pop();
    while (msg) {
        if ((*msg).action() == CMD_QUERY ||
            (*msg).action() == CMD_BROKER_QUERY) {  // deal with in flight queries that will block
                                                    // unless a response is given
            activeQueries.setDelayedValue((*msg).messageID, std::string("#error:") + estring);
        }
        // else other message which might get into here shouldn't need any action, just drop them
        msg = delayTransmitQueue.pop();
    }
}

void CommonCore::sendErrorToFederates(int error_code, std::string_view message)
{
    ActionMessage errorCom(CMD_LOCAL_ERROR);
    errorCom.source_id = global_broker_id_local;
    errorCom.messageID = error_code;
    errorCom.payload = message;
    loopFederates.apply([&errorCom](auto& fed) {
        if ((fed) && (fed.state == operation_state::operating)) {
            fed->addAction(errorCom);
        }
    });
}

void CommonCore::broadcastToFederates(ActionMessage& cmd)
{
    loopFederates.apply([&cmd](auto& fed) {
        if ((fed) && (fed.state == operation_state::operating)) {
            cmd.dest_id = fed->global_id;
            fed->addAction(cmd);
        }
    });
}

void CommonCore::transmitDelayedMessages(GlobalFederateId source)
{
    std::vector<ActionMessage> buffer;
    auto msg = delayTransmitQueue.pop();
    while (msg) {
        if (msg->source_id == source) {
            routeMessage(*msg);
        } else {  // these messages were delayed for a different purpose and will be dealt with in a
                  // different way
            buffer.push_back(std::move(*msg));
        }
        msg = delayTransmitQueue.pop();
    }

    if (!buffer.empty()) {
        for (auto& am : buffer) {
            delayTransmitQueue.push(std::move(am));
        }
    }

    if (!delayedTimingMessages[source.baseValue()].empty()) {
        for (auto& delayedMsg : delayedTimingMessages[source.baseValue()]) {
            routeMessage(delayedMsg);
        }
        delayedTimingMessages[source.baseValue()].clear();
    }
}

void CommonCore::processCommand(ActionMessage&& command)
{
    LOG_TRACE(global_broker_id_local,
              getIdentifier(),
              fmt::format("|| cmd:{} from {}",
                          prettyPrintString(command),
                          command.source_id.baseValue()));
    switch (command.action()) {
        case CMD_IGNORE:
            break;
        case CMD_TICK:
            if (brokerState == broker_state_t::operating) {
                timeoutMon->tick(this);
                LOG_SUMMARY(global_broker_id_local, getIdentifier(), " core tick");
            }
            break;
        case CMD_PING:
        case CMD_BROKER_PING:  // broker ping for core is the same as core
            if (command.dest_id == global_broker_id_local) {
                ActionMessage pngrep(CMD_PING_REPLY);
                pngrep.dest_id = command.source_id;
                pngrep.source_id = global_broker_id_local;
                routeMessage(pngrep);
            }
            break;
        case CMD_PING_REPLY:
            if (command.dest_id == global_broker_id_local) {
                timeoutMon->pingReply(command);
            }
            break;
        case CMD_RESEND:
            LOG_WARNING_SIMPLE("got resend");
            if (command.messageID == static_cast<int32_t>(CMD_REG_BROKER)) {
                if ((global_id.load() == parent_broker_id) || (!(global_id.load().isValid()))) {
                    LOG_WARNING_SIMPLE("resending broker reg");
                    ActionMessage m(CMD_REG_BROKER);
                    m.source_id = GlobalFederateId{};
                    m.name(getIdentifier());
                    m.setStringData(getAddress());
                    setActionFlag(m, core_flag);
                    m.counter = 1;
                    transmit(parent_route_id, m);
                }
            }
            break;
        case CMD_TIME_BARRIER:
        case CMD_TIME_BARRIER_CLEAR:
            broadcastToFederates(command);
            break;
        case CMD_CHECK_CONNECTIONS: {
            auto res = checkAndProcessDisconnect();
            auto pred = [](const auto& fed) {
                auto state = fed->getState();
                return (HELICS_FINISHED == state) || (HELICS_ERROR == state);
            };
            auto afed = std::all_of(loopFederates.begin(), loopFederates.end(), pred);
            LOG_WARNING(global_broker_id_local,
                        getIdentifier(),
                        fmt::format("CHECK CONNECTIONS {}, federates={}, fed_disconnected={}",
                                    res,
                                    loopFederates.size(),
                                    afed));
        }

        break;
        case CMD_USER_DISCONNECT:
            if (isConnected()) {
                if (brokerState < broker_state_t::terminating) {  // only send a disconnect message
                                                                  // if we haven't done so already
                    brokerState = broker_state_t::terminating;
                    sendDisconnect();
                    ActionMessage m(CMD_DISCONNECT);
                    m.source_id = global_broker_id_local;
                    transmit(parent_route_id, m);
                }
            } else if (brokerState ==
                       broker_state_t::errored) {  // we are disconnecting in an error state
                sendDisconnect();
                ActionMessage m(CMD_DISCONNECT);
                m.source_id = global_broker_id_local;
                transmit(parent_route_id, m);
            }
            addActionMessage(CMD_STOP);
            // we can't just fall through since this may have generated other messages that need to
            // be forwarded or processed
            break;
        case CMD_BROADCAST_DISCONNECT: {
            timeCoord->processTimeMessage(command);
            loopFederates.apply([&command](auto& fed) { fed->addAction(command); });
            checkAndProcessDisconnect();
        } break;
        case CMD_STOP:

            if (isConnected()) {
                if (brokerState < broker_state_t::terminating) {  // only send a disconnect message
                                                                  // if we haven't done so already
                    brokerState = broker_state_t::terminating;
                    sendDisconnect();
                    ActionMessage m(CMD_DISCONNECT);
                    m.source_id = global_broker_id_local;
                    transmit(parent_route_id, m);
                }
            }
            if (filterThread.load() == std::this_thread::get_id()) {
                if (filterFed != nullptr) {
                    delete filterFed;
                    filterFed = nullptr;
                    filterThread.store(std::thread::id{});
                }
            }
            activeQueries.fulfillAllPromises("#disconnected");
            break;

        case CMD_EXEC_GRANT:
        case CMD_EXEC_REQUEST:
            if (isLocal(GlobalBrokerId(command.source_id))) {
                if (hasTimeBlock(command.source_id)) {
                    delayedTimingMessages[command.source_id.baseValue()].push_back(command);
                    break;
                }
            }
            if (command.dest_id == global_broker_id_local) {
                timeCoord->processTimeMessage(command);
                if (!enteredExecutionMode) {
                    auto res = timeCoord->checkExecEntry();
                    if (res == MessageProcessingResult::NEXT_STEP) {
                        enteredExecutionMode = true;
                    }
                }
            } else if (command.source_id == global_broker_id_local) {
                for (auto dep : timeCoord->getDependents()) {
                    routeMessage(command, dep);
                }
            } else {
                routeMessage(command);
            }
            break;
        case CMD_TIME_GRANT:
        case CMD_TIME_REQUEST:
            if (isLocal(command.source_id)) {
                if (hasTimeBlock(command.source_id)) {
                    delayedTimingMessages[command.source_id.baseValue()].push_back(command);
                    break;
                }
            }
            routeMessage(command);
            break;
        case CMD_DISCONNECT:
        case CMD_DISCONNECT_FED:
            if (command.dest_id == parent_broker_id) {
                if (brokerState < broker_state_t::terminating) {
                    auto fed = loopFederates.find(command.source_id);
                    if (fed == loopFederates.end()) {
                        return;
                    }
                    fed->state = operation_state::disconnected;
                    auto cstate = brokerState.load();
                    if ((!checkAndProcessDisconnect()) || (cstate < broker_state_t::operating)) {
                        command.setAction(CMD_DISCONNECT_FED);
                        transmit(parent_route_id, command);
                        if (minFederateState() != operation_state::disconnected ||
                            filterFed != nullptr) {
                            command.setAction(CMD_DISCONNECT_FED_ACK);
                            command.dest_id = command.source_id;
                            command.source_id = parent_broker_id;
                            routeMessage(command);
                        }
                    }
                }
            } else {
                routeMessage(command);
            }

            break;
        case CMD_TIME_BLOCK:
        case CMD_TIME_UNBLOCK:
            manageTimeBlocks(command);
            break;
        case CMD_BROKER_QUERY_ORDERED:
        case CMD_QUERY_ORDERED:
        case CMD_QUERY_REPLY_ORDERED:
            processQueryCommand(command);
            break;
        case CMD_DISCONNECT_CHECK:
            checkAndProcessDisconnect();
            break;
        case CMD_DISCONNECT_CORE_ACK:
            if ((command.dest_id == global_broker_id_local) &&
                (command.source_id == higher_broker_id)) {
                ActionMessage bye(CMD_DISCONNECT_FED_ACK);
                bye.source_id = parent_broker_id;
                for (auto fed : loopFederates) {
                    if (fed->getState() != FederateStates::HELICS_FINISHED) {
                        bye.dest_id = fed->global_id.load();
                        fed->addAction(bye);
                    }
                }
                addActionMessage(CMD_STOP);
            }
            break;
        case CMD_SEARCH_DEPENDENCY: {
            auto* fed = getFederateCore(std::string(command.name()));
            if (fed != nullptr) {
                if (fed->global_id.load().isValid()) {
                    ActionMessage dep(CMD_ADD_DEPENDENCY, fed->global_id.load(), command.source_id);
                    routeMessage(dep);
                    dep =
                        ActionMessage(CMD_ADD_DEPENDENT, command.source_id, fed->global_id.load());
                    routeMessage(dep);
                    break;
                }
            }
            // it is not found send to broker
            transmit(parent_route_id, command);
        } break;
        case CMD_ADD_DEPENDENCY:
        case CMD_REMOVE_DEPENDENCY:
        case CMD_ADD_DEPENDENT:
        case CMD_REMOVE_DEPENDENT:
        case CMD_ADD_INTERDEPENDENCY:
        case CMD_REMOVE_INTERDEPENDENCY:
            routeMessage(command);
            break;
        case CMD_SEND_FOR_FILTER:
        case CMD_SEND_FOR_FILTER_AND_RETURN:
        case CMD_SEND_FOR_DEST_FILTER_AND_RETURN:
            if (command.dest_id == filterFedID.load()) {
                filterFed->processMessageFilter(command);
            }
            break;
        case CMD_NULL_MESSAGE:
        case CMD_FILTER_RESULT:
            // if (command.dest_id == filterFedID.load()) {
            filterFed->processFilterReturn(command);
            //  }
            break;
        case CMD_DEST_FILTER_RESULT:
        case CMD_NULL_DEST_MESSAGE:
            //  if (command.dest_id == filterFedID) {
            filterFed->processDestFilterReturn(command);
            //  }
            break;
        case CMD_PUB:
            routeMessage(command);
            break;
        case CMD_LOG:
            if (command.dest_id == global_broker_id_local) {
                sendToLogger(parent_broker_id,
                             command.messageID,
                             getFederateNameNoThrow(command.source_id),
                             command.payload.to_string());
            } else {
                routeMessage(command);
            }
            break;
        case CMD_WARNING:
            if (command.dest_id == global_broker_id_local) {
                sendToLogger(command.source_id,
                             LogLevels::WARNING,
                             getFederateNameNoThrow(command.source_id),
                             command.payload.to_string());
            } else {
                routeMessage(command);
            }
            break;
        case CMD_ERROR:
        case CMD_LOCAL_ERROR:
            if (command.dest_id == global_broker_id_local) {
                if (command.source_id == higher_broker_id ||
                    command.source_id == parent_broker_id || command.source_id == root_broker_id) {
                    sendErrorToFederates(command.messageID,
                                         std::string(command.payload.to_string()));
                    setErrorState(command.messageID, std::string(command.payload.to_string()));

                } else {
                    sendToLogger(parent_broker_id,
                                 LogLevels::ERROR_LEVEL,
                                 getFederateNameNoThrow(command.source_id),
                                 command.payload.to_string());
                    auto fed = loopFederates.find(command.source_id);
                    if (fed != loopFederates.end()) {
                        fed->state = operation_state::error;
                    } else if (command.source_id == filterFedID) {
                        filterFed->handleMessage(command);
                        // filterFed->
                    }

                    if (hasTimeDependency) {
                        timeCoord->processTimeMessage(command);
                    }
                }
                if (terminate_on_error) {
                    if (brokerState != broker_state_t::errored) {
                        sendErrorToFederates(command.messageID, command.payload.to_string());
                        brokerState = broker_state_t::errored;
                    }
                    command.setAction(CMD_GLOBAL_ERROR);
                    command.source_id = global_broker_id_local;
                    command.dest_id = root_broker_id;
                    transmit(parent_route_id, std::move(command));
                }
            } else {
                if (command.dest_id == parent_broker_id) {
                    if (terminate_on_error) {
                        if (brokerState != broker_state_t::errored) {
                            sendErrorToFederates(command.messageID, command.payload.to_string());
                            brokerState = broker_state_t::errored;
                        }
                        command.setAction(CMD_GLOBAL_ERROR);
                        command.source_id = global_broker_id_local;
                        command.dest_id = root_broker_id;
                        transmit(parent_route_id, std::move(command));
                        break;
                    }
                    if (command.source_id.isValid()) {
                        auto fed = loopFederates.find(command.source_id);
                        if (fed != loopFederates.end()) {
                            fed->state = operation_state::error;
                        }
                    }
                }
                routeMessage(command);
            }
            break;
        case CMD_GLOBAL_ERROR:
            setErrorState(command.messageID, command.payload.to_string());
            sendErrorToFederates(command.messageID, command.payload.to_string());
            if (!(command.source_id == higher_broker_id || command.source_id == root_broker_id)) {
                transmit(parent_route_id, std::move(command));
            }
            break;
        case CMD_DATA_LINK: {
            auto* pub = loopHandles.getPublication(command.name());
            if (pub != nullptr) {
                command.name(command.getString(targetStringLoc));
                command.setAction(CMD_ADD_NAMED_INPUT);
                command.setSource(pub->handle);
                command.clearStringData();
                checkForNamedInterface(command);
            } else {
                auto* input = loopHandles.getInput(command.getString(targetStringLoc));
                if (input == nullptr) {
                    routeMessage(command);
                } else {
                    command.setAction(CMD_ADD_NAMED_PUBLICATION);
                    command.setSource(input->handle);
                    command.clearStringData();
                    checkForNamedInterface(command);
                }
            }
        } break;
        case CMD_FILTER_LINK: {
            auto* filt = loopHandles.getFilter(command.name());
            if (filt != nullptr) {
                command.name(command.getString(targetStringLoc));
                command.setAction(CMD_ADD_NAMED_ENDPOINT);
                command.setSource(filt->handle);
                if (checkActionFlag(*filt, clone_flag)) {
                    setActionFlag(command, clone_flag);
                }
                checkForNamedInterface(command);
            } else {
                auto* ept = loopHandles.getEndpoint(command.getString(targetStringLoc));
                if (ept == nullptr) {
                    routeMessage(command);
                } else {
                    command.setAction(CMD_ADD_NAMED_FILTER);
                    command.setSource(ept->handle);
                    checkForNamedInterface(command);
                }
            }
        } break;
        case CMD_REG_INPUT:
        case CMD_REG_ENDPOINT:
        case CMD_REG_PUB:
        case CMD_REG_FILTER:
            registerInterface(command);
            break;
        case CMD_ADD_NAMED_ENDPOINT:
        case CMD_ADD_NAMED_PUBLICATION:
        case CMD_ADD_NAMED_INPUT:
        case CMD_ADD_NAMED_FILTER:
            checkForNamedInterface(command);
            break;
        case CMD_ADD_ENDPOINT:
        case CMD_ADD_FILTER:
        case CMD_ADD_SUBSCRIBER:
        case CMD_ADD_PUBLISHER:
            addTargetToInterface(command);
            break;
        case CMD_REMOVE_NAMED_ENDPOINT:
        case CMD_REMOVE_NAMED_PUBLICATION:
        case CMD_REMOVE_NAMED_INPUT:
        case CMD_REMOVE_NAMED_FILTER:
            removeNamedTarget(command);
            break;
        case CMD_REMOVE_PUBLICATION:
        case CMD_REMOVE_SUBSCRIBER:
        case CMD_REMOVE_FILTER:
        case CMD_REMOVE_ENDPOINT:
            removeTargetFromInterface(command);
            break;
        case CMD_CLOSE_INTERFACE:
            disconnectInterface(command);
            break;
        case CMD_CORE_CONFIGURE:
            processCoreConfigureCommands(command);
            break;
        case CMD_INIT: {
            auto* fed = getFederateCore(command.source_id);
            if (fed != nullptr) {
                fed->init_transmitted = true;
                if (allInitReady()) {
                    broker_state_t exp = broker_state_t::connected;
                    if (brokerState.compare_exchange_strong(
                            exp, broker_state_t::initializing)) {  // make sure we only do
                                                                   // this once
                        checkDependencies();
                        command.source_id = global_broker_id_local;
                        transmit(parent_route_id, command);
                    }
                }
            }
        } break;
        case CMD_INIT_GRANT: {
            broker_state_t exp = broker_state_t::initializing;
            if (brokerState.compare_exchange_strong(
                    exp,
                    broker_state_t::operating)) {  // forward the grant to all federates
                if (filterFed != nullptr) {
                    filterFed->organizeFilterOperations();
                }

                loopFederates.apply([&command](auto& fed) { fed->addAction(command); });
                if (filterFed != nullptr && filterTiming) {
                    filterFed->handleMessage(command);
                }
                timeCoord->enteringExecMode();
                auto res = timeCoord->checkExecEntry();
                if (res == MessageProcessingResult::NEXT_STEP) {
                    enteredExecutionMode = true;
                }
                if (!timeCoord->hasActiveTimeDependencies()) {
                    timeCoord->disconnect();
                }
            }
        } break;

        case CMD_SEND_MESSAGE:
            if (checkActionFlag(command, filter_processing_required_flag) ||
                ((command.dest_id == parent_broker_id) && (isLocal(command.source_id)))) {
                deliverMessage(processMessage(command));
            } else {
                deliverMessage(command);
            }

            break;

        default:
            if (isPriorityCommand(command)) {  // this is a backup if somehow one of these
                                               // message got here
                processPriorityCommand(std::move(command));
            }
            break;
    }
}

void CommonCore::registerInterface(ActionMessage& command)
{
    if (command.dest_id == parent_broker_id) {
        auto handle = command.source_handle;
        auto& lH = loopHandles;
        handles.read([handle, &lH](auto& hand) {
            auto ifc = hand.getHandleInfo(handle.baseValue());
            if (ifc != nullptr) {
                lH.addHandleAtIndex(*ifc, handle.baseValue());
            }
        });

        switch (command.action()) {
            case CMD_REG_INPUT:
            case CMD_REG_PUB:
                break;
            case CMD_REG_ENDPOINT:
                if (timeCoord->addDependency(command.source_id)) {
                    auto* fed = getFederateCore(command.source_id);
                    if (fed != nullptr) {
                        ActionMessage add(CMD_ADD_INTERDEPENDENCY,
                                          global_broker_id_local,
                                          command.source_id);

                        setActionFlag(add, parent_flag);
                        fed->addAction(add);
                        timeCoord->addDependent(fed->global_id);
                        timeCoord->setAsChild(fed->global_id);
                    }
                }

                if (!hasTimeDependency) {
                    if (timeCoord->addDependency(higher_broker_id)) {
                        hasTimeDependency = true;
                        ActionMessage add(CMD_ADD_INTERDEPENDENCY,
                                          global_broker_id_local,
                                          higher_broker_id);
                        setActionFlag(add, child_flag);

                        transmit(getRoute(higher_broker_id), add);

                        timeCoord->addDependent(higher_broker_id);
                        timeCoord->setAsParent(higher_broker_id);
                    }
                }
                break;
            case CMD_REG_FILTER:

                if (filterFed == nullptr) {
                    generateFilterFederate();
                }
                filterFed->createFilter(filterFedID.load(),
                                        command.source_handle,
                                        std::string(command.name()),
                                        command.getString(typeStringLoc),
                                        command.getString(typeOutStringLoc),
                                        checkActionFlag(command, clone_flag));
                connectFilterTiming();
                break;
            default:
                return;
        }
        if (!command.payload.empty()) {
            transmit(parent_route_id, std::move(command));
        }
    } else {
        routeMessage(std::move(command));
    }
}

void CommonCore::generateFilterFederate()
{
    auto fid = filterFedID.load();

    filterFed = new FilterFederate(fid, getIdentifier() + "_filters", global_broker_id_local, this);
    filterThread.store(std::this_thread::get_id());
    filterFedID.store(fid);

    filterFed->setCallbacks([this](const ActionMessage& m) { addActionMessage(m); },
                            [this](ActionMessage&& m) { addActionMessage(std::move(m)); },
                            [this](const ActionMessage& m) { routeMessage(m); },
                            [this](ActionMessage&& m) { routeMessage(std::move(m)); });
    hasFilters = true;

    filterFed->setHandleManager(&loopHandles);
    filterFed->setLogger([this](int level, const std::string& name, const std::string& message) {
        sendToLogger(global_broker_id_local, level, name, message);
    });
    filterFed->setAirLockFunction([this](int index) { return std::ref(dataAirlocks[index]); });
    filterFed->setDeliver([this](ActionMessage& m) { deliverMessage(m); });
    ActionMessage newFed(CMD_REG_FED);
    setActionFlag(newFed, child_flag);
    setActionFlag(newFed, non_counting_flag);
    newFed.dest_id = parent_broker_id;
    newFed.source_id = global_broker_id_local;
    newFed.setExtraData(fid.baseValue());
    newFed.name(getIdentifier() + "_filters");
    transmit(getRoute(higher_broker_id), newFed);
}

void CommonCore::connectFilterTiming()
{
    if (filterTiming) {
        return;
    }
    filterTiming = true;
    auto fid = filterFedID.load();
    if (timeCoord->addDependent(higher_broker_id)) {
        ActionMessage add(CMD_ADD_INTERDEPENDENCY, global_broker_id_local, higher_broker_id);
        setActionFlag(add, child_flag);
        transmit(getRoute(higher_broker_id), add);
        timeCoord->addDependency(higher_broker_id);
        timeCoord->setAsParent(higher_broker_id);
    }
    // now add the filterFederate as a timeDependency
    timeCoord->addDependency(fid);
    timeCoord->setAsChild(fid);
    ActionMessage ad(CMD_ADD_DEPENDENT);
    setActionFlag(ad, parent_flag);
    ad.dest_id = fid;
    ad.source_id = global_broker_id_local;
    filterFed->handleMessage(ad);
    filterTiming = true;
}

void CommonCore::setAsUsed(BasicHandleInfo* hand)
{
    assert(hand != nullptr);
    if (hand->used) {
        return;
    }
    hand->used = true;
    handles.modify([&](auto& handle) { handle.getHandleInfo(hand->handle.handle)->used = true; });
}
void CommonCore::checkForNamedInterface(ActionMessage& command)
{
    switch (command.action()) {
        case CMD_ADD_NAMED_PUBLICATION: {
            auto* pub = loopHandles.getPublication(command.name());
            if (pub != nullptr) {
                if (checkActionFlag(*pub, disconnected_flag)) {
                    // TODO(PT): this might generate an error if the required flag was set
                    return;
                }
                command.setAction(CMD_ADD_SUBSCRIBER);
                command.setDestination(pub->handle);
                auto name = std::move(command.payload);
                command.payload.clear();

                addTargetToInterface(command);
                command.setAction(CMD_ADD_PUBLISHER);
                command.payload = std::move(name);
                command.swapSourceDest();
                command.setStringData(pub->type, pub->units);
                addTargetToInterface(command);
            } else {
                routeMessage(std::move(command));
            }
        } break;
        case CMD_ADD_NAMED_INPUT: {
            const std::string inputName(command.name());  // need to copy the name
            auto* inp = loopHandles.getInput(inputName);
            if (inp != nullptr) {
                if (checkActionFlag(*inp, disconnected_flag)) {
                    // TODO(PT): this might generate an error if the required flag was set
                    return;
                }
                command.setAction(CMD_ADD_PUBLISHER);
                command.setDestination(inp->handle);
                command.payload.clear();
                if (command.getStringData().empty()) {
                    auto* pub = loopHandles.findHandle(command.getSource());
                    if (pub != nullptr) {
                        command.setStringData(pub->type, pub->units);
                    }
                }
                addTargetToInterface(command);
                command.setAction(CMD_ADD_SUBSCRIBER);
                command.swapSourceDest();
                command.clearStringData();
                command.name(inputName);
                addTargetToInterface(command);
            } else {
                routeMessage(std::move(command));
            }
        } break;
        case CMD_ADD_NAMED_FILTER: {
            auto* filt = loopHandles.getFilter(command.name());
            if (filt != nullptr) {
                if (checkActionFlag(*filt, disconnected_flag)) {
                    // TODO(PT): this might generate an error if the required flag was set
                    return;
                }
                command.setAction(CMD_ADD_ENDPOINT);
                command.setDestination(filt->handle);
                command.payload.clear();
                addTargetToInterface(command);
                command.setAction(CMD_ADD_FILTER);
                command.swapSourceDest();
                if (checkActionFlag(*filt, clone_flag)) {
                    setActionFlag(command, clone_flag);
                }
                addTargetToInterface(command);
            } else {
                routeMessage(std::move(command));
            }
        } break;
        case CMD_ADD_NAMED_ENDPOINT: {
            auto* ept = loopHandles.getEndpoint(command.name());
            if (ept != nullptr) {
                if (checkActionFlag(*ept, disconnected_flag)) {
                    // TODO(PT): this might generate an error if the required flag was set
                    return;
                }

                if (command.counter == static_cast<uint16_t>(InterfaceType::ENDPOINT)) {
                    command.setAction(CMD_ADD_ENDPOINT);
                    toggleActionFlag(command, destination_target);
                } else {
                    command.setAction(CMD_ADD_FILTER);
                }
                command.setDestination(ept->handle);
                addTargetToInterface(command);

                // to the originating interface
                command.setAction(CMD_ADD_ENDPOINT);
                if (command.counter == static_cast<uint16_t>(InterfaceType::ENDPOINT)) {
                    toggleActionFlag(command, destination_target);
                }

                command.swapSourceDest();
                command.setSource(ept->handle);
                command.name(ept->key);
                command.setString(typeStringLoc, ept->type);
                addTargetToInterface(command);

            } else {
                routeMessage(std::move(command));
            }
        } break;
        default:
            break;
    }
}

void CommonCore::removeNamedTarget(ActionMessage& command)
{
    switch (command.action()) {
        case CMD_REMOVE_NAMED_PUBLICATION: {
            auto* pub = loopHandles.getPublication(command.name());
            if (pub != nullptr) {
                command.setAction(CMD_REMOVE_SUBSCRIBER);
                command.setDestination(pub->handle);
                command.payload.clear();
                removeTargetFromInterface(command);
                command.setAction(CMD_REMOVE_PUBLICATION);
                command.swapSourceDest();
                removeTargetFromInterface(command);
            } else {
                routeMessage(std::move(command));
            }
        } break;
        case CMD_REMOVE_NAMED_INPUT: {
            auto* inp = loopHandles.getInput(command.name());
            if (inp != nullptr) {
                command.setAction(CMD_REMOVE_PUBLICATION);
                command.setDestination(inp->handle);
                command.payload.clear();
                removeTargetFromInterface(command);
                command.setAction(CMD_REMOVE_SUBSCRIBER);
                command.swapSourceDest();
                removeTargetFromInterface(command);
            } else {
                routeMessage(std::move(command));
            }
        } break;
        case CMD_REMOVE_NAMED_FILTER: {
            auto* filt = loopHandles.getFilter(command.name());
            if (filt != nullptr) {
                command.setAction(CMD_REMOVE_ENDPOINT);
                command.setDestination(filt->handle);
                command.payload.clear();
                removeTargetFromInterface(command);
                command.setAction(CMD_REMOVE_FILTER);
                command.swapSourceDest();
                removeTargetFromInterface(command);
            } else {
                routeMessage(std::move(command));
            }
        } break;
        case CMD_REMOVE_NAMED_ENDPOINT: {
            auto* pub = loopHandles.getEndpoint(command.name());
            if (pub != nullptr) {
                command.setAction(CMD_REMOVE_FILTER);
                command.setDestination(pub->handle);
                command.payload.clear();
                removeTargetFromInterface(command);
                command.setAction(CMD_REMOVE_ENDPOINT);
                command.swapSourceDest();
                removeTargetFromInterface(command);
            } else {
                routeMessage(std::move(command));
            }
        } break;
        default:
            break;
    }
}

void CommonCore::disconnectInterface(ActionMessage& command)
{
    auto* handleInfo = loopHandles.getHandleInfo(command.source_handle);
    if (handleInfo == nullptr) {
        return;
    }
    if (checkActionFlag(*handleInfo, disconnected_flag)) {
        return;
    }
    setActionFlag(*handleInfo, disconnected_flag);
    if (handleInfo->getFederateId() == filterFedID.load()) {
        if (filterFed != nullptr) {
            filterFed->handleMessage(command);
        }
    } else {
        if (handleInfo->handleType != InterfaceType::FILTER) {
            auto* fed = getFederateCore(command.source_id);
            if (fed != nullptr) {
                fed->addAction(command);
            }
        }
    }

    if (!checkActionFlag(*handleInfo, nameless_interface_flag)) {
        transmit(parent_route_id, command);
    }
}

void CommonCore::addTargetToInterface(ActionMessage& command)
{
    if (command.action() == CMD_ADD_FILTER) {
        if (filterFed == nullptr) {
            generateFilterFederate();
        }
        filterFed->processFilterInfo(command);
        if (command.source_id != global_broker_id_local) {
            if (!checkActionFlag(command, error_flag)) {
                auto* fed = getFederateCore(command.dest_id);
                if (fed != nullptr) {
                    command.setAction(CMD_ADD_DEPENDENT);
                    fed->addAction(command);
                }
            }
        }
    } else if (command.dest_id == filterFedID) {
        // just forward these to the appropriate federate
        filterFed->handleMessage(command);

    } else {
        auto* fed = getFederateCore(command.dest_id);
        if (fed != nullptr) {
            if (!checkActionFlag(command, error_flag)) {
                fed->addAction(command);
            }
            auto* handle = loopHandles.getHandleInfo(command.dest_handle.baseValue());
            if (handle != nullptr) {
                setAsUsed(handle);
            }
        }
    }
}

void CommonCore::removeTargetFromInterface(ActionMessage& command)
{
    if (command.dest_id == filterFedID) {
        filterFed->handleMessage(command);
    } else {  // just forward these to the appropriate federate
        if (command.action() == CMD_REMOVE_FILTER) {
            command.dest_id = filterFedID;
            removeTargetFromInterface(command);
        } else {
            auto* fed = getFederateCore(command.dest_id);
            if (fed != nullptr) {
                fed->addAction(command);
            }
        }
    }
}

void CommonCore::processQueryResponse(const ActionMessage& m)
{
    if (m.counter == general_query) {
        activeQueries.setDelayedValue(m.messageID, std::string(m.payload.to_string()));
        return;
    }
    if (isValidIndex(m.counter, mapBuilders)) {
        auto& builder = std::get<0>(mapBuilders[m.counter]);
        auto& requestors = std::get<1>(mapBuilders[m.counter]);
        if (builder.addComponent(std::string(m.payload.to_string()), m.messageID)) {
            auto str = builder.generate();
            for (int ii = 0; ii < static_cast<int>(requestors.size()) - 1; ++ii) {
                if (requestors[ii].dest_id == global_broker_id_local) {
                    activeQueries.setDelayedValue(requestors[ii].messageID, str);
                } else {
                    requestors[ii].payload = str;
                    routeMessage(std::move(requestors[ii]));
                }
            }
            if (requestors.back().dest_id == global_broker_id_local ||
                requestors.back().dest_id == direct_core_id) {
                // TODO(PT) make setDelayedValue have move set function
                activeQueries.setDelayedValue(requestors.back().messageID, str);
            } else {
                requestors.back().payload = std::move(str);
                routeMessage(std::move(requestors.back()));
            }

            requestors.clear();
            if (std::get<2>(mapBuilders[m.counter])) {
                builder.reset();
            } else {
                builder.setCounterCode(generateMapObjectCounter());
            }
        }
    }
}

void CommonCore::checkDependencies()
{
    bool isobs = false;
    bool issource = false;
    auto checkdep = [this, &isobs, &issource](auto& fed) {
        if (fed->endpointCount() > 0) {
            if (fed->getOptionFlag(defs::Flags::OBSERVER)) {
                timeCoord->removeDependency(fed->global_id);
                ActionMessage rmdep(CMD_REMOVE_DEPENDENT);

                rmdep.source_id = global_broker_id_local;
                rmdep.dest_id = fed->global_id.load();
                fed->addAction(rmdep);
                isobs = true;
            } else if (fed->getOptionFlag(defs::Flags::SOURCE_ONLY)) {
                timeCoord->removeDependent(fed->global_id);
                ActionMessage rmdep(CMD_REMOVE_DEPENDENCY);

                rmdep.source_id = global_broker_id_local;
                rmdep.dest_id = fed->global_id.load();
                fed->addAction(rmdep);
                issource = true;
            }
        }
    };
    loopFederates.apply(checkdep);

    // if there is more than 2 dependents or dependencies (higher broker + 2 or more federates)
    // then we need to be a timeCoordinator
    if (timeCoord->getDependents().size() > 2) {
        return;
    }
    if (timeCoord->getDependencies().size() > 2) {
        return;
    }
    GlobalFederateId fedid;
    GlobalBrokerId brkid;
    int localcnt = 0;
    for (const auto& dep : timeCoord->getDependents()) {
        if (isLocal(dep)) {
            ++localcnt;
            fedid = dep;
        } else {
            brkid = static_cast<GlobalBrokerId>(dep);
        }
    }
    if (localcnt > 1) {
        return;
    }
    if ((localcnt == 0) && (!brkid.isValid())) {
        hasTimeDependency = false;
        return;
    }
    // check to make sure the dependencies match
    for (auto& dep : timeCoord->getDependencies()) {
        if (!((dep == fedid) || (dep == brkid))) {
            return;
        }
    }
    // remove the core from the time dependency chain since it is just adding to the
    // communication noise in this case
    timeCoord->removeDependency(brkid);
    timeCoord->removeDependency(fedid);
    timeCoord->removeDependent(brkid);
    timeCoord->removeDependent(fedid);
    hasTimeDependency = false;
    ActionMessage rmdep(CMD_REMOVE_INTERDEPENDENCY);

    rmdep.source_id = global_broker_id_local;
    routeMessage(rmdep, brkid);
    routeMessage(rmdep, fedid);
    if (isobs) {
        ActionMessage adddep(CMD_ADD_DEPENDENT);
        adddep.source_id = fedid;
        setActionFlag(adddep, child_flag);
        routeMessage(adddep, brkid);
        adddep.setAction(CMD_ADD_DEPENDENCY);
        adddep.source_id = brkid;
        clearActionFlag(adddep, child_flag);
        setActionFlag(adddep, parent_flag);
        routeMessage(adddep, fedid);
    } else if (issource) {
        ActionMessage adddep(CMD_ADD_DEPENDENCY);
        adddep.source_id = fedid;
        setActionFlag(adddep, child_flag);
        routeMessage(adddep, brkid);

        adddep.setAction(CMD_ADD_DEPENDENT);
        clearActionFlag(adddep, child_flag);
        setActionFlag(adddep, parent_flag);
        adddep.source_id = brkid;
        routeMessage(adddep, fedid);
    } else {
        ActionMessage adddep(CMD_ADD_INTERDEPENDENCY);
        adddep.source_id = fedid;
        setActionFlag(adddep, child_flag);
        routeMessage(adddep, brkid);
        // make sure the fed depends on itself in case the broker removes itself later
        routeMessage(adddep, fedid);
        adddep.source_id = brkid;
        clearActionFlag(adddep, child_flag);
        setActionFlag(adddep, parent_flag);
        routeMessage(adddep, fedid);
    }
}

void CommonCore::processCoreConfigureCommands(ActionMessage& cmd)
{
    switch (cmd.messageID) {
        case defs::Flags::ENABLE_INIT_ENTRY:
            --delayInitCounter;
            if (delayInitCounter <= 0) {
                if (allInitReady()) {
                    broker_state_t exp = broker_state_t::connected;
                    if (brokerState.compare_exchange_strong(
                            exp,
                            broker_state_t::initializing)) {  // make sure we only do this once
                        checkDependencies();
                        cmd.setAction(CMD_INIT);
                        cmd.source_id = global_broker_id_local;
                        cmd.dest_id = parent_broker_id;
                        transmit(parent_route_id, cmd);
                    }
                }
            }
            break;
        case defs::Properties::LOG_LEVEL:
            setLogLevel(cmd.getExtraData());
            break;
        case defs::Properties::FILE_LOG_LEVEL:
            setLogLevels(consoleLogLevel, cmd.getExtraData());
            break;
        case defs::Properties::CONSOLE_LOG_LEVEL:
            setLogLevels(cmd.getExtraData(), fileLogLevel);
            break;
        case defs::Flags::TERMINATE_ON_ERROR:
            terminate_on_error = checkActionFlag(cmd, indicator_flag);
            break;
        case defs::Flags::SLOW_RESPONDING:
            no_ping = checkActionFlag(cmd, indicator_flag);
            break;
        case defs::Flags::DEBUGGING:
            debugging = no_ping = checkActionFlag(cmd, indicator_flag);
            break;
        case UPDATE_LOGGING_CALLBACK:
            if (checkActionFlag(cmd, empty_flag)) {
                setLoggerFunction(nullptr);
            } else {
                auto op = dataAirlocks[cmd.counter].try_unload();
                if (op) {
                    try {
                        auto M = std::any_cast<
                            std::function<void(int, std::string_view, std::string_view)>>(
                            std::move(*op));
                        M(0, identifier, "logging callback activated");
                        setLoggerFunction(std::move(M));
                    }
                    catch (const std::bad_any_cast&) {
                        // This shouldn't really happen unless someone is being malicious so just
                        // ignore it for now.
                    }
                }
            }
            break;
        case UPDATE_FILTER_OPERATOR:
            if (filterFed != nullptr) {
                filterFed->handleMessage(cmd);
            }
            break;
        default:
            LOG_WARNING(global_broker_id_local,
                        identifier,
                        "unrecognized configure option passed to core ");
            break;
    }
}

void CommonCore::processQueryCommand(ActionMessage& cmd)
{
    bool force_ordered{false};
    switch (cmd.action()) {
        case CMD_BROKER_QUERY_ORDERED:
            force_ordered = true;
            // FALLTHROUGH
        case CMD_BROKER_QUERY:

            if (cmd.dest_id == global_broker_id_local || cmd.dest_id == direct_core_id) {
                std::string repStr = coreQuery(std::string(cmd.payload.to_string()), force_ordered);
                if (repStr != "#wait") {
                    if (cmd.source_id == direct_core_id) {
                        // TODO(PT) make setDelayedValue have a move method
                        activeQueries.setDelayedValue(cmd.messageID, repStr);
                    } else {
                        ActionMessage queryResp(force_ordered ? CMD_QUERY_REPLY_ORDERED :
                                                                CMD_QUERY_REPLY);
                        queryResp.dest_id = cmd.source_id;
                        queryResp.source_id = global_broker_id_local;
                        queryResp.messageID = cmd.messageID;
                        queryResp.payload = std::move(repStr);
                        queryResp.counter = cmd.counter;
                        transmit(getRoute(queryResp.dest_id), queryResp);
                    }
                } else {
                    ActionMessage queryResp(force_ordered ? CMD_QUERY_REPLY_ORDERED :
                                                            CMD_QUERY_REPLY);
                    queryResp.dest_id = cmd.source_id;
                    queryResp.source_id = global_broker_id_local;
                    queryResp.messageID = cmd.messageID;
                    queryResp.counter = cmd.counter;
                    std::get<1>(
                        mapBuilders[mapIndex.at(std::string(cmd.payload.to_string())).first])
                        .push_back(queryResp);
                }

            } else {
                routeMessage(std::move(cmd));
            }
            break;
        case CMD_QUERY_ORDERED:
            force_ordered = true;
            // FALLTHROUGH
        case CMD_QUERY:
            if (cmd.dest_id == parent_broker_id) {
                const auto& target = cmd.getString(targetStringLoc);
                if (target == "root" || target == "federation") {
                    cmd.setAction(force_ordered ? CMD_BROKER_QUERY_ORDERED : CMD_BROKER_QUERY);
                    cmd.dest_id = root_broker_id;
                    cmd.clearStringData();
                } else if (target == "parent" || target == "broker") {
                    cmd.setAction(force_ordered ? CMD_BROKER_QUERY_ORDERED : CMD_BROKER_QUERY);
                    cmd.dest_id = higher_broker_id;
                    cmd.clearStringData();
                }
                if (global_broker_id_local != parent_broker_id) {
                    // forward on to Broker
                    cmd.source_id = global_broker_id_local;
                    transmit(parent_route_id, std::move(cmd));
                } else {
                    // this will get processed when this core is assigned a global id
                    cmd.source_id = direct_core_id;
                    delayTransmitQueue.push(std::move(cmd));
                }
            } else {
                std::string repStr;
                ActionMessage queryResp(force_ordered ? CMD_QUERY_REPLY_ORDERED : CMD_QUERY_REPLY);
                queryResp.dest_id = cmd.source_id;
                queryResp.source_id = cmd.dest_id;
                queryResp.messageID = cmd.messageID;
                queryResp.counter = cmd.counter;
                const std::string& target = cmd.getString(targetStringLoc);
                if (target == getIdentifier()) {
                    queryResp.source_id = global_broker_id_local;
                    repStr = coreQuery(std::string(cmd.payload.to_string()), force_ordered);
                } else {
                    auto* fedptr = getFederateCore(target);
                    repStr =
                        federateQuery(fedptr, std::string(cmd.payload.to_string()), force_ordered);
                    if (repStr == "#wait") {
                        if (fedptr != nullptr) {
                            cmd.dest_id = fedptr->global_id;
                            fedptr->addAction(std::move(cmd));
                            break;
                        }
                        repStr = "#error";
                    }
                }

                queryResp.payload = std::move(repStr);
                if (queryResp.dest_id == direct_core_id) {
                    processQueryResponse(queryResp);
                } else {
                    transmit(getRoute(queryResp.dest_id), queryResp);
                }
            }
            break;
        case CMD_QUERY_REPLY:
        case CMD_QUERY_REPLY_ORDERED:
            if (cmd.dest_id == global_broker_id_local || cmd.dest_id == direct_core_id) {
                processQueryResponse(cmd);
            } else {
                transmit(getRoute(cmd.dest_id), cmd);
            }
            break;
        default:
            break;
    }
}

void CommonCore::processCommandsForCore(const ActionMessage& cmd)
{
    if (isTimingCommand(cmd)) {
        if (!enteredExecutionMode) {
            timeCoord->processTimeMessage(cmd);
            auto res = timeCoord->checkExecEntry();
            if (res == MessageProcessingResult::NEXT_STEP) {
                enteredExecutionMode = true;
            }
        } else {
            if (timeCoord->processTimeMessage(cmd)) {
                timeCoord->updateTimeFactors();
            }
        }
        if (isDisconnectCommand(cmd)) {
            if ((cmd.action() == CMD_DISCONNECT) && (cmd.source_id == higher_broker_id)) {
                brokerState = broker_state_t::terminating;
                if (hasTimeDependency || hasFilters) {
                    timeCoord->disconnect();
                }
                ActionMessage bye(CMD_DISCONNECT_FED_ACK);
                bye.source_id = parent_broker_id;
                loopFederates.apply([&bye](auto& fed) {
                    auto state = fed->getState();
                    if ((HELICS_FINISHED == state) || (HELICS_ERROR == state)) {
                        return;
                    }
                    bye.dest_id = fed->global_id.load();
                    fed->addAction(bye);
                });

                addActionMessage(CMD_STOP);
            } else {
                checkAndProcessDisconnect();
            }
        }
    } else if (isDependencyCommand(cmd)) {
        timeCoord->processDependencyUpdateMessage(cmd);
    } else if (cmd.action() == CMD_TIME_BLOCK || cmd.action() == CMD_TIME_UNBLOCK) {
        manageTimeBlocks(cmd);
    } else {
        LOG_WARNING(global_broker_id_local, "core", "dropping message:" + prettyPrintString(cmd));
    }
}

bool CommonCore::hasTimeBlock(GlobalFederateId fedID)
{
    for (auto& tb : timeBlocks) {
        if (fedID == tb.first) {
            return (tb.second != 0);
        }
    }
    return false;
}

bool CommonCore::waitCoreRegistration()
{
    int sleepcnt = 0;
    auto brkid = global_id.load();
    while ((brkid == parent_broker_id) || (!brkid.isValid())) {
        if (sleepcnt > 6) {
            LOG_WARNING(parent_broker_id,
                        identifier,
                        fmt::format("broker state={}, broker id={}, sleepcnt={}",
                                    static_cast<int>(brokerState.load()),
                                    brkid.baseValue(),
                                    sleepcnt));
        }
        if (brokerState.load() <= broker_state_t::configured) {
            connect();
        }
        if (brokerState.load() >= broker_state_t::terminating) {
            return false;
        }
        if (sleepcnt == 4) {
            LOG_WARNING(parent_broker_id,
                        identifier,
                        "now waiting for the core to finish registration before proceeding");
        }
        if (sleepcnt == 20) {
            LOG_WARNING(parent_broker_id, identifier, "resending reg message");
            ActionMessage M(CMD_RESEND);
            M.messageID = static_cast<int32_t>(CMD_REG_BROKER);
            addActionMessage(M);
        }
        std::this_thread::sleep_for(std::chrono::milliseconds(100));
        brkid = global_id.load();
        ++sleepcnt;
        if (Time(static_cast<int64_t>(sleepcnt) * 100, time_units::ms) > timeout) {
            return false;
        }
    }
    return true;
}

void CommonCore::manageTimeBlocks(const ActionMessage& command)
{
    if (command.action() == CMD_TIME_BLOCK) {
        for (auto& tb : timeBlocks) {
            if (command.source_id == tb.first) {
                ++tb.second;
            }
        }
    } else if (command.action() == CMD_TIME_UNBLOCK) {
        for (auto& tb : timeBlocks) {
            if (command.source_id == tb.first) {
                --tb.second;
                if (tb.second <= 0) {
                    tb.second = 0;
                    transmitDelayedMessages(command.source_id);
                }
            }
        }
    }
}

bool CommonCore::checkAndProcessDisconnect()
{
    if ((brokerState == broker_state_t::terminating) ||
        (brokerState == broker_state_t::terminated)) {
        return true;
    }
    if (allDisconnected()) {
        brokerState = broker_state_t::terminating;
        timeCoord->disconnect();
        ActionMessage dis(CMD_DISCONNECT);
        dis.source_id = global_broker_id_local;
        transmit(parent_route_id, dis);
        return true;
    }
    if (hasFilters) {
        if (!filterFed->hasActiveTimeDependencies()) {
            ActionMessage dis(CMD_DISCONNECT);
            dis.source_id = global_broker_id_local;
            transmit(parent_route_id, dis);
            dis.source_id = filterFedID;
            filterFed->handleMessage(dis);
            return true;
        }
    }
    return false;
}

int CommonCore::generateMapObjectCounter() const
{
    int result = static_cast<int>(brokerState.load());
    for (const auto& fed : loopFederates) {
        result += static_cast<int>(fed.state);
    }
    result += static_cast<int>(loopHandles.size());
    return result;
}

void CommonCore::sendDisconnect()
{
    LOG_CONNECTIONS(global_broker_id_local, "core", "sending disconnect");
    ActionMessage bye(CMD_STOP);
    bye.source_id = global_broker_id_local;
    for (auto fed : loopFederates) {
        if (fed->getState() != FederateStates::HELICS_FINISHED) {
            fed->addAction(bye);
        }
        if (hasTimeDependency) {
            timeCoord->removeDependency(fed->global_id);
            timeCoord->removeDependent(fed->global_id);
        }
    }
    if (hasTimeDependency) {
        timeCoord->disconnect();
    }
    if (filterFed != nullptr) {
        filterFed->handleMessage(bye);
    }
}

bool CommonCore::checkForLocalPublication(ActionMessage& cmd)
{
    auto* pub = loopHandles.getPublication(cmd.name());
    if (pub != nullptr) {
        // now send the same command to the publication
        cmd.dest_handle = pub->getInterfaceHandle();
        cmd.dest_id = pub->getFederateId();
        setAsUsed(pub);
        // send to
        routeMessage(cmd);
        // now send the notification to the subscription in the federateState
        ActionMessage notice(CMD_ADD_PUBLISHER);
        notice.dest_id = cmd.source_id;
        notice.dest_handle = cmd.source_handle;
        notice.source_id = pub->getFederateId();
        notice.source_handle = pub->getInterfaceHandle();
        notice.setStringData(pub->type, pub->units);
        routeMessage(notice);
        return true;
    }
    return false;
}

void CommonCore::routeMessage(ActionMessage& cmd, GlobalFederateId dest)
{
    if (!dest.isValid()) {
        return;
    }
    cmd.dest_id = dest;
    if ((dest == parent_broker_id) || (dest == higher_broker_id)) {
        transmit(parent_route_id, cmd);
    } else if (dest == global_broker_id_local) {
        processCommandsForCore(cmd);
    } else if (dest == filterFedID) {
        filterFed->handleMessage(cmd);
    } else if (isLocal(dest)) {
        auto* fed = getFederateCore(dest);
        if (fed != nullptr) {
            if (fed->getState() != FederateStates::HELICS_FINISHED) {
                fed->addAction(cmd);
            } else {
                auto rep = fed->processPostTerminationAction(cmd);
                if (rep) {
                    routeMessage(*rep);
                }
            }
        }
    } else {
        auto route = getRoute(dest);
        transmit(route, cmd);
    }
}

void CommonCore::routeMessage(const ActionMessage& cmd)
{
    if ((cmd.dest_id == parent_broker_id) || (cmd.dest_id == higher_broker_id)) {
        transmit(parent_route_id, cmd);
    } else if (cmd.dest_id == global_broker_id_local) {
        processCommandsForCore(cmd);
    } else if (cmd.dest_id == filterFedID) {
        auto ncmd = cmd;
        filterFed->handleMessage(ncmd);
    } else if (isLocal(cmd.dest_id)) {
        auto* fed = getFederateCore(cmd.dest_id);
        if (fed != nullptr) {
            if ((fed->getState() != FederateStates::HELICS_FINISHED) &&
                (fed->getState() != FederateStates::HELICS_ERROR)) {
                fed->addAction(cmd);
            } else {
                auto rep = fed->processPostTerminationAction(cmd);
                if (rep) {
                    routeMessage(*rep);
                }
            }
        }
    } else {
        auto route = getRoute(cmd.dest_id);
        transmit(route, cmd);
    }
}

void CommonCore::routeMessage(ActionMessage&& cmd, GlobalFederateId dest)
{
    if (!dest.isValid()) {
        return;
    }
    cmd.dest_id = dest;
    if ((dest == parent_broker_id) || (dest == higher_broker_id)) {
        transmit(parent_route_id, cmd);
    } else if (cmd.dest_id == global_broker_id_local) {
        processCommandsForCore(cmd);
    } else if (cmd.dest_id == filterFedID) {
        filterFed->handleMessage(cmd);
    } else if (isLocal(dest)) {
        auto* fed = getFederateCore(dest);
        if (fed != nullptr) {
            if (fed->getState() != FederateStates::HELICS_FINISHED) {
                fed->addAction(std::move(cmd));
            } else {
                auto rep = fed->processPostTerminationAction(cmd);
                if (rep) {
                    routeMessage(*rep);
                }
            }
        }
    } else {
        auto route = getRoute(dest);
        transmit(route, cmd);
    }
}

void CommonCore::routeMessage(ActionMessage&& cmd)
{
    GlobalFederateId dest = cmd.dest_id;
    if ((dest == parent_broker_id) || (dest == higher_broker_id)) {
        transmit(parent_route_id, cmd);
    } else if (dest == global_broker_id_local) {
        processCommandsForCore(cmd);
    } else if (dest == filterFedID) {
        filterFed->handleMessage(cmd);
    } else if (isLocal(dest)) {
        auto* fed = getFederateCore(dest);
        if (fed != nullptr) {
            if (fed->getState() != FederateStates::HELICS_FINISHED) {
                fed->addAction(std::move(cmd));
            } else {
                auto rep = fed->processPostTerminationAction(cmd);
                if (rep) {
                    routeMessage(*rep);
                }
            }
        }
    } else {
        auto route = getRoute(dest);
        transmit(route, cmd);
    }
}  // namespace helics

// Checks for filter operations
ActionMessage& CommonCore::processMessage(ActionMessage& m)
{
    auto* handle = loopHandles.getEndpoint(m.source_handle);
    if (handle == nullptr) {
        return m;
    }
    clearActionFlag(m, filter_processing_required_flag);
    if (checkActionFlag(*handle, has_source_filter_flag)) {
        if (filterFed != nullptr) {
            return filterFed->processMessage(m, handle);
        }
    }

    return m;
}

const std::string& CommonCore::getInterfaceInfo(InterfaceHandle handle) const
{
    const auto* handleInfo = getHandleInfo(handle);
    if (handleInfo != nullptr) {
        return handleInfo->interface_info;
    }
    return emptyStr;
}

void CommonCore::setInterfaceInfo(helics::InterfaceHandle handle, std::string info)
{
    handles.modify(
        [&](auto& hdls) { hdls.getHandleInfo(handle.baseValue())->interface_info = info; });
}
}  // namespace helics<|MERGE_RESOLUTION|>--- conflicted
+++ resolved
@@ -444,7 +444,7 @@
         if (afed) {
             if (!timeCoord->hasActiveTimeDependencies()) {
                 return true;
-            }
+    }
             if (timeCoord->dependencyCount() == 1 && timeCoord->getMinDependency() == filterFedID) {
                 return !filterFed->hasActiveTimeDependencies();
             }
@@ -1883,7 +1883,7 @@
             // now we deal with local processing
             if (checkActionFlag(*localP, has_dest_filter_flag)) {
                 filterFed->destinationProcessMessage(message, localP);
-            }
+                            }
             if (message.dest_id == parent_broker_id) {
                 message.dest_id = localP->getFederateId();
                 message.dest_handle = localP->getInterfaceHandle();
@@ -2129,11 +2129,11 @@
         if (filterFed != nullptr) {
             filterFed->addFilteredEndpoint(base, fed->global_id);
         }
-    } else {
+                } else {
         base["name"] = getIdentifier();
         base["id"] = global_broker_id_local.baseValue();
         base["endpoints"] = Json::arrayValue;
-    }
+                }
     return generateJsonString(base);
 }
 
@@ -2158,13 +2158,13 @@
     }
     if (queryStr == "state") {
         if (!force_ordering) {
-            return fedStateString(fed->getState());
-        }
+        return fedStateString(fed->getState());
+    }
     }
     if (queryStr == "filtered_endpoints") {
         if (!force_ordering) {
-            return filteredEndpointQuery(fed);
-        }
+        return filteredEndpointQuery(fed);
+    }
     }
     if ((queryStr == "queries") || (queryStr == "available_queries")) {
         return std::string(
@@ -2252,7 +2252,7 @@
             int brkindex = builder.generatePlaceHolder("federates", filterFedID.load().baseValue());
             std::string ret = filterFed->query(request);
             builder.addComponent(ret, brkindex);
-        }
+    }
     }
 
     switch (index) {
@@ -2493,11 +2493,10 @@
             querycmd.dest_id = fed->global_id;
             if (mode != HELICS_QUERY_MODE_ORDERED) {
                 std::string ret = federateQuery(fed, queryStr, false);
-                if (ret != "#wait") {
-                    return ret;
-                }
-
-<<<<<<< HEAD
+            if (ret != "#wait") {
+                return ret;
+            }
+
             auto queryResult = activeQueries.getFuture(querycmd.messageID);
             fed->addAction(std::move(querycmd));
             std::future_status status = std::future_status::timeout;
@@ -2514,35 +2513,17 @@
                                                              // can get the result now
                         ret = federateQuery(fed, queryStr, mode == HELICS_QUERY_MODE_ORDERED);
                         if (ret != "#wait") {
-=======
-                auto queryResult = activeQueries.getFuture(querycmd.messageID);
-                fed->addAction(std::move(querycmd));
-                std::future_status status = std::future_status::timeout;
-                while (status == std::future_status::timeout) {
-                    status = queryResult.wait_for(std::chrono::milliseconds(50));
-                    switch (status) {
-                        case std::future_status::ready:
-                        case std::future_status::deferred: {
-                            auto qres = queryResult.get();
->>>>>>> fe44dac9
                             activeQueries.finishedWithValue(index);
-                            return qres;
+                            return ret;
                         }
-                        case std::future_status::timeout: {  // federate query may need to wait or
-                                                             // can get the result now
-                            ret = federateQuery(fed, queryStr, mode == helics_query_mode_ordered);
-                            if (ret != "#wait") {
-                                activeQueries.finishedWithValue(index);
-                                return ret;
-                            }
-                        } break;
-                        default:
-                            status = std::future_status::ready;  // LCOV_EXCL_LINE
-                    }
-                }
-                return generateJsonErrorResponse(500, "Unexpected Error #13");  // LCOV_EXCL_LINE
-            }
-        }
+                    } break;
+                    default:
+                        status = std::future_status::ready;  // LCOV_EXCL_LINE
+                }
+            }
+            return generateJsonErrorResponse(500, "Unexpected Error #13");  // LCOV_EXCL_LINE
+        }
+    }
     }
 
     auto queryResult = activeQueries.getFuture(querycmd.messageID);
@@ -2981,7 +2962,7 @@
                     break;
                 }
             }
-            routeMessage(command);
+                routeMessage(command);
             break;
         case CMD_DISCONNECT:
         case CMD_DISCONNECT_FED:
@@ -3117,7 +3098,7 @@
                                  command.payload.to_string());
                     auto fed = loopFederates.find(command.source_id);
                     if (fed != loopFederates.end()) {
-                        fed->state = operation_state::error;
+                    fed->state = operation_state::error;
                     } else if (command.source_id == filterFedID) {
                         filterFed->handleMessage(command);
                         // filterFed->
@@ -3355,11 +3336,11 @@
                     generateFilterFederate();
                 }
                 filterFed->createFilter(filterFedID.load(),
-                                        command.source_handle,
-                                        std::string(command.name()),
-                                        command.getString(typeStringLoc),
-                                        command.getString(typeOutStringLoc),
-                                        checkActionFlag(command, clone_flag));
+                             command.source_handle,
+                             std::string(command.name()),
+                             command.getString(typeStringLoc),
+                             command.getString(typeOutStringLoc),
+                             checkActionFlag(command, clone_flag));
                 connectFilterTiming();
                 break;
             default:
@@ -3370,8 +3351,8 @@
         }
     } else {
         routeMessage(std::move(command));
-    }
-}
+            }
+            }
 
 void CommonCore::generateFilterFederate()
 {
@@ -3401,7 +3382,7 @@
     newFed.setExtraData(fid.baseValue());
     newFed.name(getIdentifier() + "_filters");
     transmit(getRoute(higher_broker_id), newFed);
-}
+        }
 
 void CommonCore::connectFilterTiming()
 {
@@ -3416,7 +3397,7 @@
         transmit(getRoute(higher_broker_id), add);
         timeCoord->addDependency(higher_broker_id);
         timeCoord->setAsParent(higher_broker_id);
-    }
+}
     // now add the filterFederate as a timeDependency
     timeCoord->addDependency(fid);
     timeCoord->setAsChild(fid);
@@ -3625,7 +3606,7 @@
     if (handleInfo->getFederateId() == filterFedID.load()) {
         if (filterFed != nullptr) {
             filterFed->handleMessage(command);
-        }
+            }
     } else {
         if (handleInfo->handleType != InterfaceType::FILTER) {
             auto* fed = getFederateCore(command.source_id);
@@ -3679,17 +3660,17 @@
     if (command.dest_id == filterFedID) {
         filterFed->handleMessage(command);
     } else {  // just forward these to the appropriate federate
-        if (command.action() == CMD_REMOVE_FILTER) {
+    if (command.action() == CMD_REMOVE_FILTER) {
             command.dest_id = filterFedID;
             removeTargetFromInterface(command);
         } else {
-            auto* fed = getFederateCore(command.dest_id);
-            if (fed != nullptr) {
-                fed->addAction(command);
-            }
-        }
-    }
-}
+        auto* fed = getFederateCore(command.dest_id);
+        if (fed != nullptr) {
+            fed->addAction(command);
+        }
+    }
+}
+    }
 
 void CommonCore::processQueryResponse(const ActionMessage& m)
 {
@@ -3896,7 +3877,7 @@
         case UPDATE_FILTER_OPERATOR:
             if (filterFed != nullptr) {
                 filterFed->handleMessage(cmd);
-            }
+                }
             break;
         default:
             LOG_WARNING(global_broker_id_local,
@@ -4000,8 +3981,8 @@
                 if (queryResp.dest_id == direct_core_id) {
                     processQueryResponse(queryResp);
                 } else {
-                    transmit(getRoute(queryResp.dest_id), queryResp);
-                }
+                transmit(getRoute(queryResp.dest_id), queryResp);
+            }
             }
             break;
         case CMD_QUERY_REPLY:
@@ -4155,7 +4136,7 @@
             dis.source_id = filterFedID;
             filterFed->handleMessage(dis);
             return true;
-        }
+    }
     }
     return false;
 }
@@ -4189,7 +4170,7 @@
     }
     if (filterFed != nullptr) {
         filterFed->handleMessage(bye);
-    }
+}
 }
 
 bool CommonCore::checkForLocalPublication(ActionMessage& cmd)
@@ -4340,7 +4321,7 @@
     clearActionFlag(m, filter_processing_required_flag);
     if (checkActionFlag(*handle, has_source_filter_flag)) {
         if (filterFed != nullptr) {
-            return filterFed->processMessage(m, handle);
+        return filterFed->processMessage(m, handle);
         }
     }
 
