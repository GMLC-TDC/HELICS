/*

Copyright © 2017-2018,
Battelle Memorial Institute; Lawrence Livermore National Security, LLC; Alliance for Sustainable Energy, LLC
All rights reserved. See LICENSE file and DISCLAIMER for more details.
*/
#include "CommonCore.hpp"
#include "../common/logger.h"
#include "../common/stringToCmdLine.h"
#include "../flag-definitions.h"
#include "ActionMessage.hpp"
#include "BasicHandleInfo.hpp"
#include "CoreFactory.hpp"
#include "CoreFederateInfo.hpp"
#include "EndpointInfo.hpp"
#include "FederateState.hpp"
#include "FilterFunctions.hpp"
#include "FilterInfo.hpp"
#include "PublicationInfo.hpp"
#include "SubscriptionInfo.hpp"
#include "ForwardingTimeCoordinator.hpp"
#include "core-exceptions.hpp"
#include "loggingHelper.hpp"
#include <boost/filesystem.hpp>

#include <algorithm>
#include <cassert>
#include <cstring>
#include <fstream>
#include <functional>

#include "../common/DelayedObjects.hpp"
#include <boost/format.hpp>

namespace helics
{
using federate_id_t = Core::federate_id_t;
using handle_id_t = Core::handle_id_t;

// file local declarator for active queries
static DelayedObjects<std::string> ActiveQueries;

CommonCore::CommonCore () noexcept {}

CommonCore::CommonCore (bool /*arg*/) noexcept {}

CommonCore::CommonCore (const std::string &core_name) : BrokerBase (core_name) {}

void CommonCore::initialize (const std::string &initializationString)
{
    if ((brokerState ==
         created))  // don't do the compare exchange here since we do that in the initialize fromArgs
    {  // and we can tolerate a spurious call
        StringToCmdLine cmdline (initializationString);
        initializeFromArgs (cmdline.getArgCount (), cmdline.getArgV ());
    }
}

void CommonCore::initializeFromArgs (int argc, const char *const *argv)
{
    broker_state_t exp = created;
    if (brokerState.compare_exchange_strong (exp, broker_state_t::initialized))
    {
        // initialize the brokerbase
        initializeFromCmdArgs (argc, argv);
    }
}

bool CommonCore::connect ()
{
    if (brokerState >= broker_state_t::initialized)
    {
        broker_state_t exp = broker_state_t::initialized;
        if (brokerState.compare_exchange_strong (exp, broker_state_t::connecting))
        {
            bool res = brokerConnect ();
            if (res)
            {
                // now register this core object as a broker

                ActionMessage m (CMD_REG_BROKER);
                m.name = getIdentifier ();
                m.info ().target = getAddress ();
                transmit (0, m);
                brokerState = broker_state_t::connected;
            }
            else
            {
                brokerState = broker_state_t::initialized;
            }
            return res;
        }
        if (brokerState == broker_state_t::connecting)
        {
            while (brokerState == broker_state_t::connecting)
            {
                std::this_thread::sleep_for (std::chrono::milliseconds (20));
            }
        }
    }
    return isConnected ();
}

bool CommonCore::isConnected () const
{
    auto getCurrentState = brokerState.load ();
    return ((getCurrentState == operating) || (getCurrentState == connected));
}

void CommonCore::processDisconnect (bool skipUnregister)
{
    if (brokerState > broker_state_t::initialized)
    {
        if (brokerState < broker_state_t::terminating)
        {
            brokerState = broker_state_t::terminating;
            if (global_broker_id != 0)
            {
                ActionMessage dis (CMD_DISCONNECT);
                dis.source_id = global_broker_id;
                transmit (0, dis);
            }
            else
            {
                ActionMessage dis (CMD_DISCONNECT_NAME);
                dis.payload = getIdentifier ();
                transmit (0, dis);
            }
            addActionMessage (CMD_STOP);
            return;
        }
        brokerDisconnect ();
    }
    brokerState = terminated;
    if (!skipUnregister)
    {
        unregister ();
    }
}

void CommonCore::disconnect () { processDisconnect (); }

void CommonCore::unregister ()
{
    /*We need to ensure that the destructor is not called immediately upon calling unregister
    otherwise this would be a mess and probably cause segmentation faults so we capture it in a local variable
    that will be destroyed on function exit
    */
    auto keepCoreAlive = CoreFactory::findCore (identifier);
    if (keepCoreAlive)
    {
        if (keepCoreAlive.get () == this)
        {
            keepCoreAlive = nullptr;
            CoreFactory::unregisterCore (identifier);
        }
    }

    if (!prevIdentifier.empty ())
    {
        auto keepCoreAlive2 = CoreFactory::findCore (prevIdentifier);
        if (keepCoreAlive2)
        {
            if (keepCoreAlive2.get () == this)
            {
                keepCoreAlive2 = nullptr;
                CoreFactory::unregisterCore (prevIdentifier);
            }
        }
    }
}
CommonCore::~CommonCore ()
{
    // make sure everything is synced up so just run the lock
    std::unique_lock<std::mutex> lock (_handlemutex);
    std::unique_lock<std::mutex> lock2 (_mutex);
    joinAllThreads ();
}

FederateState *CommonCore::getFederate (federate_id_t federateID) const
{
    // only activate the lock if we not in an operating state
    auto lock = (brokerState == operating) ? std::unique_lock<std::mutex> (_mutex, std::defer_lock) :
                                             std::unique_lock<std::mutex> (_mutex);

    if (isValidIndex (federateID, _federates))
    {
        return _federates[federateID].get ();
    }

    auto fnd = global_id_translation.find (federateID);
    if (fnd != global_id_translation.end ())
    {
        return _federates[fnd->second].get ();
    }

    return nullptr;
}

FederateState *CommonCore::getFederate (const std::string &federateName) const
{
    // only activate the lock if we not in an operating state
    auto lock = (brokerState == operating) ? std::unique_lock<std::mutex> (_mutex, std::defer_lock) :
                                             std::unique_lock<std::mutex> (_mutex);

    auto fed = federateNames.find (federateName);
    if (fed != federateNames.end ())
    {
        return _federates[fed->second].get ();
    }
    return nullptr;
}

FederateState *CommonCore::getHandleFederate (handle_id_t id_)
{
    // only activate the lock if we not in an operating state
    auto lock = (brokerState == operating) ? std::unique_lock<std::mutex> (_handlemutex, std::defer_lock) :
                                             std::unique_lock<std::mutex> (_handlemutex);
    // this list is now constant no need to lock
    auto local_fed_id = handles.getLocalFedID(id_);
    if (local_fed_id!=invalid_fed_id)
    {  // now need to be careful about deadlock here
        auto lock2 = (brokerState == operating) ? std::unique_lock<std::mutex> (_mutex, std::defer_lock) :
                                                  std::unique_lock<std::mutex> (_mutex);
        return _federates[local_fed_id].get ();
    }

    return nullptr;
}

BasicHandleInfo *CommonCore::getHandleInfo (handle_id_t id_) const
{
    // only activate the lock if we not in an operating state
    auto lock = (brokerState == operating) ? std::unique_lock<std::mutex> (_handlemutex, std::defer_lock) :
                                             std::unique_lock<std::mutex> (_handlemutex);
    return handles.getHandleInfo(id_);
}

BasicHandleInfo *CommonCore::getLocalEndpoint (const std::string &name)
{
    // only activate the lock if we not in an operating state
    auto lock = (brokerState == operating) ? std::unique_lock<std::mutex> (_handlemutex, std::defer_lock) :
                                             std::unique_lock<std::mutex> (_handlemutex);
   return handles.getEndpoint(name);
}

bool CommonCore::isLocal (Core::federate_id_t global_id) const
{
    // only activate the lock if we not in an operating state
    auto lock = (brokerState == operating) ? std::unique_lock<std::mutex> (_mutex, std::defer_lock) :
                                             std::unique_lock<std::mutex> (_mutex);
    auto fnd = global_id_translation.find (global_id);
    return (fnd != global_id_translation.end ());
}

int32_t CommonCore::getRoute (Core::federate_id_t global_id) const
{
    // only activate the lock if we not in an operating state
    auto lock = (brokerState == operating) ? std::unique_lock<std::mutex> (_mutex, std::defer_lock) :
                                             std::unique_lock<std::mutex> (_mutex);
    auto fnd = routing_table.find (global_id);
    return (fnd != routing_table.end ()) ? fnd->second : 0;
}

bool CommonCore::isInitialized () const { return (brokerState >= initialized); }

bool CommonCore::isOpenToNewFederates () const { return ((brokerState != created) && (brokerState < operating)); }
void CommonCore::error (federate_id_t federateID, int errorCode)
{
    auto fed = getFederate (federateID);
    if (fed == nullptr)
    {
        throw (InvalidIdentifier ("federateID not valid error"));
    }
    ActionMessage m (CMD_ERROR);
    m.source_id = fed->global_id;
    m.source_handle = errorCode;
    addActionMessage (m);
    fed->addAction (m);
    iteration_result ret = iteration_result::next_step;
    while (ret != iteration_result::error)
    {
        ret = fed->genericUnspecifiedQueueProcess ();
        if (ret == iteration_result::halted)
        {
            break;
        }
    }
}

void CommonCore::finalize (federate_id_t federateID)
{
    auto fed = getFederate (federateID);
    if (fed == nullptr)
    {
        throw (InvalidIdentifier ("federateID not valid finalize"));
    }
    ActionMessage bye (CMD_DISCONNECT);
    bye.source_id = fed->global_id;

    fed->addAction (bye);
    iteration_result ret = iteration_result::next_step;
    while (ret != iteration_result::halted)
    {
        ret = fed->genericUnspecifiedQueueProcess ();
        if (ret == iteration_result::error)
        {
            break;
        }
    }
    addActionMessage (bye);
}

bool CommonCore::allInitReady () const
{
    if (delayInitCounter > 0)
    {
        return false;
    }
    std::lock_guard<std::mutex> lock (_mutex);
    // the federate count must be greater than the min size
    if (static_cast<decltype (minFederateCount)> (_federates.size ()) < minFederateCount)
    {
        return false;
    }
    // all federates must be requesting init
    return std::all_of (_federates.begin (), _federates.end (),
                        [](const auto &fed) { return fed->init_transmitted.load (); });
}

bool CommonCore::allDisconnected () const
{
    if (hasFilters)
    {
    //     if (timeCoord->hasActiveTimeDependencies())
     //   {
      //      return false;
      //  }
    }
    auto lock = (brokerState == operating) ? std::unique_lock<std::mutex> (_mutex, std::defer_lock) :
                                             std::unique_lock<std::mutex> (_mutex);
    // all federates must have hit finished state
    auto pred = [](const auto &fed) {
        auto state = fed->getState ();
        return (HELICS_FINISHED == state) || (HELICS_ERROR == state);
    };
    return std::all_of (_federates.begin (), _federates.end (), pred);
    
}

void CommonCore::setCoreReadyToInit()
{
    //use the flag mechanics that do the same thing
    setFlag(invalid_fed_id, ENABLE_INIT_ENTRY);
}

void CommonCore::enterInitializingState (federate_id_t federateID)
{
    auto fed = getFederate (federateID);
    if (fed == nullptr)
    {
        throw (InvalidIdentifier ("federateID not valid  Enter Enit"));
    }
    switch (fed->getState ())
    {
    case HELICS_CREATED:
        break;
    case HELICS_INITIALIZING:
        return;
    default:
        throw (InvalidFunctionCall ("May only enter initializing state from created state"));
    }

    bool exp = false;
    if (fed->init_requested.compare_exchange_strong (exp, true))
    {  // only enter this loop once per federate
        ActionMessage m (CMD_INIT);
        m.source_id = fed->global_id;
        addActionMessage (m);

        auto check = fed->enterInitializationState ();
        if (check != iteration_result::next_step)
        {
            fed->init_requested = false;
            throw (FunctionExecutionFailure ());
        }
        return;
    }
    throw (InvalidFunctionCall ("federate already has requested entry to initializing State"));
}

iteration_result CommonCore::enterExecutingState (federate_id_t federateID, helics_iteration_request iterate)
{
    auto fed = getFederate (federateID);
    if (fed == nullptr)
    {
        throw (InvalidIdentifier ("federateID not valid (EnterExecutingState)"));
    }
    if (HELICS_EXECUTING == fed->getState ())
    {
        return iteration_result::next_step;
    }
    if (HELICS_INITIALIZING != fed->getState ())
    {
        throw (InvalidFunctionCall ("federate is in invalid state for calling entry to exec mode"));
    }
    // do an exec check on the fed to process previously received messages so it can't get in a deadlocked state
    ActionMessage exec (CMD_EXEC_CHECK);
    fed->addAction (exec);
    // TODO:: check for error conditions?
    return fed->enterExecutingState (iterate);
}

federate_id_t CommonCore::registerFederate (const std::string &name, const CoreFederateInfo &info)
{
    if (brokerState == created)
    {
        throw (RegistrationFailure ("Core has not been initialized yet"));
    }
    if (brokerState >= operating)
    {
        throw (RegistrationFailure ("Core has already moved to operating state"));
    }
    auto fed = std::make_unique<FederateState> (name, info);
    // setting up the Logger
    // auto ptr = fed.get();
    // if we are using the Logger, log all messages coming from the federates so they can control the level*/
    fed->setLogger ([this](int /*level*/, const std::string &ident, const std::string &message) {
        sendToLogger (0, -2, ident, message);
    });

    std::unique_lock<std::mutex> lock (_mutex);
    auto id = fed->local_id = static_cast<decltype (fed->local_id)> (_federates.size ());

    fed->setParent (this);
    _federates.push_back (std::move (fed));
    federateNames.emplace (name, id);
    lock.unlock ();

    ActionMessage m (CMD_REG_FED);
    m.name = name;
    if (global_broker_id != 0)
    {
        m.source_id = global_broker_id;
        transmit(0, m);
    }
    else
    {
        // this will get processed when this core is assigned a global id
        delayTransmitQueue.push (m);
        if (global_broker_id != 0)
        { //this means the broker id was updated in the midst of assigning to the delay queue
            //TODO this is a bit of a hack but needs more of the thread_safety work before it will be fixed
            auto mess = delayTransmitQueue.pop();
            if (mess)
            {
                mess->source_id = global_broker_id;
                transmit(0, *mess);  // just directly transmit, no need to process in the queue since it is a priority message
            }
        }
    }

    // now wait for the federateQueue to get the response
    auto valid = getFederate (id)->waitSetup ();
    if (valid == iteration_result::next_step)
    {
        return id;
    }
    throw (RegistrationFailure ());
}

const std::string &CommonCore::getFederateName (federate_id_t federateID) const
{
    auto fed = getFederate (federateID);
    if (fed == nullptr)
    {
        throw (InvalidIdentifier ("federateID not valid (federateName)"));
    }
    return fed->getIdentifier ();
}

static const std::string unknownString ("#unknown");

const std::string &CommonCore::getFederateNameNoThrow (federate_id_t federateID) const noexcept
{
    auto fed = getFederate (federateID);
    return (fed == nullptr) ? unknownString : fed->getIdentifier ();
}

federate_id_t CommonCore::getFederateId (const std::string &name)
{
    std::lock_guard<std::mutex> lock (_mutex);

    auto res = federateNames.find (name);
    if (res != federateNames.end ())
    {
        return res->second;
    }

    return invalid_fed_id;
}

int32_t CommonCore::getFederationSize ()
{
    if (brokerState >= operating)
    {
        return _global_federation_size;
    }
    // if we are in initialization return the local federation size
    std::lock_guard<std::mutex> lock (_mutex);
    return static_cast<int32_t> (_federates.size ());
}

Time CommonCore::timeRequest (federate_id_t federateID, Time next)
{
    auto fed = getFederate (federateID);
    if (fed == nullptr)
    {
        throw (InvalidIdentifier ("federateID not valid timeRequest"));
    }
    if (HELICS_EXECUTING == fed->getState ())
    {
        auto ret = fed->requestTime (next, helics_iteration_request::no_iterations);
        if (ret.state != iteration_result::error)
        {
            return ret.grantedTime;
        }
        throw (FunctionExecutionFailure ("federate has an error"));
    }
    throw (InvalidFunctionCall ("time request may only be called in execution state"));
}

iteration_time
CommonCore::requestTimeIterative (federate_id_t federateID, Time next, helics_iteration_request iterate)
{
    auto fed = getFederate (federateID);
    if (fed == nullptr)
    {
        throw (InvalidIdentifier ("federateID not valid timeRequestIterative"));
    }

    if (HELICS_EXECUTING != fed->getState ())
    {
        throw (InvalidFunctionCall ("time request may only be called in execution state"));
    }

    // limit the iterations
    if (iterate == helics_iteration_request::iterate_if_needed)
    {
        if (fed->getCurrentIteration () >= maxIterationCount)
        {
            iterate = helics_iteration_request::no_iterations;
        }
    }

    return fed->requestTime (next, iterate);
}

Time CommonCore::getCurrentTime (federate_id_t federateID) const
{
    auto fed = getFederate (federateID);
    if (fed == nullptr)
    {
        throw InvalidIdentifier ("federateID not valid (getCurrentTime)");
    }
    return fed->grantedTime ();
}

uint64_t CommonCore::getCurrentReiteration (federate_id_t federateID) const
{
    auto fed = getFederate (federateID);
    if (fed == nullptr)
    {
        throw InvalidIdentifier ("federateID not valid (getCurrentReiteration)");
    }
    return fed->getCurrentIteration ();
}

void CommonCore::setMaximumIterations (federate_id_t federateID, int32_t iterations)
{
    auto fed = getFederate (federateID);
    if (fed == nullptr)
    {
        throw (InvalidIdentifier ("federateID not valid (getMaximumIterations)"));
    }
    ActionMessage cmd (CMD_FED_CONFIGURE);
    cmd.index = UPDATE_MAX_ITERATION;
    cmd.dest_id = iterations;
    fed->updateFederateInfo (cmd);
}

void CommonCore::setTimeDelta (federate_id_t federateID, Time time)
{
    auto fed = getFederate (federateID);
    if (fed == nullptr)
    {
        throw (InvalidIdentifier ("federateID not valid (setTimeDelta)"));
    }
    if (time < timeZero)
    {
        throw (InvalidParameter ("timeDelta must be greater than or equal to zero"));
    }
    // time delta should not be zero but we allow it here for convenience
    if (time == timeZero)
    {
        time = timeEpsilon;
    }
    ActionMessage cmd (CMD_FED_CONFIGURE);
    cmd.index = UPDATE_MINDELTA;
    cmd.actionTime = time;
    fed->updateFederateInfo (cmd);
}

void CommonCore::setOutputDelay (federate_id_t federateID, Time outputDelayTime)
{
    auto fed = getFederate (federateID);
    if (fed == nullptr)
    {
        throw (InvalidIdentifier ("federateID not valid (setOutputDelay)"));
    }
    if (outputDelayTime < timeZero)
    {
        throw (InvalidParameter ("outputDelay time must be >=0"));
    }
    ActionMessage cmd (CMD_FED_CONFIGURE);
    cmd.index = UPDATE_OUTPUT_DELAY;
    cmd.actionTime = outputDelayTime;
    fed->updateFederateInfo (cmd);
}

void CommonCore::setInputDelay (federate_id_t federateID, Time inputDelayTime)
{
    auto fed = getFederate (federateID);
    if (fed == nullptr)
    {
        throw (InvalidIdentifier ("federateID not valid (SetinputDelay)"));
    }

    if (inputDelayTime < timeZero)
    {
        throw (InvalidParameter ("impact window must be >=0"));
    }
    ActionMessage cmd (CMD_FED_CONFIGURE);
    cmd.index = UPDATE_INPUT_DELAY;
    cmd.actionTime = inputDelayTime;
    fed->updateFederateInfo (cmd);
}

void CommonCore::setPeriod (federate_id_t federateID, Time timePeriod)
{
    auto fed = getFederate (federateID);
    if (fed == nullptr)
    {
        throw (InvalidIdentifier ("federateID not valid (setPeriod)"));
    }
    if (timePeriod < timeZero)
    {
        throw (InvalidParameter ("period must be greater than 0"));
    }
    ActionMessage cmd (CMD_FED_CONFIGURE);
    cmd.index = UPDATE_PERIOD;
    cmd.actionTime = timePeriod;
    fed->updateFederateInfo (cmd);
}
void CommonCore::setTimeOffset (federate_id_t federateID, Time timeOffset)
{
    auto fed = getFederate (federateID);
    if (fed == nullptr)
    {
        throw (InvalidIdentifier ("federateID not valid (setTimeOffset)"));
    }
    ActionMessage cmd (CMD_FED_CONFIGURE);
    cmd.index = UPDATE_OFFSET;
    cmd.actionTime = timeOffset;
    fed->updateFederateInfo (cmd);
}

void CommonCore::setLoggingLevel (federate_id_t federateID, int loggingLevel)
{
    if (federateID == invalid_fed_id)
    {
        std::lock_guard<std::mutex> lock (_mutex);
        setLogLevel (loggingLevel);
        return;
    }

    auto fed = getFederate (federateID);
    if (fed == nullptr)
    {
        throw (InvalidIdentifier ("federateID not valid (setLoggingLevel)"));
    }
    ActionMessage cmd (CMD_FED_CONFIGURE);
    cmd.index = UPDATE_LOG_LEVEL;
    cmd.dest_id = loggingLevel;
    fed->updateFederateInfo (cmd);
}

void CommonCore::setFlag (federate_id_t federateID, int flag, bool flagValue)
{
    if (federateID == invalid_fed_id)
    {
        if (flag == DELAY_INIT_ENTRY)
        {
            if (flagValue)
            {
                ++delayInitCounter;
            }
            else
            {
                ActionMessage cmd (CMD_CORE_CONFIGURE);
                cmd.index = UPDATE_FLAG;
                cmd.dest_id = ENABLE_INIT_ENTRY;
                addActionMessage (cmd);
            }
        }
        else if (flag == ENABLE_INIT_ENTRY)
        {
            ActionMessage cmd (CMD_CORE_CONFIGURE);
            cmd.index = UPDATE_FLAG;
            cmd.dest_id = ENABLE_INIT_ENTRY;
            addActionMessage (cmd);
        }
        return;
    }

    auto fed = getFederate (federateID);
    if (fed == nullptr)
    {
        throw (InvalidIdentifier ("federateID not valid (setFlag)"));
    }
    ActionMessage cmd (CMD_FED_CONFIGURE);
    cmd.index = UPDATE_FLAG;
    cmd.dest_id = flag;
    if (flagValue)
    {
        setActionFlag (cmd, indicator_flag);
    }
    fed->updateFederateInfo (cmd);
}
// comparison auto lambda  Functions like a template
// static auto compareFunc = [](const auto &A, const auto &B) { return (A->id < B->id); };

BasicHandleInfo *CommonCore::createBasicHandle (federate_id_t global_federateId,
                                                federate_id_t local_federateId,
                                                BasicHandleType HandleType,
                                                const std::string &key,
                                                const std::string &type,
                                                const std::string &units,
                                                bool required)
{
    std::lock_guard<std::mutex> lock(_handlemutex);
    auto handle = handles.addHandle( global_federateId, HandleType, key, type, units);
    handle->local_fed_id = local_federateId;
    handle->flag = required;
    return handle;
}

BasicHandleInfo *CommonCore::createBasicHandle (federate_id_t global_federateId,
                                                federate_id_t local_federateId,
                                                BasicHandleType HandleType,
                                                const std::string &key,
                                                const std::string &target,
                                                const std::string &type_in,
                                                const std::string &type_out)
{
    std::lock_guard<std::mutex> lock(_handlemutex);
    auto handle = handles.addHandle( global_federateId, HandleType, key, target, type_in, type_out);
    handle->local_fed_id = local_federateId;
    return handle;

}

handle_id_t CommonCore::registerSubscription (federate_id_t federateID,
                                              const std::string &key,
                                              const std::string &type,
                                              const std::string &units,
                                              handle_check_mode check_mode)
{
    auto fed = getFederate (federateID);

    if (fed == nullptr)
    {
        throw (InvalidIdentifier ("federateID not valid (registerSubscription)"));
    }
    if (fed->getState () != HELICS_CREATED)
    {
        throw (InvalidFunctionCall ("subscriptions must be registered before calling enterInitializationMode"));
    }


    auto handle=createBasicHandle ( fed->global_id, fed->local_id, HANDLE_SUB, key, type, units,
                       (check_mode == handle_check_mode::required));

    LOG_DEBUG(0, fed->getIdentifier(), (boost::format("registering SUB %s") % key).str());
    auto id = handle->id;
    fed->createSubscription(id, key, type, units, check_mode);

    ActionMessage m (CMD_REG_SUB);
    m.source_id = fed->global_id;
    m.source_handle = id;
    m.name = key;
    m.info ().type = type;
    m.info ().units = units;
    if (check_mode == handle_check_mode::required)
    {
        setActionFlag (m, pub_required);
    }
    //TODO move this to core loop
    std::unique_lock<std::mutex> lock (_handlemutex);
    auto pub = handles.getPublication (key);
    lock.unlock();
    if (pub != nullptr)
    {
        setActionFlag (m, processingComplete);
        // send to broker and core
        addActionMessage (m);
        // now send the same command to the publication
        m.dest_handle = pub->id;
        m.dest_id = pub->fed_id;
        // send to
        addActionMessage (m);
        // now send the notification to the subscription
        ActionMessage notice (CMD_NOTIFY_PUB);
        notice.dest_id = fed->global_id;
        notice.dest_handle = id;
        notice.source_id = pub->fed_id;
        notice.source_handle = pub->id;
        notice.payload = pub->type;
        fed->addAction (notice);
    }
    else
    {
        // we didn't find it so just pass it on to the broker
        addActionMessage (m);
    }

    return id;
}

handle_id_t CommonCore::getSubscription (federate_id_t federateID, const std::string &key) const
{
    auto fed = getFederate (federateID);
    if (fed != nullptr)
    {
        return fed->getSubscription (key)->id;
    }
    return invalid_handle;
}

handle_id_t CommonCore::registerPublication (federate_id_t federateID,
                                             const std::string &key,
                                             const std::string &type,
                                             const std::string &units)
{
    auto fed = getFederate (federateID);
    if (fed == nullptr)
    {
        throw (InvalidIdentifier ("federateID not valid (getSubscription)"));
    }
    if (fed->getState () != HELICS_CREATED)
    {
        throw (InvalidFunctionCall ("publications must be registered before calling enterInitializationMode"));
    }
    LOG_DEBUG (0, fed->getIdentifier (), (boost::format ("registering PUB %s") % key).str ());
    std::unique_lock<std::mutex> lock (_handlemutex);
    auto pub = handles.getPublication (key);
    lock.unlock();
    if (pub != nullptr)  // this key is already found
    {
        throw (InvalidParameter ());
    }
    auto handle=createBasicHandle(fed->global_id, fed->local_id, HANDLE_PUB, key, type, units, false);

    auto id = handle->id;

    fed->createPublication (id, key, type, units);



    ActionMessage m (CMD_REG_PUB);
    m.source_id = fed->global_id;
    m.source_handle = id;
    m.name = key;
    m.info ().type = type;
    m.info ().units = units;

    actionQueue.push (m);
    return id;
}

handle_id_t CommonCore::getPublication (federate_id_t federateID, const std::string &key) const
{
    auto fed = getFederate (federateID);
    if (fed != nullptr)
    {
        auto pub = fed->getPublication (key);
        if (pub != nullptr)
        {
            return pub->id;
        }
    }
    return invalid_handle;
}

const std::string nullStr;

const std::string &CommonCore::getHandleName (handle_id_t handle) const
{
    auto handleInfo = getHandleInfo (handle);
    if (handleInfo != nullptr)
    {
        return handleInfo->key;
    }
    return nullStr;
}

const std::string &CommonCore::getUnits (handle_id_t handle) const
{
    auto handleInfo = getHandleInfo (handle);
    if (handleInfo != nullptr)
    {
        return handleInfo->units;
    }
    return nullStr;
}

const std::string &CommonCore::getType (handle_id_t handle) const
{
    auto handleInfo = getHandleInfo (handle);
    if (handleInfo != nullptr)
    {
        if (handleInfo->what == HANDLE_SUB)
        {
            auto fed = getFederate (handleInfo->local_fed_id);
            auto subInfo = fed->getSubscription (handleInfo->id);
            if (subInfo->pubType.empty ())
            {
                return handleInfo->type;
            }
            return subInfo->pubType;
        }
        return handleInfo->type;
    }
    return nullStr;
}

const std::string &CommonCore::getOutputType (handle_id_t handle) const
{
    auto handleInfo = getHandleInfo (handle);
    if (handleInfo != nullptr)
    {
        switch (handleInfo->what)
        {
        case HANDLE_PUB:
        case HANDLE_END:
            return handleInfo->type;
        case HANDLE_DEST_FILTER:
        case HANDLE_SOURCE_FILTER:
            return handleInfo->type_out;
        default:
            return nullStr;
        }
    }
    return nullStr;
}

const std::string &CommonCore::getTarget (handle_id_t handle) const
{
    auto handleInfo = getHandleInfo (handle);
    if (handleInfo != nullptr)
    {
        switch (handleInfo->what)
        {
        case HANDLE_SUB:
        case HANDLE_PUB:
            return handleInfo->key;
        case HANDLE_DEST_FILTER:
        case HANDLE_SOURCE_FILTER:
            return handleInfo->target;
        case HANDLE_END:
        default:
            return nullStr;
        }
    }
    return nullStr;
}
void CommonCore::setValue (handle_id_t handle, const char *data, uint64_t len)
{
    auto handleInfo = getHandleInfo (handle);
    if (handleInfo == nullptr)
    {
        throw (InvalidIdentifier ("Handle not valid (setValue)"));
    }
    if (handleInfo->what != HANDLE_PUB)
    {
        throw (InvalidIdentifier ("handle does not point to a publication"));
    }

    if (!handleInfo->used)
    {
        return;  // if the value is not required do nothing
    }
    auto fed = getFederate (handleInfo->local_fed_id);
    if (fed->checkAndSetValue (handle, data, len))
    {
        LOG_DEBUG (0, fed->getIdentifier (),
                   (boost::format ("setting Value for %s size %d") % handleInfo->key % len).str ());
        ActionMessage mv (CMD_PUB);
        mv.source_id = handleInfo->fed_id;
        mv.source_handle = handle;
        mv.payload = std::string (data, len);
        mv.actionTime = fed->grantedTime ();

        actionQueue.push (mv);
    }
}

std::shared_ptr<const data_block> CommonCore::getValue (handle_id_t handle)
{
    auto handleInfo = getHandleInfo (handle);
    if (handleInfo == nullptr)
    {
        throw (InvalidIdentifier ("Handle is invalid (getValue)"));
    }
    if (handleInfo->what != HANDLE_SUB)
    {
        throw (InvalidIdentifier ("Handle does not identify a subscription"));
    }

    return getFederate (handleInfo->local_fed_id)->getSubscription (handle)->getData ();
}

const std::vector<handle_id_t> &CommonCore::getValueUpdates (federate_id_t federateID)
{
    auto fed = getFederate (federateID);
    if (fed == nullptr)
    {
        throw (InvalidIdentifier ("federateID not valid (getValueUpdates)"));
    }
    return fed->getEvents ();
}

handle_id_t
CommonCore::registerEndpoint (federate_id_t federateID, const std::string &name, const std::string &type)
{
    auto fed = getFederate (federateID);
    if (fed == nullptr)
    {
        throw (InvalidIdentifier ("federateID not valid (registerEndpoint)"));
    }
    if (fed->getState () != HELICS_CREATED)
    {
        throw (InvalidFunctionCall ("endpoints must be registered before calling enterInitializationMode"));
    }

    std::unique_lock<std::mutex> lock (_handlemutex);
    auto ept = handles.getEndpoint(name);
    if (ept != nullptr)
    {
        throw (InvalidIdentifier ("endpoint name is already used"));
    }
    lock.unlock();
    auto handle= createBasicHandle( fed->global_id, fed->local_id, HANDLE_END, name, type, "", false);

    auto id = handle->id;
    fed->createEndpoint (id, name, type);

    ActionMessage m (CMD_REG_END);
    m.source_id = fed->global_id;
    m.source_handle = id;
    m.name = name;
    m.info ().type = type;

    actionQueue.push (m);

    return id;
}

handle_id_t CommonCore::getEndpoint (federate_id_t federateID, const std::string &name) const
{
    auto fed = getFederate (federateID);
    if (fed != nullptr)
    {
        auto ept = fed->getEndpoint (name);
        if (ept != nullptr)
        {
            return ept->id;
        }
    }
    return invalid_handle;
}

handle_id_t CommonCore::registerSourceFilter (const std::string &filterName,
                                              const std::string &source,
                                              const std::string &type_in,
                                              const std::string &type_out)
{
    if (brokerState == operating)
    {
        throw (InvalidFunctionCall ("Core has already entered initialization state"));
    }
    // check to make sure the name isn't already used
    if (!filterName.empty ())
    {
        std::lock_guard<std::mutex> lock(_handlemutex);
        auto handle = handles.getFilter (filterName);
        if (handle != nullptr)
        {
            throw (InvalidIdentifier ("there already exists a filter with this name"));
        }
    }

    auto handle=createBasicHandle( global_broker_id, 0, HANDLE_SOURCE_FILTER, filterName, source, type_in, type_out);

    auto id = handle->id;
    auto filtInfo = createSourceFilter (global_broker_id, id, handle->key, source, type_in, type_out);

    ActionMessage m (CMD_REG_SRC_FILTER);
    m.source_id = global_broker_id;
    m.source_handle = id;
    m.name = filtInfo->key;
    m.info ().target = source;
    m.info ().type = type_in;
    m.info ().type_out = type_out;

    std::unique_lock<std::mutex> lock (_handlemutex);

    auto ept = handles.getEndpoint (source);
    if (ept != nullptr)
    {
        auto endhandle = ept->id;
        auto endid = ept->fed_id;
        ept->hasSourceFilter = true;
        lock.unlock ();
        setActionFlag (m, processingComplete);
        // send to broker and core
        addActionMessage (m);
        // now send the same command to the endpoint
        m.dest_handle = endhandle;
        m.dest_id = endid;
        // send to
        addActionMessage (m);
    }
    else
    {
        lock.unlock ();
        //
        addActionMessage (m);
    }
    return id;
}

handle_id_t CommonCore::getSourceFilter (const std::string &name) const
{
    std::lock_guard<std::mutex> lock (_handlemutex);
    auto filter = filters.find (name);
    if (filter!=nullptr)
    {
		return (!filter->dest_filter) ? filter->handle : invalid_handle;
    }
    return invalid_handle;
}

handle_id_t CommonCore::registerDestinationFilter (const std::string &filterName,
                                                   const std::string &dest,
                                                   const std::string &type_in,
                                                   const std::string &type_out)
{
    if (brokerState == operating)
    {
        throw (InvalidFunctionCall ("Core has already entered initialization state"));
    }

    // check to make sure the name isn't already used
    if (!filterName.empty())
    {
        std::lock_guard<std::mutex> lock(_handlemutex);
        auto handle = handles.getFilter(filterName);
        if (handle != nullptr)
        {
            throw (InvalidIdentifier("there already exists a filter with this name"));
        }
    }

    auto handle = createBasicHandle(global_broker_id, 0, HANDLE_DEST_FILTER, filterName, dest, type_in, type_out);

    auto id = handle->id;

    auto filtInfo = createDestFilter (global_broker_id, id, handle->key, dest, type_in, type_out);



    ActionMessage m (CMD_REG_DST_FILTER);
    m.source_id = global_broker_id;
    m.source_handle = id;
    m.name = filtInfo->key;
    m.info ().target = dest;
    m.info ().type = type_in;
    m.info ().type_out = type_out;

    std::unique_lock<std::mutex> lock (_handlemutex);

    auto ept = handles.getEndpoint(dest);
    if (ept != nullptr)
    {
        auto endhandle = ept->id;
        auto endid = ept->fed_id;
        if (ept->hasDestFilter)
        {
            throw (RegistrationFailure ("endpoint " + dest + " already has a destination filter"));
        }
        ept->hasDestFilter = true;
        lock.unlock ();
        setActionFlag (m, processingComplete);
        // send to broker and core
        addActionMessage (m);
        // now send the same command to the endpoint
        m.dest_handle = endhandle;
        m.dest_id = endid;
        // send to
        addActionMessage (std::move (m));
    }
    else
    {
        lock.unlock ();
        //
        addActionMessage (std::move (m));
    }
    return id;
}

handle_id_t CommonCore::getDestinationFilter (const std::string &name) const
{
    std::lock_guard<std::mutex> lock (_handlemutex);
    auto filter = filters.find (name);
    if (filter != nullptr)
    {
		return (filter->dest_filter) ? filter->handle : invalid_handle;
    }
    return invalid_handle;
}

FilterInfo *CommonCore::createSourceFilter (federate_id_t dest,
                                            Core::handle_id_t handle,
                                            const std::string &key,
                                            const std::string &target,
                                            const std::string &type_in,
                                            const std::string &type_out)
{


    auto filt =
      std::make_unique<FilterInfo> ((dest == 0) ? global_broker_id.load () : dest, handle,
                                    key,
                                    target, type_in, type_out, false);

	auto retTarget = filt.get();
	std::lock_guard<std::mutex> lock(_handlemutex);
    if (filt->fed_id == global_broker_id)
    {
		filters.insert(filt->key, { filt->fed_id,filt->handle }, std::move(filt));
    }
	else
	{
        auto actualKey = key;
        if (actualKey.empty())
        {
            actualKey = "sFilter_";
            actualKey.append(std::to_string(handle));
        }
		actualKey.push_back('_');
		actualKey.append(std::to_string(filt->fed_id));
		filters.insert(actualKey, { filt->fed_id,filt->handle }, std::move(filt));
	}


    return retTarget;
}

FilterInfo *CommonCore::createDestFilter (federate_id_t dest,
                                          Core::handle_id_t handle,
                                          const std::string &key,
                                          const std::string &target,
                                          const std::string &type_in,
                                          const std::string &type_out)
{
    auto filt =
      std::make_unique<FilterInfo> ((dest == 0) ? global_broker_id.load () : dest, handle,
                                    key,
                                    target, type_in, type_out, true);
    auto retTarget = filt.get ();

    std::lock_guard<std::mutex> lock (_handlemutex);
	if (filt->fed_id == global_broker_id)
	{
		filters.insert(filt->key, { filt->fed_id,filt->handle }, std::move(filt));
	}
	else
	{
        auto actualKey = key;
		actualKey.push_back('_');
		actualKey.append(std::to_string(filt->fed_id));
		filters.insert(actualKey, { filt->fed_id,filt->handle }, std::move(filt));
	}
    return retTarget;
}

void CommonCore::registerFrequentCommunicationsPair (const std::string & /*source*/, const std::string & /*dest*/)
{
    // std::lock_guard<std::mutex> lock (_mutex);
}

void CommonCore::addDependency (federate_id_t federateID, const std::string & /*federateName*/)
{
    auto fed = getFederate(federateID);
    if (fed == nullptr)
    {
        throw (InvalidIdentifier("federateID not valid (registerEndpoint)"));
    }

}

void CommonCore::send (handle_id_t sourceHandle, const std::string &destination, const char *data, uint64_t length)
{
    auto hndl = getHandleInfo (sourceHandle);
    if (hndl == nullptr)
    {
        throw (InvalidIdentifier ("handle is not valid"));
    }

    if (hndl->what != HANDLE_END)
    {
        throw (InvalidIdentifier ("handle does not point to an endpoint"));
    }
    auto fed = getFederate (hndl->local_fed_id);
    ActionMessage m (CMD_SEND_MESSAGE);

    m.info ().orig_source = hndl->key;
    m.info ().source = hndl->key;
    m.info().messageID = ++messageCounter;
    m.source_handle = sourceHandle;
    m.source_id = hndl->fed_id;

    m.payload = std::string (data, length);
    m.info ().target = destination;
    m.actionTime = fed->grantedTime ();
    addActionMessage(m);
}

void CommonCore::sendEvent (Time time,
                            handle_id_t sourceHandle,
                            const std::string &destination,
                            const char *data,
                            uint64_t length)
{
    auto hndl = getHandleInfo (sourceHandle);
    if (hndl == nullptr)
    {
        throw (InvalidIdentifier ("handle is not valid"));
    }
    if (hndl->what != HANDLE_END)
    {
        throw (InvalidIdentifier ("handle does not point to an endpoint"));
    }
    ActionMessage m (CMD_SEND_MESSAGE);
    m.source_handle = sourceHandle;
    m.source_id = hndl->fed_id;
    m.actionTime = time;
    m.payload = std::string (data, length);
    m.info ().orig_source = hndl->key;
    m.info ().source = hndl->key;
    m.info ().target = destination;
    m.info().messageID = ++messageCounter;
    addActionMessage(m);
}

void CommonCore::sendMessage (handle_id_t sourceHandle, std::unique_ptr<Message> message)
{
    if (sourceHandle == direct_send_handle)
    {
        ActionMessage m (std::move (message));
        m.source_id = global_broker_id;
        m.source_handle = sourceHandle;
        addActionMessage (m);
        return;
    }
    auto hndl = getHandleInfo (sourceHandle);
    if (hndl == nullptr)
    {
        throw (InvalidIdentifier ("handle is not valid"));
    }
    if (hndl->what != HANDLE_END)
    {
        throw (InvalidIdentifier ("handle does not point to an endpoint"));
    }
    ActionMessage m (std::move (message));

    m.info ().source = hndl->key;
    m.source_id = hndl->fed_id;
    m.source_handle = sourceHandle;
    if (m.info().messageID == 0)
    {
        m.info().messageID = ++messageCounter;
    }
    addActionMessage(m);
}


void CommonCore::deliverMessage (ActionMessage &message)
{
    switch (message.action ())
    {
    case CMD_SEND_MESSAGE:
    {
        // Find the destination endpoint
        auto localP = getLocalEndpoint (message.info ().target);
        if (localP == nullptr)
        {
            auto kfnd = knownExternalEndpoints.find(message.info().target);
            if (kfnd != knownExternalEndpoints.end())
            {  // destination is known
                auto route = getRoute(kfnd->second);
                transmit(route, message);
            }
            else
            {
                transmit(0, message);
            }
            return;
        }
        if (localP->hasDestFilter)  // the endpoint has a destination filter
        {
            auto ffunc = getFilterCoordinator (localP->id);

            auto tempMessage = createMessageFromCommand (std::move (message));
            if (ffunc->destFilter->filterOp)
            {
                auto nmessage = ffunc->destFilter->filterOp->process(std::move(tempMessage));
                message.moveInfo(std::move(nmessage));
            }
            else
            {
                message.moveInfo(std::move(tempMessage));
            }

        }
        message.dest_id = localP->fed_id;
        message.dest_handle = localP->id;


        timeCoord->processTimeMessage(message);

        auto fed = getFederate(localP->fed_id);
        fed->addAction(std::move(message));

    }
    break;
    case CMD_SEND_FOR_FILTER:
    case CMD_SEND_FOR_FILTER_AND_RETURN:
    case CMD_FILTER_RESULT:
    case CMD_NULL_MESSAGE:
    {
        auto route = getRoute(message.dest_id);
        transmit(route, message);
    }
    break;
    default:
        break;
    }
}

uint64_t CommonCore::receiveCount (handle_id_t destination)
{
    auto fed = getHandleFederate (destination);
    if (fed == nullptr)
    {
        return 0;
    }
    return fed->getQueueSize (destination);
}

std::unique_ptr<Message> CommonCore::receive (handle_id_t destination)
{
    auto fed = getHandleFederate (destination);
    if (fed == nullptr)
    {
        throw (InvalidIdentifier ("invalid handle"));
    }
    if (fed->getState () != HELICS_EXECUTING)
    {
        return nullptr;
    }

    return fed->receive (destination);
}

std::unique_ptr<Message> CommonCore::receiveAny (federate_id_t federateID, handle_id_t &endpoint_id)
{
    auto fed = getFederate (federateID);
    if (fed == nullptr)
    {
        throw (InvalidIdentifier ("FederateID is not valid (receiveAny)"));
    }
    if (fed->getState () != HELICS_EXECUTING)
    {
        endpoint_id = invalid_handle;
        return nullptr;
    }
    return fed->receiveAny (endpoint_id);
}

uint64_t CommonCore::receiveCountAny (federate_id_t federateID)
{
    auto fed = getFederate (federateID);
    if (fed == nullptr)
    {
        throw (InvalidIdentifier ("FederateID is not valid (receiveCountAny)"));
    }
    if (fed->getState () != HELICS_EXECUTING)
    {
        return 0;
    }

    return fed->getQueueSize ();
}

void CommonCore::logMessage (federate_id_t federateID, int logLevel, const std::string &messageToLog)
{
    if (federateID == 0)
    {
        sendToLogger(0, logLevel,getIdentifier(), messageToLog);
        return;
    }
    auto fed = getFederate (federateID);
    if (fed == nullptr)
    {
        throw (InvalidIdentifier ("FederateID is not valid (logMessage)"));
    }
    ActionMessage m (CMD_LOG);

    m.source_id = fed->global_id;
    m.index = logLevel;
    m.payload = messageToLog;
    actionQueue.push (m);
    sendToLogger (federateID, logLevel, fed->getIdentifier (), messageToLog);
}

bool CommonCore::sendToLogger (federate_id_t federateID,
                               int logLevel,
                               const std::string &name,
                               const std::string &message) const
{
    if (!BrokerBase::sendToLogger (federateID, logLevel, name, message))
    {
        auto fed = getFederate (federateID);
        if (fed == nullptr)
        {
            return false;
        }
        fed->logMessage (logLevel, name, message);
    }
    return true;
}

void CommonCore::setLoggingCallback (
  federate_id_t federateID,
  std::function<void(int, const std::string &, const std::string &)> logFunction)
{
    if (federateID == 0)
    {
        std::lock_guard<std::mutex> lock (_mutex);
        setLoggerFunction (std::move (logFunction));
    }
    else
    {
        auto fed = getFederate (federateID);
        if (fed == nullptr)
        {
            throw (InvalidIdentifier ("FederateID is not valid (setLoggingCallback)"));
        }
        fed->setLogger (std::move (logFunction));
    }
}

void CommonCore::setFilterOperator (handle_id_t filter, std::shared_ptr<FilterOperator> callback)
{
    static std::shared_ptr<FilterOperator> nullFilt = std::make_shared<NullFilterOperator> ();
    auto hndl = getHandleInfo (filter);
    if (hndl == nullptr)
    {
        throw (InvalidIdentifier ("filter is not a valid handle"));
    }
    if ((hndl->what != HANDLE_DEST_FILTER) && (hndl->what != HANDLE_SOURCE_FILTER))
    {
        throw (InvalidIdentifier ("filter identifier does not point a filter"));
    }

	auto FiltI = filters.find(fed_handle_pair{ global_broker_id.load(), filter });

    if (brokerState < operating)
    {
        if (callback)
        {
            FiltI->filterOp = std::move (callback);
        }
        else
        {
            FiltI->filterOp = nullFilt;
        }
    }
    else if (brokerState == operating)
    {
        // TODO:: This is not thread safe yet
        if (callback)
        {
            FiltI->filterOp = std::move (callback);
        }
        else
        {
            FiltI->filterOp = nullFilt;
        }
    }
    else
    {
        throw (InvalidFunctionCall (" filter operation can not be set in current state"));
    }
}

FilterCoordinator *CommonCore::getFilterCoordinator (handle_id_t id_)
{
    // only activate the lock if we not in an operating state
    auto lock = (brokerState == operating) ? std::unique_lock<std::mutex> (_mutex, std::defer_lock) :
                                             std::unique_lock<std::mutex> (_mutex);
    auto fnd = filterCoord.find (id_);
    if (fnd == filterCoord.end ())
    {
        if (brokerState < operating)
        {
            lock.unlock ();  // we know we are locked here so calling unlock is safe
            // just make a dummy filterFunction so we have something to return
            auto ff = std::make_unique<FilterCoordinator> ();
            auto ffp = ff.get ();
            lock.lock ();
            filterCoord.emplace (id_, std::move (ff));
            return ffp;
        }
        return nullptr;
    }
    return fnd->second.get ();
}

void CommonCore::setIdentifier (const std::string &name)
{
    if (brokerState == created)
    {
        std::lock_guard<std::mutex> lock (_mutex);
        identifier = name;
    }
    else
    {
        throw (InvalidFunctionCall ("setIdentifier can only be called before the core is initialized"));
    }
}

void CommonCore::setQueryCallback (federate_id_t federateID,
                                   std::function<std::string (const std::string &)> /*queryFunction*/)
{
    auto fed = getFederate (federateID);
    if (fed == nullptr)
    {
        throw (InvalidIdentifier ("FederateID is invalid (setQueryCallback)"));
    }
    //TODO:: PT add a query callback processing
}

std::string CommonCore::federateQuery (Core::federate_id_t federateID, const std::string &queryStr) const
{
    auto fed = getFederate (federateID);
    if (fed == nullptr)
    {
        if ((queryStr == "exists") || (queryStr == "exist"))
        {
            return "false";
        }
        return "#invalid";
    }
    if ((queryStr == "exists") || (queryStr == "exist"))
    {
        return "true";
    }
    if (queryStr == "isinit")
    {
        return (fed->init_transmitted.load ()) ? "true" : "false";
    }
    if (queryStr == "state")
    {
        return std::to_string (static_cast<int> (fed->getState ()));
    }
    if (queryStr == "dependencies")
    {
        return nullStr;
    }

    return fed->processQuery (queryStr);
}

std::string CommonCore::query (const std::string &target, const std::string &queryStr)
{
    if ((target == "core") || (target == getIdentifier ()))
    {
        // TODO:: move to a coreQuery Function
        if (queryStr == "federates")
        {
        }
        else if (queryStr == "publications")
        {
        }
        else if (queryStr == "endpoints")
        {
        }
        else if (queryStr == "dependencies")
        {
        }
        else if (queryStr == "isinit")
        {
            return (allInitReady ()) ? "true" : "false";
        }
    }
    else
    {
        auto id = getFederateId (target);
        if (id != invalid_fed_id)
        {
            return federateQuery (id, queryStr);
        }
        ActionMessage querycmd (CMD_QUERY);
        querycmd.source_id = global_broker_id;
        querycmd.index = ++queryCounter;
        querycmd.payload = queryStr;
        querycmd.info ().target = target;
        auto fut = ActiveQueries.getFuture (querycmd.index);
        transmit (0, querycmd);
        auto ret = fut.get ();
        ActiveQueries.finishedWithValue (querycmd.index);
        return ret;
    }
    return "#invalid";
}

void CommonCore::processPriorityCommand (ActionMessage &&command)
{
    // deal with a few types of message immediately
    LOG_TRACE (
     global_broker_id, getIdentifier (),
      (boost::format ("|| priority_cmd:%s from %d") % prettyPrintString (command) % command.source_id).str ());
    switch (command.action ())
    {
    case CMD_REG_FED:
    case CMD_REG_BROKER:
        // These really shouldn't happen here probably means something went wrong in setup but we can handle it
        // forward the connection request to the higher level
        transmit (0, command);
        break;
    case CMD_BROKER_ACK:
        if (command.payload == identifier)
        {
            if (checkActionFlag (command, error_flag))
            {
                LOG_ERROR (0, identifier, "broker responded with error\n");
                // generate error messages in response to all the delayed messages
                break;
            }
            global_broker_id = command.dest_id;
            timeCoord->source_id = global_broker_id;
            higher_broker_id = command.source_id;
            transmitDelayedMessages ();
        }
        break;
    case CMD_FED_ACK:
    {
        auto id = getFederateId (command.name);
        if (id != invalid_fed_id)
        {
            auto fed = getFederate (id);
            if (fed == nullptr)
            {
                break;
            }
            // now add the new global id to the translation table
            {  // scope for the lock
                std::lock_guard<std::mutex> lock (_mutex);
                global_id_translation.emplace (command.dest_id, fed->local_id);
            }
            // push the command to the local queue
            fed->addAction (command);
            if (static_cast<int32_t>(ongoingFilterProcesses.size()) <= fed->local_id)
            {
                ongoingFilterProcesses.resize(fed->local_id + 1);
                delayedTimingMessages.resize(fed->local_id + 1);
            }
        }
    }
    break;
    case CMD_REG_ROUTE:
        // TODO:: double check this
        addRoute (command.dest_handle, command.payload);
        break;
    case CMD_PRIORITY_DISCONNECT:
        if (allDisconnected ())
        {
            brokerState = broker_state_t::terminating;
            ActionMessage dis (CMD_DISCONNECT);
            dis.source_id = global_broker_id;
            transmit (0, dis);
            addActionMessage (CMD_STOP);
        }
        break;
    case CMD_QUERY:
    {
        std::string repStr;
        ActionMessage queryResp (CMD_QUERY_REPLY);
        queryResp.dest_id = command.source_id;
        queryResp.source_id = command.dest_id;
        queryResp.index = command.index;
        if (command.info ().target == getIdentifier ())
        {
            queryResp.source_id = global_broker_id;
            repStr = query (command.info ().target, command.payload);
        }
        else
        {
            auto fedID = getFederateId (command.info ().target);
            repStr = federateQuery (fedID, command.payload);
        }

        queryResp.payload = repStr;

        transmit (getRoute (queryResp.dest_id), queryResp);
    }
    break;
    case CMD_QUERY_REPLY:
        if (command.dest_id == global_broker_id)
        {
            ActiveQueries.setDelayedValue (command.index, command.payload);
        }
        break;
    case CMD_PRIORITY_ACK:
    case CMD_ROUTE_ACK:
        break;
    default:
    {
        if (!isPriorityCommand (command))
        {
            // make a copy and go through the regular processing
            ActionMessage cmd (command);
            processCommand (std::move (cmd));
        }
    }

        // case CMD_DISCONNECT_ACK:
        //	break;
    }
}

void CommonCore::transmitDelayedMessages ()
{
    auto msg = delayTransmitQueue.pop ();
    while (msg)
    {
        if (msg->source_id == 0)
        {
            msg->source_id = global_broker_id;
        }
        routeMessage (*msg);
        msg = delayTransmitQueue.pop ();
    }
}

void CommonCore::sendErrorToFederates (int error_code)
{
    ActionMessage errorCom (CMD_ERROR);
    errorCom.index = error_code;
    for (auto &fed : _federates)
    {
        routeMessage (errorCom, fed->global_id);
    }
}

void CommonCore::transmitDelayedMessages (federate_id_t source)
{
    std::vector<ActionMessage> buffer;
    auto msg = delayTransmitQueue.pop ();
    while (msg)
    {
        if (msg->source_id == source)
        {
            routeMessage (*msg);
        }
        else
        {
            buffer.push_back (std::move (*msg));
        }
        msg = delayTransmitQueue.pop ();
    }

    if (!buffer.empty ())
    {
        for (auto &am : buffer)
        {
            delayTransmitQueue.push (std::move (am));
        }
    }
    if (source < static_cast<decltype(source)>(delayedTimingMessages.size()))
    {
        if (!delayedTimingMessages[source].empty())
        {
            for (auto &delayedMsg : delayedTimingMessages[source])
            {
                routeMessage(delayedMsg);
            }
            delayedTimingMessages[source].clear();
        }
    }

}

void CommonCore::processCommand (ActionMessage &&command)
{
    LOG_TRACE (global_broker_id, getIdentifier (),
               (boost::format ("|| cmd:%s from %d") % prettyPrintString (command) % command.source_id).str ());
    switch (command.action ())
    {
    case CMD_IGNORE:
        break;
    case CMD_TICK:
        if (waitingForServerPingReply)
        {
            // try to reset the connection to the broker
            // brokerReconnect()
            LOG_ERROR (global_broker_id, getIdentifier (), "lost connection with server");
            sendErrorToFederates (-5);
            disconnect ();
            brokerState = broker_state_t::errored;
            addActionMessage (CMD_STOP);
        }
        else
        {
            // if (allFedWaiting())
            //{
            ActionMessage png (CMD_PING);
            png.source_id = global_broker_id;
            png.dest_id = higher_broker_id;
            transmit (0, png);
            waitingForServerPingReply = true;
            //}
        }
        break;
    case CMD_PING:
        if (command.dest_id == global_broker_id)
        {
            ActionMessage pngrep (CMD_PING_REPLY);
            pngrep.dest_id = command.source_id;
            pngrep.source_id = global_broker_id;
            routeMessage (pngrep);
        }
        break;
    case CMD_PING_REPLY:
        if (command.dest_id == global_broker_id)
        {
            waitingForServerPingReply = false;
        }
        break;
    case CMD_STOP:
        if (isConnected ())
        {
            if (!allDisconnected ())
            {  // only send a disconnect message if we haven't done so already
                ActionMessage m (CMD_DISCONNECT);
                m.source_id = global_broker_id;
                transmit (0, m);
            }
        }
        break;

    case CMD_EXEC_GRANT:
    case CMD_EXEC_REQUEST:
        if (command.dest_id == global_broker_id)
        {
            timeCoord->processTimeMessage (command);
            if (!enteredExecutionMode)
            {
                auto res = timeCoord->checkExecEntry ();
                if (res == iteration_state::next_step)
                {
                    enteredExecutionMode = true;
                }
            }
        }
        else if (command.source_id == global_broker_id)
        {
            for (auto dep : timeCoord->getDependents ())
            {
                routeMessage (command, dep);
            }
        }
        else if (command.dest_id == 0)
        {
            distributeTimingMessage(command);
        }
        else
        {
            routeMessage (command);
        }
        break;
    case CMD_TIME_REQUEST:
    case CMD_TIME_GRANT:
        if (command.source_id == global_broker_id)
        {
            for (auto dep : timeCoord->getDependents ())
            {
                routeMessage (command, dep);
            }
        }
        else if (command.dest_id == 0)
        {
            distributeTimingMessage(command);
        }
        else
        {
            routeMessage (command);
        }
        break;
    case CMD_DISCONNECT:
        if (command.dest_id == 0)
        {
            distributeTimingMessage(command);
            if (allDisconnected ())
            {
                brokerState = broker_state_t::terminated;
                ActionMessage dis (CMD_DISCONNECT);
                dis.source_id = global_broker_id;
                transmit (0, dis);
                addActionMessage (CMD_STOP);
            }
        }
        else
        {
            routeMessage (command);
        }

        break;
    case CMD_ADD_DEPENDENCY:
    case CMD_REMOVE_DEPENDENCY:
    case CMD_ADD_DEPENDENT:
    case CMD_REMOVE_DEPENDENT:
    case CMD_ADD_INTERDEPENDENCY:
    case CMD_REMOVE_INTERDEPENDENCY:
        routeMessage (command);
        break;
    case CMD_SEND_FOR_FILTER:
    case CMD_SEND_FOR_FILTER_AND_RETURN:
        processMessageFilter(command);
        break;
    case CMD_NULL_MESSAGE:
    case CMD_FILTER_RESULT:
        processFilterReturn(command);
        break;
    case CMD_PUB:
        // route the message to all the subscribers
        if (command.dest_id == 0)
        {
            auto fed = getFederate (command.source_id);
            if (fed != nullptr)
            {
                auto pubInfo = fed->getPublication (command.source_handle);
                if (pubInfo != nullptr)
                {
                    for (auto &subscriber : pubInfo->subscribers)
                    {
                        command.dest_id = subscriber.first;
                        command.dest_handle = subscriber.second;
                        routeMessage (command);
                    }
                }
            }
        }
        else
        {
            routeMessage (command);
        }
        break;

    case CMD_LOG:
        if (command.dest_id == global_broker_id)
        {
            sendToLogger (0, command.index, getFederateNameNoThrow (command.source_id), command.payload);
        }
        else
        {
            routeMessage (command);
        }
        break;
    case CMD_ERROR:
        if (command.dest_id == global_broker_id)
        {
            sendToLogger (0, 0, getFederateNameNoThrow (command.source_id), command.payload);
        }
        else
        {
            routeMessage (command);
        }
        break;
    case CMD_REG_SUB:
        // for these registration filters any processing is already done in the
        // registration functions so this is just a router
        if (command.dest_id != 0)
        {
            auto fed = getFederate (command.dest_id);
            if (fed != nullptr)
            {
                fed->addAction (command);
                auto pubhandle = getHandleInfo (command.dest_handle);
                if (pubhandle != nullptr)
                {
                    pubhandle->used = true;
                }
            }
        }
        else
        {
            transmit (0, command);
        }

        break;
    case CMD_REG_END:
        if (command.dest_id == global_broker_id)
        {  // in this branch the message came from somewhere else and is targeted at a filter
            auto filtI = filters.find (fed_handle_pair(global_broker_id, command.dest_handle));
            if (filtI != nullptr)
            {
                filtI->target = {command.source_id, command.source_handle};
                timeCoord->addDependency (command.source_id);
            }
            auto filthandle = getHandleInfo (command.dest_handle);
            if (filthandle != nullptr)
            {
                if ((filthandle->what == HANDLE_DEST_FILTER) || (filthandle->what == HANDLE_SOURCE_FILTER))
                {
                    filthandle->used = true;
                }
            }
        }
        else
        {
            transmit (0, command);

            bool added = timeCoord->addDependency (command.source_id);
            if (added)
            {
                auto fed = getFederate (command.source_id);
                ActionMessage add (CMD_ADD_INTERDEPENDENCY, global_broker_id, command.source_id);

                fed->addAction (add);
                timeCoord->addDependent (fed->global_id);
            }

            if (!hasTimeDependency)
            {
                if (timeCoord->addDependency (higher_broker_id))
                {
                    hasTimeDependency = true;
                    ActionMessage add (CMD_ADD_INTERDEPENDENCY, global_broker_id, higher_broker_id);
                    transmit (higher_broker_id, add);

                    timeCoord->addDependent (higher_broker_id);
                }
            }
        }

        break;
    case CMD_REG_PUB:
        // for these registration filters any processing is already done in the
        // registration functions so this is just a router
        routeMessage (command);
        break;
    case CMD_REG_DST_FILTER:
    case CMD_REG_SRC_FILTER:
        // for these registration filters any processing is already done in the
        // registration functions so this is just a router and add the time dependency
        if (command.dest_id == 0)
        {
            if (!hasFilters)
            {
                hasFilters = true;
                if (timeCoord->addDependent (higher_broker_id))
                {
                    ActionMessage add (CMD_ADD_DEPENDENCY, global_broker_id, higher_broker_id);
                    transmit (higher_broker_id, add);
                }
            }
        }
        routeMessage (command);
        if (command.dest_id != 0)
        {
            processFilterInfo (command);
        }
        break;

    case CMD_NOTIFY_SUB:
    {
        // just forward these to the appropriate federate
        auto fed = getFederate (command.dest_id);
        if (fed != nullptr)
        {
            fed->addAction (command);
            auto pubhandle = getHandleInfo (command.dest_handle);
            if (pubhandle != nullptr)
            {
                pubhandle->used = true;
            }
        }
    }
    break;
    case CMD_NOTIFY_END:
    {
        if (command.dest_id == global_broker_id)
        {
            auto filtI = filters.find (fed_handle_pair(global_broker_id, command.dest_handle));
            if (filtI != nullptr)
            {
                filtI->target = {command.source_id, command.source_handle};
                timeCoord->addDependency (command.source_id);
            }
            auto filthandle = getHandleInfo (command.dest_handle);
            if (filthandle != nullptr)
            {
                if ((filthandle->what == HANDLE_DEST_FILTER) || (filthandle->what == HANDLE_SOURCE_FILTER))
                {
                    filthandle->used = true;
                }
            }
        }
    }
    break;
    case CMD_NOTIFY_PUB:
        routeMessage (command);
        break;
    case CMD_NOTIFY_SRC_FILTER:
    {
        auto endhandle = getHandleInfo (command.dest_handle);
        if (endhandle != nullptr)
        {
            endhandle->hasSourceFilter = true;
        }

        auto fed = getFederate (command.dest_id);
        if (fed != nullptr)
        {
            fed->addAction (command);
        }
        processFilterInfo (command);
    }
    break;
    case CMD_NOTIFY_DST_FILTER:
    {
        auto endhandle = getHandleInfo (command.dest_handle);
        if (endhandle != nullptr)
        {
            if (!endhandle->hasDestFilter)
            {
                endhandle->hasDestFilter = true;
            }
            else
            {
                ActionMessage err (CMD_ERROR);
                err.source_id = command.dest_id;
                err.source_handle = command.dest_handle;
                err.payload = "Endpoint " + endhandle->key + " already has a destination filter";
                transmit (0, err);
                break;
            }
        }

        auto fed = getFederate (command.dest_id);
        if (fed != nullptr)
        {
            fed->addAction (command);
        }
        processFilterInfo (command);
    }
    break;
    case CMD_CORE_CONFIGURE:
        if (command.index == UPDATE_FLAG)
        {
            if (command.dest_id == ENABLE_INIT_ENTRY)
            {
                if (delayInitCounter <= 1)
                {
                    delayInitCounter = 0;
                    if (allInitReady ())
                    {
                        broker_state_t exp = connected;
                        if (brokerState.compare_exchange_strong (exp, broker_state_t::initializing))
                        {  // make sure we only do this once
                            checkDependencies ();
                            command.source_id = global_broker_id;
                            transmit (0, command);
                        }
                    }
                }
                else
                {
                    --delayInitCounter;
                }
            }
        }
        break;
    case CMD_INIT:
    {
        auto fed = getFederate (command.source_id);
        if (fed != nullptr)
        {
            fed->init_transmitted = true;
            if (allInitReady ())
            {
                broker_state_t exp = connected;
                if (brokerState.compare_exchange_strong (exp, broker_state_t::initializing))
                {  // make sure we only do this once
                    checkDependencies ();
                    command.source_id = global_broker_id;
                    transmit (0, command);
                }
            }
        }
    }
    break;
    case CMD_INIT_GRANT:
    {
        broker_state_t exp = initializing;
        if (brokerState.compare_exchange_strong (exp, broker_state_t::operating))
        {  // forward the grant to all federates
            for (auto &fed : _federates)
            {
                organizeFilterOperations ();
                fed->addAction (command);
            }
            timeCoord->enteringExecMode ();
            auto res = timeCoord->checkExecEntry ();
            if (res == iteration_state::next_step)
            {
                enteredExecutionMode = true;
            }
        }
    }
    break;

    case CMD_SEND_MESSAGE:
        if (isLocal(command.source_id))
        {
            auto handle = getHandleInfo(command.source_handle);
            deliverMessage(processMessage(handle, command));
        }
        else
        {
            deliverMessage(command);
        }

    break;
    default:
        if (isPriorityCommand (command))
        {  // this is a backup if somehow one of these message got here
            processPriorityCommand (std::move (command));
        }
        break;
    }
}

void CommonCore::processFilterInfo (ActionMessage &command)
{
    auto filterInfo = getFilterCoordinator (command.dest_handle);
    if (filterInfo == nullptr)
    {
        return;
    }
    switch (command.action ())
    {
    case CMD_REG_DST_FILTER:
    case CMD_NOTIFY_DST_FILTER:
    {
        if ((filterInfo->destFilter == nullptr) || (filterInfo->destFilter->fed_id != command.source_id) ||
            (filterInfo->destFilter->handle != command.source_handle))
        {
            auto filter = filters.find(fed_handle_pair (command.source_id, command.source_handle));
            if (filter == nullptr)
            {
                filter = createDestFilter (command.source_id, command.source_handle, command.payload,
                                           command.info ().target, command.info ().type, command.info ().type_out);
            }

            filterInfo->hasDestFilter = true;
            filterInfo->destFilter = filter;
        }

        break;
    }
    case CMD_REG_SRC_FILTER:
    case CMD_NOTIFY_SRC_FILTER:
    {
        bool FilterAlreadyPresent = false;
        for (auto &filt : filterInfo->allSourceFilters)
        {
            if ((filt->fed_id == command.source_id) && (filt->handle == command.source_handle))
            {
                FilterAlreadyPresent = true;
                break;
            }
        }
        if (!FilterAlreadyPresent)
        {
            auto newFilter = filters.find (fed_handle_pair(command.source_id, command.source_handle));
            if (newFilter == nullptr)
            {
                newFilter =
                  createSourceFilter (command.source_id, command.source_handle, command.name,
                                      command.info ().target, command.info ().type, command.info ().type_out);
            }
            filterInfo->allSourceFilters.push_back (newFilter);
            filterInfo->hasSourceFilter = true;
        }
    }
    break;
    default:
        // all other commands do not impact filters
        break;
    }
}

void CommonCore::distributeTimingMessage(ActionMessage &command)
{
    // route the message to all dependent feds
    auto fed = getFederate(command.source_id);
    if (fed == nullptr)
    {
        LOG_DEBUG(command.source_id, "core", std::string("dropping unrecognized ")+ std::string(actionMessageType(command.action())));
        return;
    }
    if (ongoingFilterProcesses[fed->local_id].empty())
    {
        auto &dep = fed->getDependents();
        for (auto &fed_id : dep)
        {
            routeMessage(command, fed_id);
        }
    }
    else
    {
        auto &dep = fed->getDependents();
        for (auto &fed_id : dep)
        {
            command.dest_id = fed_id;
            delayedTimingMessages[fed->local_id].push_back(command);
        }
    }
}

void CommonCore::checkDependencies ()
{
    std::unique_lock<std::mutex> lock (_mutex);
    bool isobs = false;
    bool issource = false;
    for (auto &fed : _federates)
    {
        if (fed->hasEndpoints)
        {
            if (fed->getInfo ().observer)
            {
                timeCoord->removeDependency (fed->global_id);
                ActionMessage rmdep (CMD_REMOVE_DEPENDENT);

                rmdep.source_id = global_broker_id;
                rmdep.dest_id = fed->global_id;
                fed->addAction (rmdep);
                isobs = true;
            }
            else if (fed->getInfo ().source_only)
            {
                timeCoord->removeDependent (fed->global_id);
                ActionMessage rmdep (CMD_REMOVE_DEPENDENCY);

                rmdep.source_id = global_broker_id;
                rmdep.dest_id = fed->global_id;
                fed->addAction (rmdep);
                issource = true;
            }
        }
    }
    lock.unlock ();
    // if we have filters we need to be a timeCoordinator
    if (hasFilters)
    {
        return;
    }
    // if there is more than 2 dependents(higher broker + 2 or more federates then we need to be a timeCoordinator
    if (timeCoord->getDependents ().size () > 2)
    {
        return;
    }
    if (timeCoord->getDependencies ().size () > 2)
    {
        return;
    }
    auto fedid = invalid_fed_id;
    auto brkid = invalid_fed_id;
    int localcnt = 0;
    for (auto &dep : timeCoord->getDependents ())
    {
        if (isLocal (dep))
        {
            ++localcnt;
            fedid = dep;
        }
        else
        {
            brkid = dep;
        }
    }
    if (localcnt > 1)
    {
        return;
    }
    // check to make sure the dependencies match
    for (auto &dep : timeCoord->getDependencies ())
    {
        if (isLocal (dep))
        {
            if (dep != fedid)
            {
                return;
            }
        }
        else
        {
            if (brkid != dep)
            {
                return;
            }
        }
    }
    // remove the core from the time dependency chain since it is just adding to the communication noise in this
    // case
    timeCoord->removeDependency (brkid);
    timeCoord->removeDependency (fedid);
    timeCoord->removeDependent (brkid);
    timeCoord->removeDependent (fedid);

    ActionMessage rmdep (CMD_REMOVE_INTERDEPENDENCY);

    rmdep.source_id = global_broker_id;
    routeMessage (rmdep, brkid);
    routeMessage (rmdep, fedid);
    if (isobs)
    {
        ActionMessage adddep (CMD_ADD_DEPENDENT);
        adddep.source_id = fedid;
        routeMessage (adddep, brkid);
        adddep.setAction (CMD_ADD_DEPENDENCY);
        adddep.source_id = brkid;
        routeMessage (adddep, fedid);
    }
    else if (issource)
    {
        ActionMessage adddep (CMD_ADD_DEPENDENCY);
        adddep.source_id = fedid;
        routeMessage (adddep, brkid);
        adddep.setAction (CMD_ADD_DEPENDENT);
        adddep.source_id = brkid;
        routeMessage (adddep, fedid);
    }
    else
    {
        ActionMessage adddep (CMD_ADD_INTERDEPENDENCY);
        adddep.source_id = fedid;
        routeMessage (adddep, brkid);
        routeMessage (adddep,
                      fedid);  // make sure the fed depends on itself in case the broker removes itself later
        adddep.source_id = brkid;
        routeMessage (adddep, fedid);
    }
}

void CommonCore::organizeFilterOperations ()
{
    for (auto &fc : filterCoord)
    {
        auto *fi = fc.second.get ();
        auto *handle = getHandleInfo (fc.first);
        if (handle == nullptr)
        {
            continue;
        }
        std::string endpointType = handle->type;

        if (!fi->allSourceFilters.empty ())
        {
            fi->sourceFilters.clear ();
            fi->sourceFilters.reserve (fi->allSourceFilters.size ());
            // Now we have to do some intelligent ordering with types
            std::vector<bool> used (fi->allSourceFilters.size (), false);
            bool someUnused = true;
            bool usedMore = true;
            std::string currentType = endpointType;
            while (someUnused && usedMore)
            {
                someUnused = false;
                usedMore = false;
                for (size_t ii = 0; ii < fi->allSourceFilters.size (); ++ii)
                {
                    if (used[ii])
                    {
                        continue;
                    }
                    // TODO:: this will need some work to finish sorting out but should work for initial tests
                    if (matchingTypes (fi->allSourceFilters[ii]->inputType, currentType))
                    {
                        used[ii] = true;
                        usedMore = true;
                        fi->sourceFilters.push_back (fi->allSourceFilters[ii]);
                        currentType = fi->allSourceFilters[ii]->outputType;
                    }
                    else
                    {
                        someUnused = true;
                    }
                }
            }
            for (size_t ii = 0; ii < fi->allSourceFilters.size (); ++ii)
            {
                if (used[ii])
                {
                    continue;
                }
                LOG_WARNING (global_broker_id, fi->allSourceFilters[ii]->key,
                             "unable to match types on some filters");
            }
        }
    }
}

void CommonCore::processCommandsForCore (const ActionMessage &cmd)
{
    if (isTimingCommand (cmd))
    {
        if (!enteredExecutionMode)
        {
            timeCoord->processTimeMessage(cmd);
            auto res = timeCoord->checkExecEntry();
            if (res == iteration_state::next_step)
            {
                enteredExecutionMode = true;
            }
        }
        else
        {
            if (timeCoord->processTimeMessage(cmd))
            {
                timeCoord->updateTimeFactors();
            }
        }
<<<<<<< HEAD
        if (cmd.action() == CMD_DISCONNECT)
        {
            if (allDisconnected())
            {
                brokerState = broker_state_t::terminated;
                ActionMessage dis(CMD_DISCONNECT);
                dis.source_id = global_broker_id;
                transmit(0, dis);
                addActionMessage(CMD_STOP);
            }
        }
=======

>>>>>>> 7792a6ed
    }
    else if (isDependencyCommand (cmd))
    {
        timeCoord->processDependencyUpdateMessage (cmd);
    }
    else
    {
        LOG_WARNING (global_broker_id, "core", "dropping message:" + prettyPrintString (cmd));
    }
}

void CommonCore::routeMessage (ActionMessage &cmd, federate_id_t dest)
{
    cmd.dest_id = dest;
    if ((dest == 0) || (dest == higher_broker_id))
    {
        transmit (0, cmd);
    }
    else if (dest == global_broker_id)
    {
        processCommandsForCore (cmd);
    }
    else if (isLocal (dest))
    {
        auto fed = getFederate (dest);
        if (fed != nullptr)
        {
            fed->addAction (cmd);
        }
    }
    else
    {
        auto route = getRoute (dest);
        transmit (route, cmd);
    }
}

void CommonCore::routeMessage (const ActionMessage &cmd)
{
    if ((cmd.dest_id == 0) || (cmd.dest_id == higher_broker_id))
    {
        transmit (0, cmd);
    }
    else if (cmd.dest_id == global_broker_id)
    {
        processCommandsForCore (cmd);
    }
    else if (isLocal (cmd.dest_id))
    {
        auto fed = getFederate (cmd.dest_id);
        if (fed != nullptr)
        {
            fed->addAction (cmd);
        }
    }
    else
    {
        auto route = getRoute (cmd.dest_id);
        transmit (route, cmd);
    }
}

void CommonCore::routeMessage (ActionMessage &&cmd, federate_id_t dest)
{
    cmd.dest_id = dest;
    if ((dest == 0) || (dest == higher_broker_id))
    {
        transmit (0, cmd);
    }
    else if (cmd.dest_id == global_broker_id)
    {
        processCommandsForCore (cmd);
    }
    else if (isLocal (dest))
    {
        auto fed = getFederate (dest);
        if (fed != nullptr)
        {
            fed->addAction (std::move (cmd));
        }
    }
    else
    {
        auto route = getRoute (dest);
        transmit (route, cmd);
    }
}

void CommonCore::routeMessage (ActionMessage &&cmd)
{
    if ((cmd.dest_id == 0) || (cmd.dest_id == higher_broker_id))
    {
        transmit (0, cmd);
    }
    else if (cmd.dest_id == global_broker_id)
    {
        processCommandsForCore (cmd);
    }
    else if (isLocal (cmd.dest_id))
    {
        auto fed = getFederate (cmd.dest_id);
        if (fed != nullptr)
        {
            fed->addAction (std::move (cmd));
        }
    }
    else
    {
        auto route = getRoute (cmd.dest_id);
        transmit (route, cmd);
    }
}


// Checks for filter operations
ActionMessage &CommonCore::processMessage(BasicHandleInfo *hndl, ActionMessage &m)
{
    if (hndl == nullptr)
    {
        return m;
    }
    if (hndl->hasSourceFilter)
    {
        auto filtFunc = getFilterCoordinator(hndl->id);
        if (filtFunc->hasSourceFilter)
        {
            //   for (int ii = 0; ii < static_cast<int> (filtFunc->sourceFilters.size ()); ++ii)
            size_t ii = 0;
            for (auto &filt : filtFunc->sourceFilters)
            {
                if (filt->fed_id == global_broker_id)
                {
                    // deal with local source filters
                    auto tempMessage = createMessageFromCommand(std::move(m));
                    tempMessage = filt->filterOp->process(std::move(tempMessage));
                    if (tempMessage)
                    {
                        m = ActionMessage(std::move(tempMessage));
                    }
                    else
                    {
                        //the filter dropped the message;
                        m = CMD_IGNORE;
                        return m;
                    }

                }
                else
                {
                    m.dest_id = filt->fed_id;
                    m.dest_handle = filt->handle;
                    m.counter = static_cast<uint16_t>(ii);
                    if (ii < filtFunc->sourceFilters.size() - 1)
                    {
                        m.setAction(CMD_SEND_FOR_FILTER_AND_RETURN);
                        ongoingFilterProcesses[hndl->local_fed_id].insert(m.info().messageID);
                    }
                    else
                    {
                        m.setAction(CMD_SEND_FOR_FILTER);
                    }
                    return m;
                }
                ++ii;
            }
        }
    }

    return m;
}

void CommonCore::processFilterReturn(ActionMessage &cmd)
{
    auto handle = getHandleInfo(cmd.dest_handle);
    if (handle == nullptr)
    {
        return;
    }
    if (ongoingFilterProcesses[handle->local_fed_id].find(cmd.info().messageID) != ongoingFilterProcesses[handle->local_fed_id].end())
    {
        auto messID = cmd.info().messageID;
        auto filtFunc = getFilterCoordinator(handle->id);
        if (filtFunc->hasSourceFilter)
        {
            for (decltype(cmd.counter) ii=cmd.counter+1;ii<filtFunc->sourceFilters.size();++ii)
            {
                auto filt = filtFunc->sourceFilters[ii];
                if (filt->fed_id == global_broker_id)
                {
                    // deal with local source filters
                    auto tempMessage = createMessageFromCommand(std::move(cmd));
                    tempMessage = filt->filterOp->process(std::move(tempMessage));
                    if (tempMessage)
                    {
                        cmd = ActionMessage(std::move(tempMessage));
                    }
                    else
                    {
                        ongoingFilterProcesses[handle->local_fed_id].erase(messID);
                        if (ongoingFilterProcesses[handle->local_fed_id].empty())
                        {
                            transmitDelayedMessages(handle->local_fed_id);
                        }
                        return;
                    }

                }
                else
                {
                    cmd.dest_id = filt->fed_id;
                    cmd.dest_handle = filt->handle;
                    cmd.counter = static_cast<uint16_t>(ii);
                    if (ii < filtFunc->sourceFilters.size() - 1)
                    {
                        cmd.setAction(CMD_SEND_FOR_FILTER_AND_RETURN);
                    }
                    else
                    {
                        cmd.setAction(CMD_SEND_FOR_FILTER);
                        ongoingFilterProcesses[handle->local_fed_id].erase(messID);
                    }
                    routeMessage(cmd);
                    if (ongoingFilterProcesses[handle->local_fed_id].empty())
                    {
                        transmitDelayedMessages(handle->local_fed_id);
                    }
                    return;
                }
            }
        }
        ongoingFilterProcesses[handle->local_fed_id].erase(messID);
        deliverMessage(cmd);
        if (ongoingFilterProcesses[handle->local_fed_id].empty())
        {
            transmitDelayedMessages(handle->local_fed_id);
        }
    }

}

void CommonCore::processMessageFilter (ActionMessage &cmd)
{
    if (cmd.dest_id == 0)
    {
        transmit (0, cmd);
    }
    else if (cmd.dest_id == global_broker_id)
    {
        // deal with local source filters

        auto FiltI = filters.find (fed_handle_pair(global_broker_id, cmd.dest_handle));
        if (FiltI != nullptr)
        {
            if (FiltI->filterOp != nullptr)
            {
                bool returnToSender = (cmd.action () == CMD_SEND_FOR_FILTER_AND_RETURN);
                auto source = cmd.source_id;
                auto source_handle = cmd.source_handle;
                auto mid = cmd.info().messageID;
                auto tempMessage = createMessageFromCommand (std::move (cmd));
                tempMessage = FiltI->filterOp->process (std::move (tempMessage));
                if (tempMessage)
                {
                    cmd = ActionMessage(std::move(tempMessage));
                }
                else
                {
                    cmd = CMD_IGNORE;
                }

                if (!returnToSender)
                {
                    if (cmd.action() == CMD_IGNORE)
                    {
                        return;
                    }
                    cmd.dest_id = 0;
                    cmd.dest_handle = 0;
                    deliverMessage (cmd);
                }
                else
                {
                    cmd.dest_id = source;
                    cmd.dest_handle = source_handle;
                    if (cmd.action() == CMD_IGNORE)
                    {
                        cmd.setAction(CMD_NULL_MESSAGE);
                        cmd.source_handle = mid;
                        deliverMessage(cmd);
                        return;
                    }
                    cmd.setAction (CMD_FILTER_RESULT);

                    cmd.source_handle = FiltI->handle;
                    cmd.source_id = global_broker_id;
                    deliverMessage (cmd);
                }
            }
        }
        else
        {
            // this is an odd condition (not sure what to do yet)
            /*	m.dest_id = filtFunc->sourceOperators[ii].fed_id;
                m.dest_handle = filtFunc->sourceOperators[ii].handle;
                if ((ii < static_cast<int> (filtFunc->sourceOperators.size() - 1)) ||
                    (filtFunc->finalSourceFilter.fed_id != invalid_fed_id))
                {
                    m.setAction(CMD_SEND_FOR_FILTER_OPERATION);
                }
                else
                {
                    m.setAction(CMD_SEND_FOR_FILTER);
                }
                return m;
                */
        }
    }
    else
    {
        auto route = getRoute (cmd.dest_id);
        transmit (route, cmd);
    }
}


}  // namespace helics
<|MERGE_RESOLUTION|>--- conflicted
+++ resolved
@@ -2666,7 +2666,6 @@
                 timeCoord->updateTimeFactors();
             }
         }
-<<<<<<< HEAD
         if (cmd.action() == CMD_DISCONNECT)
         {
             if (allDisconnected())
@@ -2678,9 +2677,6 @@
                 addActionMessage(CMD_STOP);
             }
         }
-=======
-
->>>>>>> 7792a6ed
     }
     else if (isDependencyCommand (cmd))
     {
