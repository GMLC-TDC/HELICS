--- conflicted
+++ resolved
@@ -11,15 +11,9 @@
 #ifndef _HELICS_SUBSCRIPTIONINFO_
 #define _HELICS_SUBSCRIPTIONINFO_
 
-<<<<<<< HEAD
-=======
-#include "../common/blocking_queue.h"
->>>>>>> 2f5ef6c7
-#include "Core.hpp"
-#include "core-data.hpp"
 #include "helics-time.hpp"
 #include "helics/helics-config.h"
-
+#include "../core/Core.hpp"
 #include <utility>
 #include <vector>
 
@@ -29,7 +23,7 @@
 class SubscriptionInfo
 {
   public:
-    /** constructor with all the information*/
+	  /** constructor with all the information*/
     SubscriptionInfo (Core::handle_id_t id_,
                       Core::federate_id_t fed_id_,
                       const std::string &key_,
@@ -40,7 +34,6 @@
     {
     }
 
-<<<<<<< HEAD
     const Core::handle_id_t id;	//!< identifier for the handle
     const Core::federate_id_t fed_id;	//!< the federate that created the handle
     const std::string key;	//!< the identifier for the subscription
@@ -64,31 +57,6 @@
 	@param newTime the time to move the subscription to
 	@return true if the value has changed
 	*/
-=======
-    const Core::handle_id_t id;  //!< identifier for the handle
-    const Core::federate_id_t fed_id;  //!< the federate that created the handle
-    const std::string key;  //!< the identifier for the subscription
-    const std::string type;  //! the type of data for the subscription
-    std::string pubType;  //!< the type of data that its matching publication uses
-    const std::string units;  //!< the units of the subscription
-    bool required;  //!< flag indicating that the subscription requires a matching publication
-    bool has_target = false;  //!< flag indicating that a target publication was found
-    bool only_update_on_change = false;  //!< flag indicating that the data should only be updated on change
-    std::shared_ptr<const data_block> current_data;  //!< the most recent published data
-    std::pair<Core::federate_id_t, Core::handle_id_t> target;  //!< the publication information
-  private:
-    std::vector<std::pair<Time, std::shared_ptr<const data_block>>> data_queue;  //!< queue of the data
-  public:
-    /** get the current data*/
-    std::shared_ptr<const data_block> getData ();
-    /** add a data block into the queue*/
-    void addData (Time valueTime, std::shared_ptr<const data_block> data);
-
-    /** update current status to new time
-    @param newTime the time to move the subscription to
-    @return true if the value has changed
-    */
->>>>>>> 2f5ef6c7
     bool updateTime (Time newTime);
 
     Time nextValueTime () const;
