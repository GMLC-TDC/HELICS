/*

Copyright (C) 2017-2018, Battelle Memorial Institute
All rights reserved.

This software was co-developed by Pacific Northwest National Laboratory, operated by the Battelle Memorial
Institute; the National Renewable Energy Laboratory, operated by the Alliance for Sustainable Energy, LLC; and the
Lawrence Livermore National Laboratory, operated by Lawrence Livermore National Security, LLC.

*/
#ifndef NETWORK_BROKER_DATA_H_
#define NETWORK_BROKER_DATA_H_
#pragma once

#include <string>

namespace helics
{
/** helper class designed to contain the common elements between networking brokers and cores
 */
class NetworkBrokerData
{
  public:
    enum class interface_type
    {
<<<<<<< HEAD
    public:
		/** define keys for particular interfaces*/
        enum class interface_type
        {	
            tcp,  //!< using tcp ports for communication
            udp,	//!< using udp ports for communication
            both,	//!< using both types of ports for communication
        };
        std::string brokerAddress;	//!< the address or domain name of the broker
        std::string localInterface; //!< the interface to use for the local receive ports
        int portNumber = -1;	//!< the port number for the local interface
        int brokerPort = -1;  //!< the port number to use for the main broker interface
        int portStart = -1;  //!< the starting port for automatic port definitions
    public:
        NetworkBrokerData() = default;
        /** constructor from the allowed type*/
        explicit NetworkBrokerData(interface_type type) :allowedType(type) {};
		/** initalize the properties from input arguments
		@param argc the number of arguments
		@param argv the strings as they may have come from the command line
		@param localAddress a predefined string containing the desired local only address
		*/
        void initializeFromArgs(int argc, const char *const *argv, const std::string &localAddress);
        /** display the help line for the network information
		*/
		static void displayHelp();
        /** set the desired interface type
		*/
		void setInterfaceType(interface_type type) {
            allowedType = type;
        }
    private:
        /** do some checking on the brokerAddress*/
        void checkAndUpdateBrokerAddress(const std::string &localAddress);
        interface_type allowedType = interface_type::both;
=======
        tcp,
        udp,
        both,
>>>>>>> 69ef2827
    };
    std::string brokerAddress;  //!< the address or domain name of the broker
    std::string localInterface;  //!< the interface to use for the local receive ports
    int portNumber = -1;  //!< the port number for the local interface
    int brokerPort = -1;  //!< the port number to use for the main broker interface
    int portStart = -1;  //!< the starting port for automatic port definitions
  public:
    NetworkBrokerData () = default;
    /** constructor from the allowed type*/
    explicit NetworkBrokerData (interface_type type) : allowedType (type){};
    void initializeFromArgs (int argc, const char *const *argv, const std::string &localAddress);
    static void displayHelp ();
    void setInterfaceType (interface_type type) { allowedType = type; }

  private:
    /** do some checking on the brokerAddress*/
    void checkAndUpdateBrokerAddress (const std::string &localAddress);
    interface_type allowedType = interface_type::both;
};

/** generate a string with a full address based on an interface string and port number
@details,  how things get merged depend on what interface is used some use port number some do not

@param[in] interface a string with an interface description i.e 127.0.0.1
@param portNumber the number of the port to use
@return a string with the merged address
*/
std::string makePortAddress (const std::string &networkInterface, int portNumber);

/** extract a port number and interface string from an address number
@details,  if there is no port number it default to -1 this is true if none was listed
or the interface doesn't use port numbers

@param[in] address a string with an network location description i.e 127.0.0.1:34
@return a pair with a string and int with the interface name and port number
*/
std::pair<std::string, int> extractInterfaceandPort (const std::string &address);

/** extract a port number string and interface string from an address number
@details,  if there is no port number it default to empty string this is true if none was listed
or the interface doesn't use port numbers

@param[in] address a string with an network location description i.e 127.0.0.1:34
@return a pair with 2 strings with the interface name and port number
*/
std::pair<std::string, std::string> extractInterfaceandPortString (const std::string &address);

/** get the external ipv4 address of the current computer
 */
std::string getLocalExternalAddressV4 ();

/** get the external ipv4 Ethernet address of the current computer that best matches the listed server*/
std::string getLocalExternalAddressV4 (const std::string &server);
}
#endif /*NETWORK_BROKER_DATA_H_*/<|MERGE_RESOLUTION|>--- conflicted
+++ resolved
@@ -17,13 +17,9 @@
 namespace helics
 {
 /** helper class designed to contain the common elements between networking brokers and cores
- */
+    */
 class NetworkBrokerData
 {
-  public:
-    enum class interface_type
-    {
-<<<<<<< HEAD
     public:
 		/** define keys for particular interfaces*/
         enum class interface_type
@@ -38,7 +34,7 @@
         int brokerPort = -1;  //!< the port number to use for the main broker interface
         int portStart = -1;  //!< the starting port for automatic port definitions
     public:
-        NetworkBrokerData() = default;
+    NetworkBrokerData () = default;
         /** constructor from the allowed type*/
         explicit NetworkBrokerData(interface_type type) :allowedType(type) {};
 		/** initalize the properties from input arguments
@@ -57,31 +53,8 @@
         }
     private:
         /** do some checking on the brokerAddress*/
-        void checkAndUpdateBrokerAddress(const std::string &localAddress);
+    void checkAndUpdateBrokerAddress (const std::string &localAddress);
         interface_type allowedType = interface_type::both;
-=======
-        tcp,
-        udp,
-        both,
->>>>>>> 69ef2827
-    };
-    std::string brokerAddress;  //!< the address or domain name of the broker
-    std::string localInterface;  //!< the interface to use for the local receive ports
-    int portNumber = -1;  //!< the port number for the local interface
-    int brokerPort = -1;  //!< the port number to use for the main broker interface
-    int portStart = -1;  //!< the starting port for automatic port definitions
-  public:
-    NetworkBrokerData () = default;
-    /** constructor from the allowed type*/
-    explicit NetworkBrokerData (interface_type type) : allowedType (type){};
-    void initializeFromArgs (int argc, const char *const *argv, const std::string &localAddress);
-    static void displayHelp ();
-    void setInterfaceType (interface_type type) { allowedType = type; }
-
-  private:
-    /** do some checking on the brokerAddress*/
-    void checkAndUpdateBrokerAddress (const std::string &localAddress);
-    interface_type allowedType = interface_type::both;
 };
 
 /** generate a string with a full address based on an interface string and port number
@@ -112,7 +85,7 @@
 std::pair<std::string, std::string> extractInterfaceandPortString (const std::string &address);
 
 /** get the external ipv4 address of the current computer
- */
+    */
 std::string getLocalExternalAddressV4 ();
 
 /** get the external ipv4 Ethernet address of the current computer that best matches the listed server*/
