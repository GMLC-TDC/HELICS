/*

Copyright (C) 2017-2018, Battelle Memorial Institute
All rights reserved.

This software was co-developed by Pacific Northwest National Laboratory, operated by the Battelle Memorial
Institute; the National Renewable Energy Laboratory, operated by the Alliance for Sustainable Energy, LLC; and the
Lawrence Livermore National Laboratory, operated by Lawrence Livermore National Security, LLC.

*/
#ifndef _HELICS_COMMON_CORE_
#define _HELICS_COMMON_CORE_
#pragma once

#include "../common/simpleQueue.hpp"
#include "ActionMessage.hpp"
#include "BrokerBase.hpp"
#include "Core.hpp"
#include "helics-time.hpp"
#include "helics/helics-config.h"

#include <atomic>
#include <cstdint>
#include <map>
#include <thread>
#include <unordered_map>
<<<<<<< HEAD
#include "../common/DualMappedPointerVector.hpp"
=======
#include <utility>
>>>>>>> 69ef2827

namespace helics
{
class TestHandle;
class FederateState;

class BasicHandleInfo;
class FilterCoordinator;
class Logger;
class FilterInfo;

enum BasicHandleType : char;

/** base class implementing a standard interaction strategy between federates
@details the CommonCore is virtual class that manages local federates and handles most of the
interaction between federate it is meant to be instantiated for specific interfederate communication
strategies*/
<<<<<<< HEAD
class CommonCore : public Core, public BrokerBase {

public:

	/** default constructor*/
CommonCore() noexcept;
/**function mainly to match some other object constructors does the same thing as the default constructor*/
CommonCore(bool arg) noexcept;
/** construct from a core name*/
CommonCore(const std::string &core_name);
/** virtual destructor*/
  virtual ~CommonCore();
  virtual void initialize (const std::string &initializationString) override final;
  /** initialize the core manager with command line arguments
  @param[in] argc the number of arguments
  @param[in] argv char pointers to the arguments
  */
  virtual void initializeFromArgs(int argc, const char * const *argv) override;
  virtual bool isInitialized () const override final;
  virtual bool isOpenToNewFederates() const override final;
  virtual void error (federate_id_t federateID, int errorCode=-1) override final;
  virtual void finalize (federate_id_t federateID) override final;
  virtual void enterInitializingState (federate_id_t federateID) override final;
  virtual iteration_result enterExecutingState(federate_id_t federateID, helics_iteration_request iterate = NO_ITERATION) override final;
  virtual federate_id_t registerFederate (const std::string &name, const CoreFederateInfo &info) override final;
  virtual const std::string &getFederateName (federate_id_t federateID) const override final;
  virtual federate_id_t getFederateId (const std::string &name) override final;
  virtual int32_t getFederationSize () override final;
  virtual Time timeRequest (federate_id_t federateID, Time next) override final;
  virtual iteration_time requestTimeIterative (federate_id_t federateID, Time next, helics_iteration_request iterate) override final;
  virtual Time getCurrentTime(federate_id_t federateID) const override final;
  virtual uint64_t getCurrentReiteration (federate_id_t federateID) const override final;
  virtual void setMaximumIterations (federate_id_t federateID, int32_t iterations) override final;
  virtual void setTimeDelta (federate_id_t federateID, Time time) override final;
  virtual void setOutputDelay(federate_id_t federateID, Time outputDelayTime) override final;
  virtual void setPeriod(federate_id_t federateID, Time timePeriod) override final;
  virtual void setTimeOffset(federate_id_t federateID, Time timeOffset) override final;
  virtual void setInputDelay(federate_id_t federateID, Time impactTime) override final;
  virtual void setLoggingLevel(federate_id_t federateID, int loggingLevel) override final;
  virtual void setFlag(federate_id_t federateID, int flag, bool flagValue = true) override final;
  virtual handle_id_t registerSubscription (federate_id_t federateID, const std::string &key, const std::string &type, const std::string &units, handle_check_mode check_mode) override final;
  virtual handle_id_t getSubscription (federate_id_t federateID, const std::string &key) const override final;
  virtual handle_id_t registerPublication (federate_id_t federateID, const std::string &key, const std::string &type, const std::string &units) override final;
  virtual handle_id_t getPublication (federate_id_t federateID, const std::string &key) const override final;
  virtual const std::string &getHandleName(handle_id_t handle) const override final;
  virtual const std::string &getTarget(handle_id_t handle) const override final;
  virtual const std::string &getUnits (handle_id_t handle) const override final;
  virtual const std::string &getType (handle_id_t handle) const override final;
  virtual const std::string &getOutputType(handle_id_t handle) const override final;
  virtual void setValue (handle_id_t handle, const char *data, uint64_t len) override final;
  virtual std::shared_ptr<const data_block> getValue (handle_id_t handle) override final;

  virtual const std::vector<handle_id_t> &getValueUpdates (federate_id_t federateID) override final;
  virtual handle_id_t registerEndpoint (federate_id_t federateID, const std::string &name, const std::string &type) override final;
  virtual handle_id_t getEndpoint(federate_id_t federateID, const std::string &name) const override final;
  virtual handle_id_t registerSourceFilter (const std::string &filterName, const std::string &source, const std::string &type_in,const std::string &type_out) override final;
  virtual handle_id_t registerDestinationFilter (const std::string &filterName, const std::string &dest, const std::string &type_in,const std::string &type_out) override final;
  virtual handle_id_t getSourceFilter(const std::string &name) const override final;
  virtual handle_id_t getDestinationFilter(const std::string &name) const override final;
  virtual void addDependency(federate_id_t federateID, const std::string &federateName) override final;
  virtual void registerFrequentCommunicationsPair (const std::string &source, const std::string &dest) override final;
  virtual void send (handle_id_t sourceHandle, const std::string &destination, const char *data, uint64_t length) override final;
  virtual void sendEvent (Time time, handle_id_t sourceHandle, const std::string &destination, const char *data, uint64_t length) override final;
  virtual void sendMessage (handle_id_t sourceHandle, std::unique_ptr<Message> message) override final;
  virtual uint64_t receiveCount (handle_id_t destination) override final;
  virtual std::unique_ptr<Message> receive (handle_id_t destination) override final;
  virtual std::unique_ptr<Message> receiveAny (federate_id_t federateID, handle_id_t &endpoint_id) override final;
  virtual uint64_t receiveCountAny (federate_id_t federateID) override final;
  virtual void logMessage(federate_id_t federateID, int logLevel, const std::string &messageToLog) override final;
  virtual void setFilterOperator(handle_id_t filter, std::shared_ptr<FilterOperator> callback) override final;

  /** set the local identification for the core*/
  void setIdentifier(const std::string &name);
  /** get the local identifier for the core*/
  const std::string &getIdentifier() const override final
  {
	  return identifier;
  }
  const std::string &getFederateNameNoThrow(federate_id_t federateID)const noexcept;
  virtual void setLoggingCallback(federate_id_t federateID, std::function<void(int, const std::string &, const std::string &)> logFunction) override final;
  
  virtual std::string query(const std::string &target, const std::string &queryStr) override;
  virtual void setQueryCallback(federate_id_t federateID, std::function<std::string(const std::string &)> queryFunction) override;
  /** get a string representing the connection info to send data to this object*/
  virtual std::string getAddress() const=0;
  
 virtual bool connect() override final;
 virtual bool isConnected() const override final;
 virtual void disconnect() override final;
 /** unregister the core from any process find functions*/
 void unregister();
 virtual void processDisconnect(bool skipUnregister = false) override final;
private:
	/** implementation details of the connection process
	*/
	virtual bool brokerConnect()=0;
	/** implementation details of the disconnection process
	*/
	virtual void brokerDisconnect() = 0;
    
protected:

  virtual void processCommand(ActionMessage &&cmd) override final;
  
  virtual void processPriorityCommand(ActionMessage &&command) override final;

  
  /** transit an ActionMessage to another core or broker
  @param route_id the identifier for the route information to send the message to
  @param[in] cmd the actionMessage to send*/
  virtual void transmit(int route_id, const ActionMessage &cmd) = 0;
  /** add a route to whatever internal structure manages the routes
  @param route_id the identification of the route
  @param routeInfo a string containing the information necessary to connect*/
  virtual void addRoute(int route_id, const std::string &routeInfo) = 0;
  /** get the federate Information from the federateID*/
  FederateState *getFederate(federate_id_t federateID) const;
  /** get the federate Information from the federateID*/
  FederateState *getFederate(const std::string &federateName) const;
  /** get the federate Information from a handle
  @param id a handle identifier as generated by the one of the functions*/
  FederateState *getHandleFederate(handle_id_t id_);
  /** generate a new Handle*/
  Core::handle_id_t getNewHandle();
  /** get the basic handle information*/
  BasicHandleInfo *getHandleInfo(handle_id_t id_) const;
  /** get a localEndpoint from the name*/
  BasicHandleInfo *getLocalEndpoint(const std::string &name);
  /** get a filtering function object*/
  FilterCoordinator *getFilterCoordinator(handle_id_t id_);
  /** check if all federates managed by the core are ready to enter initialization state*/
  bool allInitReady() const;
  /** check if all federates have said good-bye*/
  bool allDisconnected() const;

  virtual bool sendToLogger(federate_id_t federateID, int logLevel, const std::string &name, const std::string &message) const override;
private:
	std::string prevIdentifier;  //!< storage for the case of requiring a renaming
	
	std::map<Core::federate_id_t, Core::federate_id_t> global_id_translation; //!< map to translate global ids to local ones
	std::map<Core::federate_id_t, int32_t> routing_table;  //!< map for external routes  <global federate id, route id>
	SimpleQueue<ActionMessage> delayTransmitQueue; //!< FIFO queue for transmissions to the root that need to be delays for a certain time
	std::unordered_map<std::string, int32_t> knownExternalEndpoints; //!< external map for all known external endpoints with names and route

	/** actually transmit messages that were delayed until the core was actually registered*/
	void transmitDelayedMessages();
=======
class CommonCore : public Core, public BrokerBase
{
  public:
    /** default constructor*/
    CommonCore () noexcept;
    /**function mainly to match some other object constructors does the same thing as the default constructor*/
    CommonCore (bool arg) noexcept;
    /** construct from a core name*/
    CommonCore (const std::string &core_name);
    /** virtual destructor*/
    virtual ~CommonCore ();
    virtual void initialize (const std::string &initializationString) override final;
    /** initialize the core manager with command line arguments
    @param[in] argc the number of arguments
    @param[in] argv char pointers to the arguments
    */
    virtual void initializeFromArgs (int argc, const char *const *argv) override;
    virtual bool isInitialized () const override final;
    virtual bool isOpenToNewFederates () const override final;
    virtual void error (federate_id_t federateID, int errorCode = -1) override final;
    virtual void finalize (federate_id_t federateID) override final;
    virtual void enterInitializingState (federate_id_t federateID) override final;
    virtual iteration_result
    enterExecutingState (federate_id_t federateID, helics_iteration_request iterate = NO_ITERATION) override final;
    virtual federate_id_t registerFederate (const std::string &name, const CoreFederateInfo &info) override final;
    virtual const std::string &getFederateName (federate_id_t federateID) const override final;
    virtual federate_id_t getFederateId (const std::string &name) override final;
    virtual int32_t getFederationSize () override final;
    virtual Time timeRequest (federate_id_t federateID, Time next) override final;
    virtual iteration_time
    requestTimeIterative (federate_id_t federateID, Time next, helics_iteration_request iterate) override final;
    virtual Time getCurrentTime (federate_id_t federateID) const override final;
    virtual uint64_t getCurrentReiteration (federate_id_t federateID) const override final;
    virtual void setMaximumIterations (federate_id_t federateID, int32_t iterations) override final;
    virtual void setTimeDelta (federate_id_t federateID, Time time) override final;
    virtual void setOutputDelay (federate_id_t federateID, Time outputDelayTime) override final;
    virtual void setPeriod (federate_id_t federateID, Time timePeriod) override final;
    virtual void setTimeOffset (federate_id_t federateID, Time timeOffset) override final;
    virtual void setInputDelay (federate_id_t federateID, Time impactTime) override final;
    virtual void setLoggingLevel (federate_id_t federateID, int loggingLevel) override final;
    virtual void setFlag (federate_id_t federateID, int flag, bool flagValue = true) override final;
    virtual handle_id_t registerSubscription (federate_id_t federateID,
                                              const std::string &key,
                                              const std::string &type,
                                              const std::string &units,
                                              handle_check_mode check_mode) override final;
    virtual handle_id_t getSubscription (federate_id_t federateID, const std::string &key) const override final;
    virtual handle_id_t registerPublication (federate_id_t federateID,
                                             const std::string &key,
                                             const std::string &type,
                                             const std::string &units) override final;
    virtual handle_id_t getPublication (federate_id_t federateID, const std::string &key) const override final;
    virtual const std::string &getHandleName (handle_id_t handle) const override final;
    virtual const std::string &getTarget (handle_id_t handle) const override final;
    virtual const std::string &getUnits (handle_id_t handle) const override final;
    virtual const std::string &getType (handle_id_t handle) const override final;
    virtual const std::string &getOutputType (handle_id_t handle) const override final;
    virtual void setValue (handle_id_t handle, const char *data, uint64_t len) override final;
    virtual std::shared_ptr<const data_block> getValue (handle_id_t handle) override final;

    virtual const std::vector<handle_id_t> &getValueUpdates (federate_id_t federateID) override final;
    virtual handle_id_t
    registerEndpoint (federate_id_t federateID, const std::string &name, const std::string &type) override final;
    virtual handle_id_t getEndpoint (federate_id_t federateID, const std::string &name) const override final;
    virtual handle_id_t registerSourceFilter (const std::string &filterName,
                                              const std::string &source,
                                              const std::string &type_in,
                                              const std::string &type_out) override final;
    virtual handle_id_t registerDestinationFilter (const std::string &filterName,
                                                   const std::string &dest,
                                                   const std::string &type_in,
                                                   const std::string &type_out) override final;
    virtual handle_id_t getSourceFilter (const std::string &name) const override final;
    virtual handle_id_t getDestinationFilter (const std::string &name) const override final;
    virtual void addDependency (federate_id_t federateID, const std::string &federateName) override final;
    virtual void
    registerFrequentCommunicationsPair (const std::string &source, const std::string &dest) override final;
    virtual void send (handle_id_t sourceHandle,
                       const std::string &destination,
                       const char *data,
                       uint64_t length) override final;
    virtual void sendEvent (Time time,
                            handle_id_t sourceHandle,
                            const std::string &destination,
                            const char *data,
                            uint64_t length) override final;
    virtual void sendMessage (handle_id_t sourceHandle, std::unique_ptr<Message> message) override final;
    virtual uint64_t receiveCount (handle_id_t destination) override final;
    virtual std::unique_ptr<Message> receive (handle_id_t destination) override final;
    virtual std::unique_ptr<Message>
    receiveAny (federate_id_t federateID, handle_id_t &endpoint_id) override final;
    virtual uint64_t receiveCountAny (federate_id_t federateID) override final;
    virtual void
    logMessage (federate_id_t federateID, int logLevel, const std::string &messageToLog) override final;
    virtual void setFilterOperator (handle_id_t filter, std::shared_ptr<FilterOperator> callback) override final;

    /** set the local identification for the core*/
    void setIdentifier (const std::string &name);
    /** get the local identifier for the core*/
    const std::string &getIdentifier () const override final { return identifier; }
    const std::string &getFederateNameNoThrow (federate_id_t federateID) const noexcept;
    virtual void setLoggingCallback (
      federate_id_t federateID,
      std::function<void(int, const std::string &, const std::string &)> logFunction) override final;

    virtual std::string query (const std::string &target, const std::string &queryStr) override;
    virtual void setQueryCallback (federate_id_t federateID,
                                   std::function<std::string (const std::string &)> queryFunction) override;
    /** get a string representing the connection info to send data to this object*/
    virtual std::string getAddress () const = 0;

    virtual bool connect () override final;
    virtual bool isConnected () const override final;
    virtual void disconnect () override final;
    /** unregister the core from any process find functions*/
    void unregister ();
    virtual void processDisconnect (bool skipUnregister = false) override final;

  private:
    /** implementation details of the connection process
     */
    virtual bool brokerConnect () = 0;
    /** implementation details of the disconnection process
     */
    virtual void brokerDisconnect () = 0;

  protected:
    virtual void processCommand (ActionMessage &&cmd) override final;

    virtual void processPriorityCommand (ActionMessage &&command) override final;

    /** transit an ActionMessage to another core or broker
    @param route_id the identifier for the route information to send the message to
    @param[in] cmd the actionMessage to send*/
    virtual void transmit (int route_id, const ActionMessage &cmd) = 0;
    /** add a route to whatever internal structure manages the routes
    @param route_id the identification of the route
    @param routeInfo a string containing the information necessary to connect*/
    virtual void addRoute (int route_id, const std::string &routeInfo) = 0;
    /** get the federate Information from the federateID*/
    FederateState *getFederate (federate_id_t federateID) const;
    /** get the federate Information from the federateID*/
    FederateState *getFederate (const std::string &federateName) const;
    /** get the federate Information from a handle
    @param id a handle identifier as generated by the one of the functions*/
    FederateState *getHandleFederate (handle_id_t id_);
    /** generate a new Handle*/
    Core::handle_id_t getNewHandle ();
    /** get the basic handle information*/
    BasicHandleInfo *getHandleInfo (handle_id_t id_) const;
    /** get a localEndpoint from the name*/
    BasicHandleInfo *getLocalEndpoint (const std::string &name);
    /** get a filtering function object*/
    FilterCoordinator *getFilterCoordinator (handle_id_t id_);
    /** check if all federates managed by the core are ready to enter initialization state*/
    bool allInitReady () const;
    /** check if all federates have said good-bye*/
    bool allDisconnected () const;

    virtual bool sendToLogger (federate_id_t federateID,
                               int logLevel,
                               const std::string &name,
                               const std::string &message) const override;

  private:
    std::string prevIdentifier;  //!< storage for the case of requiring a renaming

    std::map<Core::federate_id_t, Core::federate_id_t>
      global_id_translation;  //!< map to translate global ids to local ones
    std::map<Core::federate_id_t, int32_t>
      routing_table;  //!< map for external routes  <global federate id, route id>
    SimpleQueue<ActionMessage>
      delayTransmitQueue;  //!< FIFO queue for transmissions to the root that need to be delays for a certain time
    std::unordered_map<std::string, int32_t>
      knownExternalEndpoints;  //!< external map for all known external endpoints with names and route

    /** actually transmit messages that were delayed until the core was actually registered*/
    void transmitDelayedMessages ();
>>>>>>> 69ef2827

    /** actually transmit messages that were delayed for a particular source
    @param[*/
    void transmitDelayedMessages (Core::federate_id_t source);

    /**function for doing the actual routing either to a local fed or up the broker chain*/
    void routeMessage (ActionMessage &cmd, federate_id_t dest);
    /** function for routing a message from based on the destination specified in the ActionMessage*/
    void routeMessage (const ActionMessage &command);

    /**function for doing the actual routing either to a local fed or up the broker chain*/
    void routeMessage (ActionMessage &&cmd, federate_id_t dest);
    /** function for routing a message from based on the destination specified in the ActionMessage*/
    void routeMessage (ActionMessage &&command);

    /** process any filter or route the message*/
    void processMessageFilter (ActionMessage &command);
    /** create a source filter */
    FilterInfo *createSourceFilter (federate_id_t dest,
                                    Core::handle_id_t handle,
                                    const std::string &key,
                                    const std::string &target,
                                    const std::string &type_in,
                                    const std::string &type_out);

    /** create a destination filter */
    FilterInfo *createDestFilter (federate_id_t dest,
                                  Core::handle_id_t handle,
                                  const std::string &key,
                                  const std::string &target,
                                  const std::string &type_in,
                                  const std::string &type_out);

    /** check if we can remove some dependencies*/
    void checkDependencies ();

    /** handle command with the core itself as a destination at the core*/
    void processCommandsForCore (const ActionMessage &cmd);

  protected:
    int32_t _global_federation_size = 0;  //!< total size of the federation
    bool hasLocalFilters = false;
<<<<<<< HEAD
    std::atomic<int16_t> delayInitCounter{ 0 }; //!< counter for the number of times the entry to init Mode was explicitly delayed
	std::vector<std::unique_ptr<FederateState>> _federates; //!< local federate information
    
	std::vector<int> ongoingFilterActionCounter;  //!< counter for the number of ongoing filter transactions for a federate
  std::vector<std::unique_ptr<BasicHandleInfo>> handles;  //!< local handle information
  std::atomic<Core::handle_id_t> handleCounter{ 1 };	//!< counter for the handle index
  std::unordered_map<std::string, handle_id_t> publications;	//!< map of all local publications
  std::unordered_map<std::string, handle_id_t> endpoints;	//!< map of all local endpoints
  std::unordered_map<std::string, federate_id_t> federateNames;  //!< map of federate names to id

  std::atomic<int> queryCounter{ 0 };
  std::map<handle_id_t, std::unique_ptr<FilterCoordinator>> filterCoord; //!< map of all local filters
  using fed_handle_pair = std::pair<Core::federate_id_t, Core::handle_id_t>;
  DualMappedPointerVector<FilterInfo,std::string, fed_handle_pair,std::unordered_map<std::string,size_t>,std::map<fed_handle_pair,size_t>> filters; //storage for all the filters
 private:
  mutable std::mutex _mutex; //!< mutex protecting the federate creation and modification
  mutable std::mutex _handlemutex; //!< mutex protecting the publications, subscription, endpoint and filter structures
/** a logging function for logging or printing messages*/
  
protected:
	/** add a message to the queue*/
	void queueMessage(ActionMessage &message);
  /** function to deal with a source filters*/
  ActionMessage &processMessage(BasicHandleInfo *hndl, ActionMessage &m);
  /** add a new handle to the generic structure
  and return a pointer to it, the pointer is non-owning
  */
  BasicHandleInfo* createBasicHandle(handle_id_t id_, federate_id_t global_federateId, federate_id_t local_federateId, BasicHandleType HandleType, const std::string &key, const std::string &type, const std::string &units, bool required);
  /** add a new handle to the generic structure
  and return a pointer to it the pointer is non owning
  variation targeted at filters
  */
  BasicHandleInfo *createBasicHandle(handle_id_t id_,
	  federate_id_t global_federateId,
	  federate_id_t local_federateId,
	  BasicHandleType HandleType,
	  const std::string &key,
	  const std::string &target,
	  const std::string &type_in,
	  const std::string &type_out);

  /** check if a global id represents a local federate
  @param[in] global_id the federate global id
  @return true if it is a local federate*/
  bool isLocal(Core::federate_id_t global_id) const;
  /** get a route id for a non-local federate
  @param[in] global_id the federate global id
  @return 0 if unknown, otherwise returns the route_id*/
  int32_t getRoute(Core::federate_id_t global_id) const;

  /** process a message for potential additions to the filter ordering
  @param command the message to process
  */
  void processFilterInfo(ActionMessage &command);
 
  /** organize filters
  @detsils organize the filter and report and potential warnings and errors
  */
  void organizeFilterOperations();

  /** generate a query response of a federate if possible
  @param federateID the identifier for the federate to query
  @param queryStr  the string containing the actual query
  */
  std::string federateQuery(Core::federate_id_t federateID, const std::string &queryStr) const;

  /** send an error code to all the federates*/
  void sendErrorToFederates(int error_code);
=======
    std::atomic<int16_t> delayInitCounter{
      0};  //!< counter for the number of times the entry to init Mode was explicitly delayed
    std::vector<std::unique_ptr<FederateState>> _federates;  //!< local federate information
    std::vector<int>
      ongoingFilterActionCounter;  //!< counter for the number of ongoing filter transactions for a federate
    std::vector<std::unique_ptr<BasicHandleInfo>> handles;  //!< local handle information
    std::atomic<Core::handle_id_t> handleCounter{1};  //!< counter for the handle index
    std::unordered_map<std::string, handle_id_t> publications;  //!< map of all local publications
    std::unordered_map<std::string, handle_id_t> endpoints;  //!< map of all local endpoints
    std::unordered_map<std::string, federate_id_t> federateNames;  //!< map of federate names to id
    std::map<std::string, FilterInfo *> filterNames;  //!< translate names to filterObjects
    std::atomic<int> queryCounter{0};
    std::map<handle_id_t, std::unique_ptr<FilterCoordinator>> filterCoord;  //!< map of all filters
    std::vector<std::unique_ptr<FilterInfo>> filters;  //!< storage for all the filters
  private:
    mutable std::mutex _mutex;  //!< mutex protecting the federate creation and modification
    mutable std::mutex
      _handlemutex;  //!< mutex protecting the publications, subscription, endpoint and filter structures
    /** a logging function for logging or printing messages*/

  protected:
    /** add a message to the queue*/
    void queueMessage (ActionMessage &message);
    /** function to deal with a source filters*/
    ActionMessage &processMessage (BasicHandleInfo *hndl, ActionMessage &m);
    /** add a new handle to the generic structure
    and return a pointer to it, the pointer is non-owning
    */
    BasicHandleInfo *createBasicHandle (handle_id_t id_,
                                        federate_id_t global_federateId,
                                        federate_id_t local_federateId,
                                        BasicHandleType HandleType,
                                        const std::string &key,
                                        const std::string &type,
                                        const std::string &units,
                                        bool required);
    /** add a new handle to the generic structure
    and return a pointer to it the pointer is non owning
    variation targeted at filters
    */
    BasicHandleInfo *createBasicHandle (handle_id_t id_,
                                        federate_id_t global_federateId,
                                        federate_id_t local_federateId,
                                        BasicHandleType HandleType,
                                        const std::string &key,
                                        const std::string &target,
                                        const std::string &type_in,
                                        const std::string &type_out);

    /** check if a global id represents a local federate
    @param[in] global_id the federate global id
    @return true if it is a local federate*/
    bool isLocal (Core::federate_id_t global_id) const;
    /** get a route id for a non-local federate
    @param[in] global_id the federate global id
    @return 0 if unknown, otherwise returns the route_id*/
    int32_t getRoute (Core::federate_id_t global_id) const;

    /** process a message for potential additions to the filter ordering
    @param command the message to process
    */
    void processFilterInfo (ActionMessage &command);
    /** get the information on a filter from the keyName*/
    FilterInfo *getFilter (const std::string &filterName) const;
    /** get the information on a filter from the handle*/
    FilterInfo *getFilter (Core::federate_id_t federateID, Core::handle_id_t handle_) const;
    /** organize filters
    @detsils organize the filter and report and potential warnings and errors
    */
    void organizeFilterOperations ();

    std::string federateQuery (Core::federate_id_t federateID, const std::string &queryStr) const;

    /** send an error code to all the federates*/
    void sendErrorToFederates (int error_code);
>>>>>>> 69ef2827
};

}  // namespace helics

#endif /* _HELICS_TEST_CORE_ */<|MERGE_RESOLUTION|>--- conflicted
+++ resolved
@@ -24,11 +24,8 @@
 #include <map>
 #include <thread>
 #include <unordered_map>
-<<<<<<< HEAD
 #include "../common/DualMappedPointerVector.hpp"
-=======
 #include <utility>
->>>>>>> 69ef2827
 
 namespace helics
 {
@@ -46,158 +43,10 @@
 @details the CommonCore is virtual class that manages local federates and handles most of the
 interaction between federate it is meant to be instantiated for specific interfederate communication
 strategies*/
-<<<<<<< HEAD
-class CommonCore : public Core, public BrokerBase {
-
-public:
-
-	/** default constructor*/
-CommonCore() noexcept;
-/**function mainly to match some other object constructors does the same thing as the default constructor*/
-CommonCore(bool arg) noexcept;
-/** construct from a core name*/
-CommonCore(const std::string &core_name);
-/** virtual destructor*/
-  virtual ~CommonCore();
-  virtual void initialize (const std::string &initializationString) override final;
-  /** initialize the core manager with command line arguments
-  @param[in] argc the number of arguments
-  @param[in] argv char pointers to the arguments
-  */
-  virtual void initializeFromArgs(int argc, const char * const *argv) override;
-  virtual bool isInitialized () const override final;
-  virtual bool isOpenToNewFederates() const override final;
-  virtual void error (federate_id_t federateID, int errorCode=-1) override final;
-  virtual void finalize (federate_id_t federateID) override final;
-  virtual void enterInitializingState (federate_id_t federateID) override final;
-  virtual iteration_result enterExecutingState(federate_id_t federateID, helics_iteration_request iterate = NO_ITERATION) override final;
-  virtual federate_id_t registerFederate (const std::string &name, const CoreFederateInfo &info) override final;
-  virtual const std::string &getFederateName (federate_id_t federateID) const override final;
-  virtual federate_id_t getFederateId (const std::string &name) override final;
-  virtual int32_t getFederationSize () override final;
-  virtual Time timeRequest (federate_id_t federateID, Time next) override final;
-  virtual iteration_time requestTimeIterative (federate_id_t federateID, Time next, helics_iteration_request iterate) override final;
-  virtual Time getCurrentTime(federate_id_t federateID) const override final;
-  virtual uint64_t getCurrentReiteration (federate_id_t federateID) const override final;
-  virtual void setMaximumIterations (federate_id_t federateID, int32_t iterations) override final;
-  virtual void setTimeDelta (federate_id_t federateID, Time time) override final;
-  virtual void setOutputDelay(federate_id_t federateID, Time outputDelayTime) override final;
-  virtual void setPeriod(federate_id_t federateID, Time timePeriod) override final;
-  virtual void setTimeOffset(federate_id_t federateID, Time timeOffset) override final;
-  virtual void setInputDelay(federate_id_t federateID, Time impactTime) override final;
-  virtual void setLoggingLevel(federate_id_t federateID, int loggingLevel) override final;
-  virtual void setFlag(federate_id_t federateID, int flag, bool flagValue = true) override final;
-  virtual handle_id_t registerSubscription (federate_id_t federateID, const std::string &key, const std::string &type, const std::string &units, handle_check_mode check_mode) override final;
-  virtual handle_id_t getSubscription (federate_id_t federateID, const std::string &key) const override final;
-  virtual handle_id_t registerPublication (federate_id_t federateID, const std::string &key, const std::string &type, const std::string &units) override final;
-  virtual handle_id_t getPublication (federate_id_t federateID, const std::string &key) const override final;
-  virtual const std::string &getHandleName(handle_id_t handle) const override final;
-  virtual const std::string &getTarget(handle_id_t handle) const override final;
-  virtual const std::string &getUnits (handle_id_t handle) const override final;
-  virtual const std::string &getType (handle_id_t handle) const override final;
-  virtual const std::string &getOutputType(handle_id_t handle) const override final;
-  virtual void setValue (handle_id_t handle, const char *data, uint64_t len) override final;
-  virtual std::shared_ptr<const data_block> getValue (handle_id_t handle) override final;
-
-  virtual const std::vector<handle_id_t> &getValueUpdates (federate_id_t federateID) override final;
-  virtual handle_id_t registerEndpoint (federate_id_t federateID, const std::string &name, const std::string &type) override final;
-  virtual handle_id_t getEndpoint(federate_id_t federateID, const std::string &name) const override final;
-  virtual handle_id_t registerSourceFilter (const std::string &filterName, const std::string &source, const std::string &type_in,const std::string &type_out) override final;
-  virtual handle_id_t registerDestinationFilter (const std::string &filterName, const std::string &dest, const std::string &type_in,const std::string &type_out) override final;
-  virtual handle_id_t getSourceFilter(const std::string &name) const override final;
-  virtual handle_id_t getDestinationFilter(const std::string &name) const override final;
-  virtual void addDependency(federate_id_t federateID, const std::string &federateName) override final;
-  virtual void registerFrequentCommunicationsPair (const std::string &source, const std::string &dest) override final;
-  virtual void send (handle_id_t sourceHandle, const std::string &destination, const char *data, uint64_t length) override final;
-  virtual void sendEvent (Time time, handle_id_t sourceHandle, const std::string &destination, const char *data, uint64_t length) override final;
-  virtual void sendMessage (handle_id_t sourceHandle, std::unique_ptr<Message> message) override final;
-  virtual uint64_t receiveCount (handle_id_t destination) override final;
-  virtual std::unique_ptr<Message> receive (handle_id_t destination) override final;
-  virtual std::unique_ptr<Message> receiveAny (federate_id_t federateID, handle_id_t &endpoint_id) override final;
-  virtual uint64_t receiveCountAny (federate_id_t federateID) override final;
-  virtual void logMessage(federate_id_t federateID, int logLevel, const std::string &messageToLog) override final;
-  virtual void setFilterOperator(handle_id_t filter, std::shared_ptr<FilterOperator> callback) override final;
-
-  /** set the local identification for the core*/
-  void setIdentifier(const std::string &name);
-  /** get the local identifier for the core*/
-  const std::string &getIdentifier() const override final
-  {
-	  return identifier;
-  }
-  const std::string &getFederateNameNoThrow(federate_id_t federateID)const noexcept;
-  virtual void setLoggingCallback(federate_id_t federateID, std::function<void(int, const std::string &, const std::string &)> logFunction) override final;
-  
-  virtual std::string query(const std::string &target, const std::string &queryStr) override;
-  virtual void setQueryCallback(federate_id_t federateID, std::function<std::string(const std::string &)> queryFunction) override;
-  /** get a string representing the connection info to send data to this object*/
-  virtual std::string getAddress() const=0;
-  
- virtual bool connect() override final;
- virtual bool isConnected() const override final;
- virtual void disconnect() override final;
- /** unregister the core from any process find functions*/
- void unregister();
- virtual void processDisconnect(bool skipUnregister = false) override final;
-private:
-	/** implementation details of the connection process
-	*/
-	virtual bool brokerConnect()=0;
-	/** implementation details of the disconnection process
-	*/
-	virtual void brokerDisconnect() = 0;
-    
-protected:
-
-  virtual void processCommand(ActionMessage &&cmd) override final;
-  
-  virtual void processPriorityCommand(ActionMessage &&command) override final;
-
-  
-  /** transit an ActionMessage to another core or broker
-  @param route_id the identifier for the route information to send the message to
-  @param[in] cmd the actionMessage to send*/
-  virtual void transmit(int route_id, const ActionMessage &cmd) = 0;
-  /** add a route to whatever internal structure manages the routes
-  @param route_id the identification of the route
-  @param routeInfo a string containing the information necessary to connect*/
-  virtual void addRoute(int route_id, const std::string &routeInfo) = 0;
-  /** get the federate Information from the federateID*/
-  FederateState *getFederate(federate_id_t federateID) const;
-  /** get the federate Information from the federateID*/
-  FederateState *getFederate(const std::string &federateName) const;
-  /** get the federate Information from a handle
-  @param id a handle identifier as generated by the one of the functions*/
-  FederateState *getHandleFederate(handle_id_t id_);
-  /** generate a new Handle*/
-  Core::handle_id_t getNewHandle();
-  /** get the basic handle information*/
-  BasicHandleInfo *getHandleInfo(handle_id_t id_) const;
-  /** get a localEndpoint from the name*/
-  BasicHandleInfo *getLocalEndpoint(const std::string &name);
-  /** get a filtering function object*/
-  FilterCoordinator *getFilterCoordinator(handle_id_t id_);
-  /** check if all federates managed by the core are ready to enter initialization state*/
-  bool allInitReady() const;
-  /** check if all federates have said good-bye*/
-  bool allDisconnected() const;
-
-  virtual bool sendToLogger(federate_id_t federateID, int logLevel, const std::string &name, const std::string &message) const override;
-private:
-	std::string prevIdentifier;  //!< storage for the case of requiring a renaming
-	
-	std::map<Core::federate_id_t, Core::federate_id_t> global_id_translation; //!< map to translate global ids to local ones
-	std::map<Core::federate_id_t, int32_t> routing_table;  //!< map for external routes  <global federate id, route id>
-	SimpleQueue<ActionMessage> delayTransmitQueue; //!< FIFO queue for transmissions to the root that need to be delays for a certain time
-	std::unordered_map<std::string, int32_t> knownExternalEndpoints; //!< external map for all known external endpoints with names and route
-
-	/** actually transmit messages that were delayed until the core was actually registered*/
-	void transmitDelayedMessages();
-=======
 class CommonCore : public Core, public BrokerBase
 {
   public:
-    /** default constructor*/
+	/** default constructor*/
     CommonCore () noexcept;
     /**function mainly to match some other object constructors does the same thing as the default constructor*/
     CommonCore (bool arg) noexcept;
@@ -205,30 +54,30 @@
     CommonCore (const std::string &core_name);
     /** virtual destructor*/
     virtual ~CommonCore ();
-    virtual void initialize (const std::string &initializationString) override final;
-    /** initialize the core manager with command line arguments
-    @param[in] argc the number of arguments
-    @param[in] argv char pointers to the arguments
-    */
+  virtual void initialize (const std::string &initializationString) override final;
+  /** initialize the core manager with command line arguments
+  @param[in] argc the number of arguments
+  @param[in] argv char pointers to the arguments
+  */
     virtual void initializeFromArgs (int argc, const char *const *argv) override;
-    virtual bool isInitialized () const override final;
+  virtual bool isInitialized () const override final;
     virtual bool isOpenToNewFederates () const override final;
     virtual void error (federate_id_t federateID, int errorCode = -1) override final;
-    virtual void finalize (federate_id_t federateID) override final;
-    virtual void enterInitializingState (federate_id_t federateID) override final;
+  virtual void finalize (federate_id_t federateID) override final;
+  virtual void enterInitializingState (federate_id_t federateID) override final;
     virtual iteration_result
     enterExecutingState (federate_id_t federateID, helics_iteration_request iterate = NO_ITERATION) override final;
-    virtual federate_id_t registerFederate (const std::string &name, const CoreFederateInfo &info) override final;
-    virtual const std::string &getFederateName (federate_id_t federateID) const override final;
-    virtual federate_id_t getFederateId (const std::string &name) override final;
-    virtual int32_t getFederationSize () override final;
-    virtual Time timeRequest (federate_id_t federateID, Time next) override final;
+  virtual federate_id_t registerFederate (const std::string &name, const CoreFederateInfo &info) override final;
+  virtual const std::string &getFederateName (federate_id_t federateID) const override final;
+  virtual federate_id_t getFederateId (const std::string &name) override final;
+  virtual int32_t getFederationSize () override final;
+  virtual Time timeRequest (federate_id_t federateID, Time next) override final;
     virtual iteration_time
     requestTimeIterative (federate_id_t federateID, Time next, helics_iteration_request iterate) override final;
     virtual Time getCurrentTime (federate_id_t federateID) const override final;
-    virtual uint64_t getCurrentReiteration (federate_id_t federateID) const override final;
-    virtual void setMaximumIterations (federate_id_t federateID, int32_t iterations) override final;
-    virtual void setTimeDelta (federate_id_t federateID, Time time) override final;
+  virtual uint64_t getCurrentReiteration (federate_id_t federateID) const override final;
+  virtual void setMaximumIterations (federate_id_t federateID, int32_t iterations) override final;
+  virtual void setTimeDelta (federate_id_t federateID, Time time) override final;
     virtual void setOutputDelay (federate_id_t federateID, Time outputDelayTime) override final;
     virtual void setPeriod (federate_id_t federateID, Time timePeriod) override final;
     virtual void setTimeOffset (federate_id_t federateID, Time timeOffset) override final;
@@ -240,21 +89,21 @@
                                               const std::string &type,
                                               const std::string &units,
                                               handle_check_mode check_mode) override final;
-    virtual handle_id_t getSubscription (federate_id_t federateID, const std::string &key) const override final;
+  virtual handle_id_t getSubscription (federate_id_t federateID, const std::string &key) const override final;
     virtual handle_id_t registerPublication (federate_id_t federateID,
                                              const std::string &key,
                                              const std::string &type,
                                              const std::string &units) override final;
-    virtual handle_id_t getPublication (federate_id_t federateID, const std::string &key) const override final;
+  virtual handle_id_t getPublication (federate_id_t federateID, const std::string &key) const override final;
     virtual const std::string &getHandleName (handle_id_t handle) const override final;
     virtual const std::string &getTarget (handle_id_t handle) const override final;
-    virtual const std::string &getUnits (handle_id_t handle) const override final;
-    virtual const std::string &getType (handle_id_t handle) const override final;
+  virtual const std::string &getUnits (handle_id_t handle) const override final;
+  virtual const std::string &getType (handle_id_t handle) const override final;
     virtual const std::string &getOutputType (handle_id_t handle) const override final;
-    virtual void setValue (handle_id_t handle, const char *data, uint64_t len) override final;
-    virtual std::shared_ptr<const data_block> getValue (handle_id_t handle) override final;
-
-    virtual const std::vector<handle_id_t> &getValueUpdates (federate_id_t federateID) override final;
+  virtual void setValue (handle_id_t handle, const char *data, uint64_t len) override final;
+  virtual std::shared_ptr<const data_block> getValue (handle_id_t handle) override final;
+
+  virtual const std::vector<handle_id_t> &getValueUpdates (federate_id_t federateID) override final;
     virtual handle_id_t
     registerEndpoint (federate_id_t federateID, const std::string &name, const std::string &type) override final;
     virtual handle_id_t getEndpoint (federate_id_t federateID, const std::string &name) const override final;
@@ -280,19 +129,19 @@
                             const std::string &destination,
                             const char *data,
                             uint64_t length) override final;
-    virtual void sendMessage (handle_id_t sourceHandle, std::unique_ptr<Message> message) override final;
-    virtual uint64_t receiveCount (handle_id_t destination) override final;
-    virtual std::unique_ptr<Message> receive (handle_id_t destination) override final;
+  virtual void sendMessage (handle_id_t sourceHandle, std::unique_ptr<Message> message) override final;
+  virtual uint64_t receiveCount (handle_id_t destination) override final;
+  virtual std::unique_ptr<Message> receive (handle_id_t destination) override final;
     virtual std::unique_ptr<Message>
     receiveAny (federate_id_t federateID, handle_id_t &endpoint_id) override final;
-    virtual uint64_t receiveCountAny (federate_id_t federateID) override final;
+  virtual uint64_t receiveCountAny (federate_id_t federateID) override final;
     virtual void
     logMessage (federate_id_t federateID, int logLevel, const std::string &messageToLog) override final;
     virtual void setFilterOperator (handle_id_t filter, std::shared_ptr<FilterOperator> callback) override final;
 
-    /** set the local identification for the core*/
+  /** set the local identification for the core*/
     void setIdentifier (const std::string &name);
-    /** get the local identifier for the core*/
+  /** get the local identifier for the core*/
     const std::string &getIdentifier () const override final { return identifier; }
     const std::string &getFederateNameNoThrow (federate_id_t federateID) const noexcept;
     virtual void setLoggingCallback (
@@ -302,22 +151,22 @@
     virtual std::string query (const std::string &target, const std::string &queryStr) override;
     virtual void setQueryCallback (federate_id_t federateID,
                                    std::function<std::string (const std::string &)> queryFunction) override;
-    /** get a string representing the connection info to send data to this object*/
+  /** get a string representing the connection info to send data to this object*/
     virtual std::string getAddress () const = 0;
 
     virtual bool connect () override final;
     virtual bool isConnected () const override final;
     virtual void disconnect () override final;
-    /** unregister the core from any process find functions*/
+ /** unregister the core from any process find functions*/
     void unregister ();
     virtual void processDisconnect (bool skipUnregister = false) override final;
 
   private:
-    /** implementation details of the connection process
-     */
+	/** implementation details of the connection process
+	*/
     virtual bool brokerConnect () = 0;
-    /** implementation details of the disconnection process
-     */
+	/** implementation details of the disconnection process
+	*/
     virtual void brokerDisconnect () = 0;
 
   protected:
@@ -325,32 +174,32 @@
 
     virtual void processPriorityCommand (ActionMessage &&command) override final;
 
-    /** transit an ActionMessage to another core or broker
-    @param route_id the identifier for the route information to send the message to
-    @param[in] cmd the actionMessage to send*/
+  /** transit an ActionMessage to another core or broker
+  @param route_id the identifier for the route information to send the message to
+  @param[in] cmd the actionMessage to send*/
     virtual void transmit (int route_id, const ActionMessage &cmd) = 0;
-    /** add a route to whatever internal structure manages the routes
-    @param route_id the identification of the route
-    @param routeInfo a string containing the information necessary to connect*/
+  /** add a route to whatever internal structure manages the routes
+  @param route_id the identification of the route
+  @param routeInfo a string containing the information necessary to connect*/
     virtual void addRoute (int route_id, const std::string &routeInfo) = 0;
-    /** get the federate Information from the federateID*/
+  /** get the federate Information from the federateID*/
     FederateState *getFederate (federate_id_t federateID) const;
-    /** get the federate Information from the federateID*/
+  /** get the federate Information from the federateID*/
     FederateState *getFederate (const std::string &federateName) const;
-    /** get the federate Information from a handle
-    @param id a handle identifier as generated by the one of the functions*/
+  /** get the federate Information from a handle
+  @param id a handle identifier as generated by the one of the functions*/
     FederateState *getHandleFederate (handle_id_t id_);
-    /** generate a new Handle*/
+  /** generate a new Handle*/
     Core::handle_id_t getNewHandle ();
-    /** get the basic handle information*/
+  /** get the basic handle information*/
     BasicHandleInfo *getHandleInfo (handle_id_t id_) const;
-    /** get a localEndpoint from the name*/
+  /** get a localEndpoint from the name*/
     BasicHandleInfo *getLocalEndpoint (const std::string &name);
-    /** get a filtering function object*/
+  /** get a filtering function object*/
     FilterCoordinator *getFilterCoordinator (handle_id_t id_);
-    /** check if all federates managed by the core are ready to enter initialization state*/
+  /** check if all federates managed by the core are ready to enter initialization state*/
     bool allInitReady () const;
-    /** check if all federates have said good-bye*/
+  /** check if all federates have said good-bye*/
     bool allDisconnected () const;
 
     virtual bool sendToLogger (federate_id_t federateID,
@@ -359,7 +208,7 @@
                                const std::string &message) const override;
 
   private:
-    std::string prevIdentifier;  //!< storage for the case of requiring a renaming
+	std::string prevIdentifier;  //!< storage for the case of requiring a renaming
 
     std::map<Core::federate_id_t, Core::federate_id_t>
       global_id_translation;  //!< map to translate global ids to local ones
@@ -370,17 +219,16 @@
     std::unordered_map<std::string, int32_t>
       knownExternalEndpoints;  //!< external map for all known external endpoints with names and route
 
-    /** actually transmit messages that were delayed until the core was actually registered*/
+	/** actually transmit messages that were delayed until the core was actually registered*/
     void transmitDelayedMessages ();
->>>>>>> 69ef2827
 
     /** actually transmit messages that were delayed for a particular source
     @param[*/
     void transmitDelayedMessages (Core::federate_id_t source);
 
-    /**function for doing the actual routing either to a local fed or up the broker chain*/
+	/**function for doing the actual routing either to a local fed or up the broker chain*/
     void routeMessage (ActionMessage &cmd, federate_id_t dest);
-    /** function for routing a message from based on the destination specified in the ActionMessage*/
+	/** function for routing a message from based on the destination specified in the ActionMessage*/
     void routeMessage (const ActionMessage &command);
 
     /**function for doing the actual routing either to a local fed or up the broker chain*/
@@ -388,23 +236,23 @@
     /** function for routing a message from based on the destination specified in the ActionMessage*/
     void routeMessage (ActionMessage &&command);
 
-    /** process any filter or route the message*/
+	/** process any filter or route the message*/
     void processMessageFilter (ActionMessage &command);
     /** create a source filter */
     FilterInfo *createSourceFilter (federate_id_t dest,
                                     Core::handle_id_t handle,
-                                    const std::string &key,
-                                    const std::string &target,
-                                    const std::string &type_in,
-                                    const std::string &type_out);
+        const std::string &key,
+        const std::string &target,
+        const std::string &type_in,
+        const std::string &type_out);
 
     /** create a destination filter */
     FilterInfo *createDestFilter (federate_id_t dest,
-                                  Core::handle_id_t handle,
-                                  const std::string &key,
-                                  const std::string &target,
-                                  const std::string &type_in,
-                                  const std::string &type_out);
+        Core::handle_id_t handle,
+        const std::string &key,
+        const std::string &target,
+        const std::string &type_in,
+        const std::string &type_out);
 
     /** check if we can remove some dependencies*/
     void checkDependencies ();
@@ -413,106 +261,37 @@
     void processCommandsForCore (const ActionMessage &cmd);
 
   protected:
-    int32_t _global_federation_size = 0;  //!< total size of the federation
+	int32_t _global_federation_size = 0;  //!< total size of the federation
     bool hasLocalFilters = false;
-<<<<<<< HEAD
-    std::atomic<int16_t> delayInitCounter{ 0 }; //!< counter for the number of times the entry to init Mode was explicitly delayed
+    std::atomic<int16_t> delayInitCounter{
+      0};  //!< counter for the number of times the entry to init Mode was explicitly delayed
 	std::vector<std::unique_ptr<FederateState>> _federates; //!< local federate information
-    
-	std::vector<int> ongoingFilterActionCounter;  //!< counter for the number of ongoing filter transactions for a federate
+    std::vector<int>
+      ongoingFilterActionCounter;  //!< counter for the number of ongoing filter transactions for a federate
   std::vector<std::unique_ptr<BasicHandleInfo>> handles;  //!< local handle information
-  std::atomic<Core::handle_id_t> handleCounter{ 1 };	//!< counter for the handle index
+    std::atomic<Core::handle_id_t> handleCounter{1};  //!< counter for the handle index
   std::unordered_map<std::string, handle_id_t> publications;	//!< map of all local publications
   std::unordered_map<std::string, handle_id_t> endpoints;	//!< map of all local endpoints
   std::unordered_map<std::string, federate_id_t> federateNames;  //!< map of federate names to id
 
-  std::atomic<int> queryCounter{ 0 };
+    std::atomic<int> queryCounter{0};
   std::map<handle_id_t, std::unique_ptr<FilterCoordinator>> filterCoord; //!< map of all local filters
   using fed_handle_pair = std::pair<Core::federate_id_t, Core::handle_id_t>;
   DualMappedPointerVector<FilterInfo,std::string, fed_handle_pair,std::unordered_map<std::string,size_t>,std::map<fed_handle_pair,size_t>> filters; //storage for all the filters
  private:
   mutable std::mutex _mutex; //!< mutex protecting the federate creation and modification
-  mutable std::mutex _handlemutex; //!< mutex protecting the publications, subscription, endpoint and filter structures
-/** a logging function for logging or printing messages*/
-  
-protected:
-	/** add a message to the queue*/
-	void queueMessage(ActionMessage &message);
-  /** function to deal with a source filters*/
-  ActionMessage &processMessage(BasicHandleInfo *hndl, ActionMessage &m);
-  /** add a new handle to the generic structure
-  and return a pointer to it, the pointer is non-owning
-  */
-  BasicHandleInfo* createBasicHandle(handle_id_t id_, federate_id_t global_federateId, federate_id_t local_federateId, BasicHandleType HandleType, const std::string &key, const std::string &type, const std::string &units, bool required);
-  /** add a new handle to the generic structure
-  and return a pointer to it the pointer is non owning
-  variation targeted at filters
-  */
-  BasicHandleInfo *createBasicHandle(handle_id_t id_,
-	  federate_id_t global_federateId,
-	  federate_id_t local_federateId,
-	  BasicHandleType HandleType,
-	  const std::string &key,
-	  const std::string &target,
-	  const std::string &type_in,
-	  const std::string &type_out);
-
-  /** check if a global id represents a local federate
-  @param[in] global_id the federate global id
-  @return true if it is a local federate*/
-  bool isLocal(Core::federate_id_t global_id) const;
-  /** get a route id for a non-local federate
-  @param[in] global_id the federate global id
-  @return 0 if unknown, otherwise returns the route_id*/
-  int32_t getRoute(Core::federate_id_t global_id) const;
-
-  /** process a message for potential additions to the filter ordering
-  @param command the message to process
-  */
-  void processFilterInfo(ActionMessage &command);
- 
-  /** organize filters
-  @detsils organize the filter and report and potential warnings and errors
-  */
-  void organizeFilterOperations();
-
-  /** generate a query response of a federate if possible
-  @param federateID the identifier for the federate to query
-  @param queryStr  the string containing the actual query
-  */
-  std::string federateQuery(Core::federate_id_t federateID, const std::string &queryStr) const;
-
-  /** send an error code to all the federates*/
-  void sendErrorToFederates(int error_code);
-=======
-    std::atomic<int16_t> delayInitCounter{
-      0};  //!< counter for the number of times the entry to init Mode was explicitly delayed
-    std::vector<std::unique_ptr<FederateState>> _federates;  //!< local federate information
-    std::vector<int>
-      ongoingFilterActionCounter;  //!< counter for the number of ongoing filter transactions for a federate
-    std::vector<std::unique_ptr<BasicHandleInfo>> handles;  //!< local handle information
-    std::atomic<Core::handle_id_t> handleCounter{1};  //!< counter for the handle index
-    std::unordered_map<std::string, handle_id_t> publications;  //!< map of all local publications
-    std::unordered_map<std::string, handle_id_t> endpoints;  //!< map of all local endpoints
-    std::unordered_map<std::string, federate_id_t> federateNames;  //!< map of federate names to id
-    std::map<std::string, FilterInfo *> filterNames;  //!< translate names to filterObjects
-    std::atomic<int> queryCounter{0};
-    std::map<handle_id_t, std::unique_ptr<FilterCoordinator>> filterCoord;  //!< map of all filters
-    std::vector<std::unique_ptr<FilterInfo>> filters;  //!< storage for all the filters
-  private:
-    mutable std::mutex _mutex;  //!< mutex protecting the federate creation and modification
     mutable std::mutex
       _handlemutex;  //!< mutex protecting the publications, subscription, endpoint and filter structures
     /** a logging function for logging or printing messages*/
 
   protected:
-    /** add a message to the queue*/
+	/** add a message to the queue*/
     void queueMessage (ActionMessage &message);
-    /** function to deal with a source filters*/
+  /** function to deal with a source filters*/
     ActionMessage &processMessage (BasicHandleInfo *hndl, ActionMessage &m);
-    /** add a new handle to the generic structure
-    and return a pointer to it, the pointer is non-owning
-    */
+  /** add a new handle to the generic structure
+  and return a pointer to it, the pointer is non-owning
+  */
     BasicHandleInfo *createBasicHandle (handle_id_t id_,
                                         federate_id_t global_federateId,
                                         federate_id_t local_federateId,
@@ -521,46 +300,46 @@
                                         const std::string &type,
                                         const std::string &units,
                                         bool required);
-    /** add a new handle to the generic structure
-    and return a pointer to it the pointer is non owning
-    variation targeted at filters
-    */
+  /** add a new handle to the generic structure
+  and return a pointer to it the pointer is non owning
+  variation targeted at filters
+  */
     BasicHandleInfo *createBasicHandle (handle_id_t id_,
-                                        federate_id_t global_federateId,
-                                        federate_id_t local_federateId,
-                                        BasicHandleType HandleType,
-                                        const std::string &key,
-                                        const std::string &target,
-                                        const std::string &type_in,
-                                        const std::string &type_out);
-
-    /** check if a global id represents a local federate
-    @param[in] global_id the federate global id
-    @return true if it is a local federate*/
+	  federate_id_t global_federateId,
+	  federate_id_t local_federateId,
+	  BasicHandleType HandleType,
+	  const std::string &key,
+	  const std::string &target,
+	  const std::string &type_in,
+	  const std::string &type_out);
+
+  /** check if a global id represents a local federate
+  @param[in] global_id the federate global id
+  @return true if it is a local federate*/
     bool isLocal (Core::federate_id_t global_id) const;
-    /** get a route id for a non-local federate
-    @param[in] global_id the federate global id
-    @return 0 if unknown, otherwise returns the route_id*/
+  /** get a route id for a non-local federate
+  @param[in] global_id the federate global id
+  @return 0 if unknown, otherwise returns the route_id*/
     int32_t getRoute (Core::federate_id_t global_id) const;
 
-    /** process a message for potential additions to the filter ordering
-    @param command the message to process
-    */
+  /** process a message for potential additions to the filter ordering
+  @param command the message to process
+  */
     void processFilterInfo (ActionMessage &command);
-    /** get the information on a filter from the keyName*/
-    FilterInfo *getFilter (const std::string &filterName) const;
-    /** get the information on a filter from the handle*/
-    FilterInfo *getFilter (Core::federate_id_t federateID, Core::handle_id_t handle_) const;
-    /** organize filters
-    @detsils organize the filter and report and potential warnings and errors
-    */
+ 
+  /** organize filters
+  @detsils organize the filter and report and potential warnings and errors
+  */
     void organizeFilterOperations ();
 
-    std::string federateQuery (Core::federate_id_t federateID, const std::string &queryStr) const;
-
-    /** send an error code to all the federates*/
+  /** generate a query response of a federate if possible
+  @param federateID the identifier for the federate to query
+  @param queryStr  the string containing the actual query
+  */
+  std::string federateQuery(Core::federate_id_t federateID, const std::string &queryStr) const;
+
+  /** send an error code to all the federates*/
     void sendErrorToFederates (int error_code);
->>>>>>> 69ef2827
 };
 
 }  // namespace helics
