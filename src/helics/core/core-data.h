/*

Copyright (C) 2017, Battelle Memorial Institute
All rights reserved.

This software was co-developed by Pacific Northwest National Laboratory, operated by the Battelle Memorial
Institute; the National Renewable Energy Laboratory, operated by the Alliance for Sustainable Energy, LLC; and the
Lawrence Livermore National Laboratory, operated by Lawrence Livermore National Security, LLC.

*/

#ifndef _CORE_DATA_TYPES_H_
#define _CORE_DATA_TYPES_H_
#pragma once

#include "helics-time.h"
#include "helics/helics-config.h"

#include <cstdint>
#include <memory>
#include <vector>
/**
 * HELICS Core API
 */
namespace helics
{
/** basic data object for use in the user API layer
@details an adapter over a string,  many objects will be strings actually so this is just a wrapper for that
common use case, and many other objects are small, so the small string optimization takes advantage of that
*/
class data_block
{
  private:
    std::string m_data;  //!< using a string to represent the data
    friend class data_view;  //!< let data view access the string directly
	friend class ActionMessage; //!< let action Message access the string directly
  public:
    /** default constructor */
    data_block () noexcept {};
    /** size allocation constructor */
    data_block (size_t blockSize) { m_data.resize (blockSize); };
    /** size and data */
    data_block (size_t blockSize, char init) : m_data (blockSize, init){};
    /** copy constructor */
    data_block (const data_block &dt) = default;
    /** move constructor */
    data_block (data_block &&dt) noexcept;
    /** construct from char * */
    data_block (const char *s) : m_data (s){};
    /** construct from string */
    data_block (const std::string &str) : m_data (str){};
    /** move from string */
    data_block (std::string &&str) noexcept : m_data (std::move (str)){};
    /** char * and length */
    data_block (const char *s, size_t len) : m_data (s, len){};
    /** construct from a vector object */
    data_block (const std::vector<char> &vdata) : m_data (vdata.data (), vdata.size ()){};
    /** construct from an arbitrary vector*/
    template <class X>
    data_block (const std::vector<X> &vdata)
        : m_data (reinterpret_cast<const char *> (vdata.data ()), vdata.size () * sizeof (X))
    {
    }
    /** copy assignment operator*/
    data_block &operator= (const data_block &db) = default;
    /** move assignment operator*/
    data_block &operator= (data_block &&db) noexcept;
    /** assign from a string*/
    data_block &operator= (std::string str)
    {
        m_data = std::move (str);
        return *this;
    }
    data_block &operator= (const char *s)
    {
        m_data.assign (s);
        return *this;
    }
    /** assignment from string and length*/
    data_block &assign (const char *s, size_t len)
    {
        m_data.assign (s, len);
        return *this;
    }
    /** swap function */
    void swap (data_block &db2) noexcept { m_data.swap (db2.m_data); }
    /** append the existing data with a additional data*/
    void append (const char *s, size_t len) { m_data.append (s, len); }
    /** append the existing data with a string*/
    void append (const std::string &str) { m_data.append (str); }
    /** equality operator with another data block*/
    bool operator== (const data_block &db) const { return m_data == db.m_data; }
    /** equality operator with a string*/
    bool operator== (const std::string &str) const { return m_data == str; }
    /** less then operator to order the data_blocks if need be*/
    bool operator< (const data_block &db) const { return (m_data < db.m_data); }
    /** less then operator to order the data_blocks if need be*/
    bool operator> (const data_block &db) const { return (m_data > db.m_data); }
    /** return a pointer to the data*/
    char *data () { return &(m_data.front ()); }
    /** if the object is const return a const pointer*/
    const char *data () const { return &(m_data.front ()); }

    /** check if the block is empty*/
    bool empty () const noexcept { return m_data.empty (); }
    /** get the size of the data block*/
    size_t size () const { return m_data.length (); }
    /** resize the data storage*/
    void resize (size_t newSize) { m_data.resize (newSize); }
    /** resize the data storage*/
    void resize (size_t newSize, char T) { m_data.resize (newSize, T); }
    /** reserve space in a data_block*/
    void reserve (size_t space) { m_data.reserve (space); }
    /** get a string reference*/
    const std::string &to_string () const { return m_data; }
    /** bracket operator to get a character value*/
    char &operator[] (int index) { return m_data[index]; }
    /** bracket operator to get a character value*/
    char operator[] (int index) const { return m_data[index]; }
    /** non const iterator*/
    auto begin () { return m_data.begin (); }
    /** non const iterator end*/
    auto end () { return m_data.end (); }
    /** const iterator*/
    auto cbegin () const { return m_data.cbegin (); }
    /** const iterator end*/
    auto cend () const { return m_data.cend (); }
    /** add a character to the data*/
    void push_back (char newchar) { m_data.push_back (newchar); }
};

inline bool operator!=(const data_block &db1, const data_block &db2)
{
    return !(db1 == db2);
}

/** class containing a message structure*/
class Message
{
  public:
    Time time;  //!< the event time the message is sent
    std::uint64_t flags;  //!< message flags
    data_block data;  //!< the data packet for the message
<<<<<<< HEAD
=======
    std::string origsrc;  //!< the original source of the message
>>>>>>> 8d6ad5db
    std::string dest;  //!< the destination of the message
    std::string src;  //!< the most recent source of the message
    std::string origsrc;  //!< the original source of the message
    std::string orig_dest; //!< the original destination of a message
  public:
    /** default constructor*/
    Message () noexcept {};
    /** move constructor*/
    Message (Message &&m) noexcept;
    /** copy constructor*/
    Message (const Message &m) = default;
    /** move assignment*/
    Message &operator= (Message &&m) noexcept;
    /** copy assignment*/
    Message &operator= (const Message &m) = default;
    /** swap operation for the Message*/
    void swap (Message &m2) noexcept;
    /** check if the Message contains an actual Message
    @return false if there is no Message data*/
    bool isValid () const noexcept;
};

/**
 * FilterOperator abstract class
 @details FilterOperators will transform a message in some way in a direct fashion
 *
 */
class FilterOperator
{
  public:
    /** default constructor*/
    FilterOperator () = default;
    /**virtual destructor*/
    virtual ~FilterOperator () = default;
    /** filter the message either modify the message or generate a new one*/
    virtual std::unique_ptr<Message> process (std::unique_ptr<Message> message) = 0;
    /** make the operator work like one
    @details calls the process function*/
    std::unique_ptr<Message> operator() (std::unique_ptr<Message> message)
    {
        return process (std::move (message));
    }
};

/** helper template to check whether an index is actually valid for a particular vector*/
template <class sizeType, class dataType>
inline bool isValidIndex (sizeType testSize, const std::vector<dataType> &vec)
{
    return ((testSize >= sizeType (0)) && (testSize < static_cast<sizeType> (vec.size ())));
}
}  // namespace helics

namespace std
{
template <>
inline void swap (helics::data_block &db1, helics::data_block &db2) noexcept
{
    db1.swap (db2);
}
}  // namespace std

namespace std
{
template <>
inline void swap (helics::Message &m1, helics::Message &m2) noexcept
{
    m1.swap (m2);
}
}  // namespace std

#endif<|MERGE_RESOLUTION|>--- conflicted
+++ resolved
@@ -141,10 +141,6 @@
     Time time;  //!< the event time the message is sent
     std::uint64_t flags;  //!< message flags
     data_block data;  //!< the data packet for the message
-<<<<<<< HEAD
-=======
-    std::string origsrc;  //!< the original source of the message
->>>>>>> 8d6ad5db
     std::string dest;  //!< the destination of the message
     std::string src;  //!< the most recent source of the message
     std::string origsrc;  //!< the original source of the message
