--- conflicted
+++ resolved
@@ -15,15 +15,10 @@
 #include "Core.hpp"
 #include "helics-time.hpp"
 #include "helics/helics-config.h"
-<<<<<<< HEAD
-
-#include <cstdint>
-=======
 
 
 #include <cstdint>
 #include <map>
->>>>>>> d1d9c9d1
 #include <mutex>
 #include <thread>
 #include <utility>
