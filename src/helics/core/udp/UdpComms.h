/*
Copyright (C) 2017-2018, Battelle Memorial Institute
All rights reserved.

This software was co-developed by Pacific Northwest National Laboratory, operated by the Battelle Memorial
Institute; the National Renewable Energy Laboratory, operated by the Alliance for Sustainable Energy, LLC; and the
Lawrence Livermore National Laboratory, operated by Lawrence Livermore National Security, LLC.
*/
#pragma once

#include "../CommsInterface.hpp"
#include "helics/helics-config.h"
#include <future>
#include <set>

#if (BOOST_VERSION_LEVEL >= 2)
namespace boost
{
namespace asio
{
class io_context;
using io_service = io_context;
}
}
#else
namespace boost
{
namespace asio
{
class io_service;
}
}
#endif
namespace helics
{
<<<<<<< HEAD
/** generate a string with a full address based on an interface string and port number
@details,  how things get merged depend on what interface is used some use port number some do not

@param[in] interface a string with an interface description i.e 127.0.0.1
@param portNumber the number of the port to use
@return a string with the merged address
*/
std::string makePortAddress (const std::string &networkInterface, int portNumber);

/** extract a port number and interface string from an address number
@details,  if there is no port number it default to -1 this is true if none was listed
or the interface doesn't use port numbers

@param[in] address a string with an network location description i.e 127.0.0.1:34
@return a pair with a string and int with the interface name and port number
*/
std::pair<std::string, int> extractInterfaceandPort (const std::string &address);

=======
>>>>>>> 19631859
/** implementation for the communication interface that uses ZMQ messages to communicate*/
class UdpComms final : public CommsInterface
{
  public:
    /** default constructor*/
    UdpComms ();
    UdpComms (const std::string &brokerTarget, const std::string &localTarget);
    UdpComms (const NetworkBrokerData &netInfo);
    /** destructor*/
    ~UdpComms ();
    /** set the port numbers for the local ports*/
    void setBrokerPort (int brokerPortNumber);
    void setPortNumber (int localPortNumber);
    void setAutomaticPortStartPort (int startingPort);

  private:
    int brokerPort = -1;
    std::atomic<int> PortNumber{-1};
    std::set<int> usedPortNumbers;
    int openPortStart = -1;
    std::atomic<bool> hasBroker{false};
    virtual void queue_rx_function () override;  //!< the functional loop for the receive queue
    virtual void queue_tx_function () override;  //!< the loop for transmitting data
    virtual void closeReceiver () override;  //!< function to instruct the receiver loop to close
    /** find an open port for a subBroker*/
    int findOpenPort ();
    /** process an incoming message
    return code for required action 0=NONE, -1 TERMINATE*/
    int processIncomingMessage (ActionMessage &cmd);
    ActionMessage generateReplyToIncomingMessage (ActionMessage &cmd);
    // promise and future for communicating port number from tx_thread to rx_thread
    std::promise<int> promisePort;
    std::future<int> futurePort;
<<<<<<< HEAD

  public:
    /** get the port number of the comms object to push message to*/
    int getPort () const { return PortNumber; };

    std::string getAddress () const;
};

=======

  public:
    /** get the port number of the comms object to push message to*/
    int getPort () const { return PortNumber; };

    std::string getAddress () const;
};

>>>>>>> 19631859
}  // namespace helics<|MERGE_RESOLUTION|>--- conflicted
+++ resolved
@@ -33,27 +33,6 @@
 #endif
 namespace helics
 {
-<<<<<<< HEAD
-/** generate a string with a full address based on an interface string and port number
-@details,  how things get merged depend on what interface is used some use port number some do not
-
-@param[in] interface a string with an interface description i.e 127.0.0.1
-@param portNumber the number of the port to use
-@return a string with the merged address
-*/
-std::string makePortAddress (const std::string &networkInterface, int portNumber);
-
-/** extract a port number and interface string from an address number
-@details,  if there is no port number it default to -1 this is true if none was listed
-or the interface doesn't use port numbers
-
-@param[in] address a string with an network location description i.e 127.0.0.1:34
-@return a pair with a string and int with the interface name and port number
-*/
-std::pair<std::string, int> extractInterfaceandPort (const std::string &address);
-
-=======
->>>>>>> 19631859
 /** implementation for the communication interface that uses ZMQ messages to communicate*/
 class UdpComms final : public CommsInterface
 {
@@ -87,7 +66,6 @@
     // promise and future for communicating port number from tx_thread to rx_thread
     std::promise<int> promisePort;
     std::future<int> futurePort;
-<<<<<<< HEAD
 
   public:
     /** get the port number of the comms object to push message to*/
@@ -96,14 +74,4 @@
     std::string getAddress () const;
 };
 
-=======
-
-  public:
-    /** get the port number of the comms object to push message to*/
-    int getPort () const { return PortNumber; };
-
-    std::string getAddress () const;
-};
-
->>>>>>> 19631859
 }  // namespace helics