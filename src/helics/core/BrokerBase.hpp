--- conflicted
+++ resolved
@@ -21,10 +21,6 @@
 #include "ActionMessage.hpp"
 #include "Core.hpp"
 #include <atomic>
-<<<<<<< HEAD
-#include <chrono>
-=======
->>>>>>> d1d9c9d1
 #include <memory>
 #include <string>
 #include <thread>
@@ -43,15 +39,9 @@
     std::atomic<int32_t> maxLogLevel{1};  //!< the logging level to use levels >=this will be logged
     int32_t consoleLogLevel = 1;  //!< the logging level for console display
     int32_t fileLogLevel = 1;  //!< the logging level for logging to a file
-<<<<<<< HEAD
-    int32_t _min_federates = 1;  //!< the minimum number of federates that must connect before entering init mode
-    int32_t _min_brokers = 0;  //!< the minimum number of brokers that must connect before entering init mode
-    int32_t _maxIterations = 10000;  //!< the maximum number of iterative loops that are allowed
-=======
     int32_t minFederateCount = 1;  //!< the minimum number of federates that must connect before entering init mode
     int32_t minBrokerCount = 0;  //!< the minimum number of brokers that must connect before entering init mode
     int32_t maxIterationCount = 10000;  //!< the maximum number of iterative loops that are allowed
->>>>>>> d1d9c9d1
     int32_t tickTimer = 4000;  //!< counter for the length of a keep alive tick in milliseconds
     int32_t timeout =
       30000;  //!< timeout to wait to establish a broker connection before giving up in milliseconds
@@ -70,11 +60,7 @@
   protected:
     std::string logFile;  //< the file to log message to
     std::unique_ptr<TimeCoordinator> timeCoord;  //!< object managing the time control
-<<<<<<< HEAD
-    BlockingPriorityQueue<ActionMessage> _queue;  //!< primary routing queue
-=======
     BlockingPriorityQueue<ActionMessage> actionQueue;  //!< primary routing queue
->>>>>>> d1d9c9d1
     /** enumeration of the possible core states*/
     enum broker_state_t : int
     {
