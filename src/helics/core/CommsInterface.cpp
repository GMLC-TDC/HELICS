/*
Copyright © 2017-2018,
Battelle Memorial Institute; Lawrence Livermore National Security, LLC; Alliance for Sustainable Energy, LLC
All rights reserved. See LICENSE file and DISCLAIMER for more details.
*/
#include "CommsInterface.hpp"
#include "NetworkBrokerData.hpp"

namespace helics
{
<<<<<<< HEAD
=======
CommsInterface::CommsInterface (const std::string &localTarget,
                                const std::string &brokerTarget,
                                interface_networks targetNetwork)
    : localTarget_ (localTarget), brokerTarget_ (brokerTarget), interfaceNetwork (targetNetwork)
{
}

CommsInterface::CommsInterface (const NetworkBrokerData &netInfo)
    : localTarget_ (netInfo.localInterface), brokerTarget_ (netInfo.brokerAddress),
      brokerName_ (netInfo.brokerName), interfaceNetwork (netInfo.interfaceNetwork)
{
}

>>>>>>> c0cf5f12
/** destructor*/
CommsInterface::~CommsInterface ()
{
    std::lock_guard<std::mutex> syncLock (threadSyncLock);
    if (queue_watcher.joinable ())
    {
        queue_watcher.join ();
    }
    if (queue_transmitter.joinable ())
    {
        queue_transmitter.join ();
    }
}

void CommsInterface::loadNetworkInfo (const NetworkBrokerData &netInfo)
{
    if (propertyLock ())
    {
        localTarget_ = netInfo.localInterface;
        brokerTarget_ = netInfo.brokerAddress;
        brokerName_ = netInfo.brokerName;
        interfaceNetwork = netInfo.interfaceNetwork;
        propertyUnLock ();
    }
}

void CommsInterface::loadTargetInfo (const std::string &localTarget,
                                     const std::string &brokerTarget,
                                     interface_networks targetNetwork)
{
    if (propertyLock ())
    {
        localTarget_ = localTarget;
        brokerTarget_ = brokerTarget;
        interfaceNetwork = targetNetwork;
        propertyUnLock ();
    }
}

bool CommsInterface::propertyLock ()
{
    bool exp = false;
    while (!operating.compare_exchange_weak (exp, true))
    {
        if (tx_status != connection_status::startup)
        {
            return false;
        }
    }
    return true;
}

void CommsInterface::propertyUnLock ()
{
    bool exp = true;
    operating.compare_exchange_strong (exp, false);
}

void CommsInterface::transmit (int route_id, const ActionMessage &cmd)
{
    if (isPriorityCommand (cmd))
    {
        txQueue.emplacePriority (route_id, cmd);
    }
    else
    {
        txQueue.emplace (route_id, cmd);
    }
}

void CommsInterface::transmit (int route_id, ActionMessage &&cmd)
{
    if (isPriorityCommand (cmd))
    {
        txQueue.emplacePriority (route_id, std::move (cmd));
    }
    else
    {
        txQueue.emplace (route_id, std::move (cmd));
    }
}

void CommsInterface::addRoute (int route_id, const std::string &routeInfo)
{
    ActionMessage rt (CMD_PROTOCOL_PRIORITY);
    rt.payload = routeInfo;
    rt.messageID = NEW_ROUTE;
    rt.dest_id = route_id;
    transmit (-1, rt);
}

void CommsInterface::setTxStatus (connection_status txStatus)
{
    if (tx_status == txStatus)
    {
        return;
    }
    switch (txStatus)
    {
    case connection_status::connected:
        if (tx_status == connection_status::startup)
        {
            tx_status = txStatus;
            txTrigger.activate ();
        }
        break;
    case connection_status::terminated:
    case connection_status::error:
        if (tx_status == connection_status::startup)
        {
            tx_status = txStatus;
            txTrigger.activate ();
            txTrigger.trigger ();
        }
        else
        {
            tx_status = txStatus;
            txTrigger.trigger ();
        }
        break;
    default:
        tx_status = txStatus;
    }
}

void CommsInterface::setRxStatus (connection_status rxStatus)
{
    if (rx_status == rxStatus)
    {
        return;
    }
    switch (rxStatus)
    {
    case connection_status::connected:
        if (rx_status == connection_status::startup)
        {
            rx_status = rxStatus;
            rxTrigger.activate ();
        }
        break;
    case connection_status::terminated:
    case connection_status::error:
        if (rx_status == connection_status::startup)
        {
            rx_status = rxStatus;
            rxTrigger.activate ();
            rxTrigger.trigger ();
        }
        else
        {
            rx_status = rxStatus;
            rxTrigger.trigger ();
        }

        break;
    default:
        rx_status = rxStatus;
    }
}

bool CommsInterface::connect ()
{
    if (isConnected ())
    {
        return true;
    }
    if (rx_status != connection_status::startup)
    {
        return false;
    }
    if (tx_status != connection_status::startup)
    {
        return false;
    }
    // bool exp = false;
    if (!ActionCallback)
    {
        logError ("no callback specified, the receiver cannot start");
        return false;
    }
    if (!propertyLock())
    {
        //this will lock all the properties and should not be unlocked;
        return isConnected();
    }
    std::lock_guard<std::mutex> syncLock (threadSyncLock);
    if (name.empty ())
    {
        name = localTarget_;
    }
    if (localTarget_.empty ())
    {
        localTarget_ = name;
    }
    queue_watcher = std::thread ([this] {
        try
        {
            queue_rx_function ();
        }
        catch (const std::exception &e)
        {
            rx_status = connection_status::error;
            std::cerr << "error in receiver" << e.what () << std::endl;
        }
    });
    queue_transmitter = std::thread ([this] {
        try
        {
            queue_tx_function ();
        }
        catch (const std::exception &e)
        {
            tx_status = connection_status::error;
            std::cerr << "error in transmitter" << e.what () << std::endl;
        }
    });
    txTrigger.waitActivation ();
    rxTrigger.waitActivation ();
    if (rx_status != connection_status::connected)
    {
        logError ("receiver connection failure");
        if (tx_status == connection_status::connected)
        {
            if (queue_transmitter.joinable ())
            {
                closeTransmitter ();
                queue_transmitter.join ();
            }
        }
        queue_watcher.join ();
        return false;
    }

    if (tx_status != connection_status::connected)
    {
        logError ("transmitter connection failure");
        if (rx_status == connection_status::connected)
        {
            if (queue_watcher.joinable ())
            {
                closeReceiver ();
                queue_watcher.join ();
            }
        }
        queue_transmitter.join ();
        return false;
    }
    return true;
}

void CommsInterface::setName (const std::string &name_)
{
    if (propertyLock ())
    {
        name = name_;
        propertyUnLock ();
    }
}

void CommsInterface::disconnect ()
{
    if (!operating)
    {
        if (propertyLock())
        {
            setRxStatus(connection_status::terminated);
            setTxStatus(connection_status::terminated);
            return;
        }
    }
	
    if (tripDetector.isTripped ())
    {
        setRxStatus(connection_status::terminated);
        setTxStatus(connection_status::terminated);
        return;
    }
    if (rx_status.load () <= connection_status::connected)
    {
        closeReceiver ();
    }
    if (tx_status.load () <= connection_status::connected)
    {
        closeTransmitter ();
    }
    int cnt = 0;
    while (rx_status.load () <= connection_status::connected)
    {
        if (rxTrigger.wait_for (std::chrono::milliseconds (800)))
        {
            continue;
        }
        ++cnt;
        if ((cnt & 3) == 0)  // call this every 2400 milliseconds
        {
            // try calling closeReceiver again
            closeReceiver ();
        }
        if (cnt == 14)  // Eventually give up
        {
            logError ("unable to terminate receiver connection");
            break;
        }
        // check the trip detector
        if (tripDetector.isTripped ())
        {
            rx_status = connection_status::terminated;
            tx_status = connection_status::terminated;
            return;
        }
    }
    cnt = 0;
    while (tx_status.load () <= connection_status::connected)
    {
        if (txTrigger.wait_for (std::chrono::milliseconds (800)))
        {
            continue;
        }
        ++cnt;
        if ((cnt & 3) == 0)  // call this every 2400 milliseconds
        {
            // try calling closeReceiver again
            closeTransmitter ();
        }
        if (cnt == 14)  // Eventually give up
        {
            logError ("unable to terminate transmit connection");
            break;
        }
        // check the trip detector
        if (tripDetector.isTripped ())
        {
            rx_status = connection_status::terminated;
            tx_status = connection_status::terminated;
            return;
        }
    }
}

bool CommsInterface::reconnect ()
{
    rx_status = connection_status::reconnecting;
    tx_status = connection_status::reconnecting;
    reconnectReceiver ();
    reconnectTransmitter ();
    int cnt = 0;
    while (rx_status.load () == connection_status::reconnecting)
    {
        std::this_thread::sleep_for (std::chrono::milliseconds (50));
        ++cnt;
        if (cnt == 400)  // Eventually give up
        {
            logError ("unable to reconnect");
            break;
        }
    }
    cnt = 0;
    while (tx_status.load () == connection_status::reconnecting)
    {
        std::this_thread::sleep_for (std::chrono::milliseconds (50));
        ++cnt;
        if (cnt == 400)
        {
            logError ("unable to reconnect");
            break;
        }
    }

    return ((rx_status.load () == connection_status::connected) &&
            (tx_status.load () == connection_status::connected));
}

void CommsInterface::setCallback (std::function<void(ActionMessage &&)> callback)
{
    if (propertyLock ())
    {
        ActionCallback = std::move (callback);
        propertyUnLock ();
    }
}

void CommsInterface::setLoggingCallback (
  std::function<void(int level, const std::string &name, const std::string &message)> callback)
{
    loggingCallback = std::move (callback);
}

void CommsInterface::setMessageSize (int maxMessageSize, int maxMessageCount)
{
    if (propertyLock ())
    {
        if (maxMessageSize > 0)
        {
            maxMessageSize_ = maxMessageSize;
        }
        if (maxMessageCount > 0)
        {
            maxMessageCount_ = maxMessageCount;
        }
        propertyUnLock ();
    }
}

bool CommsInterface::isConnected () const
{
    return ((tx_status == connection_status::connected) && (rx_status == connection_status::connected));
}


void CommsInterface::logWarning(const std::string &message) const
{ 
	if (loggingCallback)
    {
        loggingCallback (1, name, message);
    }
	else
	{
        std::cerr << "commWarning||" << name << ":" << message << std::endl;
	}
}

void CommsInterface::logError(const std::string &message) const
{
    if (loggingCallback)
    {
        loggingCallback (0, name, message);
    }
    else
    {
        std::cerr <<"commERROR||"<<name<<":"<< message << std::endl;
    }
}

void CommsInterface::closeTransmitter ()
{
    ActionMessage rt (CMD_PROTOCOL);
    rt.messageID = DISCONNECT;
    transmit (-1, rt);
}

void CommsInterface::reconnectTransmitter ()
{
    ActionMessage rt (CMD_PROTOCOL);
    rt.messageID = RECONNECT;
    transmit (-1, rt);
}

void CommsInterface::reconnectReceiver ()
{
    ActionMessage cmd (CMD_PROTOCOL);
    cmd.messageID = RECONNECT_RECEIVER;
    transmit (-1, cmd);
}

}  // namespace helics<|MERGE_RESOLUTION|>--- conflicted
+++ resolved
@@ -8,22 +8,6 @@
 
 namespace helics
 {
-<<<<<<< HEAD
-=======
-CommsInterface::CommsInterface (const std::string &localTarget,
-                                const std::string &brokerTarget,
-                                interface_networks targetNetwork)
-    : localTarget_ (localTarget), brokerTarget_ (brokerTarget), interfaceNetwork (targetNetwork)
-{
-}
-
-CommsInterface::CommsInterface (const NetworkBrokerData &netInfo)
-    : localTarget_ (netInfo.localInterface), brokerTarget_ (netInfo.brokerAddress),
-      brokerName_ (netInfo.brokerName), interfaceNetwork (netInfo.interfaceNetwork)
-{
-}
-
->>>>>>> c0cf5f12
 /** destructor*/
 CommsInterface::~CommsInterface ()
 {
