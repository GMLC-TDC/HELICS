--- conflicted
+++ resolved
@@ -51,12 +51,6 @@
 
 class tcp_rx_connection;
 class tcp_connection;
-<<<<<<< HEAD
-=======
-
-class tcp_rx_connection;
-class tcp_connection;
->>>>>>> 2e80262b
 
 namespace helics {
 
