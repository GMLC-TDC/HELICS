--- conflicted
+++ resolved
@@ -1,4 +1,3 @@
-<<<<<<< HEAD
 /*
 
 Copyright (C) 2017, Battelle Memorial Institute
@@ -10,24 +9,20 @@
 
 */
 #include "TcpComms.h"
+#include "../../common/AsioServiceManager.h"
 #include "../ActionMessage.h"
-#include "../../common/AsioServiceManager.h"
+#include "TcpHelperClasses.h"
 #include <memory>
-#include "TcpHelperClasses.h"
 
 static const int BEGIN_OPEN_PORT_RANGE = 24228;
 static const int BEGIN_OPEN_PORT_RANGE_SUBBROKER = 24357;
 
 static const int DEFAULT_TCP_BROKER_PORT_NUMBER = 24160;
 
-
 namespace helics
 {
 using boost::asio::ip::tcp;
-TcpComms::TcpComms ()
-{
-
-}
+TcpComms::TcpComms () {}
 
 TcpComms::TcpComms (const std::string &brokerTarget, const std::string &localTarget)
     : CommsInterface (brokerTarget, localTarget)
@@ -125,7 +120,6 @@
     return resp;
 }
 
-
 size_t TcpComms::dataReceive(tcp_rx_connection::pointer connection, const char *data, size_t bytes_received)
 {
     ActionMessage m;
@@ -134,6 +128,7 @@
     {
         int used = m.depacketize(data, bytes_received);
         ActionMessage m(data, bytes_received);
+
         if (isPriorityCommand(m))
         {
             auto rep = generateReplyToIncomingMessage(m);
@@ -146,10 +141,21 @@
         else
         {
             ActionCallback(std::move(m));
+        ActionCallback (std::move (m));
         }
     }
     
     return used_total;
+}
+
+bool TcpComms::commErrorHandler (int index, const boost::system::error_code &error)
+{
+    if (rx_status == connection_status::connected)
+    {
+        std::cerr << "error message while connected " << error.message () << "code " << error.value ()
+                  << std::endl;
+    }
+    return false;
 }
 
 void TcpComms::queue_rx_function ()
@@ -169,7 +175,6 @@
                 disconnecting = true;
                 rx_status = connection_status::terminated;
                 return;
-
             }
         }
     }
@@ -181,14 +186,17 @@
     auto ioserv = AsioServiceManager::getServicePointer();
     tcp_server server(ioserv->getBaseService(),PortNumber,maxMessageSize_);
     //lambda for the disconnection procedure
-    auto disconnectFunction=[this, &ioserv](){ 
+    auto disconnectFunction = [this, &server, &ioserv]() {
         disconnecting = true;
+        server.close ();
         ioserv->haltServiceLoop();
         rx_status = connection_status::terminated; 
     };
     ioserv->runServiceLoop();
-    server.setDataCall([this](int index, const char *data, size_t datasize) {return dataReceive(index, data, datasize); });
-    
+    server.setDataCall (
+      [this](int index, const char *data, size_t datasize) { return dataReceive (index, data, datasize); });
+    server.setErrorCall (
+      [this](int index, const boost::system::error_code &error) { return commErrorHandler (index, error); });
     server.start();
     rx_status = connection_status::connected;
     while (true)
@@ -202,7 +210,6 @@
             case DISCONNECT:
                 disconnectFunction();
                 return;
-
             }
         }
     }
@@ -254,6 +261,7 @@
             }
         }
         
+
     }
 
 */
@@ -297,7 +305,8 @@
         }
         try
         {
-            brokerConnection = tcp_connection::create(ioserv->getBaseService(), brokerTarget_, std::to_string(brokerPort), maxMessageSize_);
+            brokerConnection = tcp_connection::create (ioserv->getBaseService (), brokerTarget_,
+                                                       std::to_string (brokerPort), maxMessageSize_);
             int cumsleep = 0;
             while (!brokerConnection->isConnected())
             {
@@ -329,7 +338,9 @@
                 }
                 std::vector<char> rx(512);
                 tcp::endpoint brk;
-                brokerConnection->async_receive(rx.data(), 128, [this, &rx](const boost::system::error_code& error, size_t bytes) {
+                brokerConnection->async_receive (rx.data (), 128,
+                                                 [this, &rx](const boost::system::error_code &error,
+                                                             size_t bytes) {
                     if (error != boost::asio::error::operation_aborted)
                     {
                         if (!error)
@@ -367,7 +378,6 @@
                     cumsleep += 100;
                     if (cumsleep >= connectionTimeout)
                     {
-                        
                         ioserv->haltServiceLoop();
                         brokerConnection->cancel();
                         std::cerr << "port number query to broker timed out\n" << std::endl;
@@ -475,7 +485,10 @@
         }
     }
 CLOSE_TX_LOOP:
-    
+    for (auto &rt : routes)
+    {
+        rt.second->close ();
+    }
     routes.clear ();
     if (rx_status == connection_status::connected)
     {
@@ -493,506 +506,4 @@
 }
 
 std::string TcpComms::getAddress () const { return makePortAddress (localTarget_, PortNumber); }
-=======
-/*
-
-Copyright (C) 2017, Battelle Memorial Institute
-All rights reserved.
-
-This software was co-developed by Pacific Northwest National Laboratory, operated by the Battelle Memorial
-Institute; the National Renewable Energy Laboratory, operated by the Alliance for Sustainable Energy, LLC; and the
-Lawrence Livermore National Laboratory, operated by Lawrence Livermore National Security, LLC.
-
-*/
-#include "TcpComms.h"
-#include "../../common/AsioServiceManager.h"
-#include "../ActionMessage.h"
-#include "TcpHelperClasses.h"
-#include <memory>
-
-static const int BEGIN_OPEN_PORT_RANGE = 24228;
-static const int BEGIN_OPEN_PORT_RANGE_SUBBROKER = 24357;
-
-static const int DEFAULT_TCP_BROKER_PORT_NUMBER = 24160;
-
-namespace helics
-{
-using boost::asio::ip::tcp;
-TcpComms::TcpComms () {}
-
-TcpComms::TcpComms (const std::string &brokerTarget, const std::string &localTarget)
-    : CommsInterface (brokerTarget, localTarget)
-{
-    if (localTarget_.empty ())
-    {
-        localTarget_ = "localhost";
-    }
-}
-/** destructor*/
-TcpComms::~TcpComms () { disconnect (); }
-
-void TcpComms::setBrokerPort (int brokerPortNumber)
-{
-    if (rx_status == connection_status::startup)
-    {
-        brokerPort = brokerPortNumber;
-    }
-}
-
-int TcpComms::findOpenPort ()
-{
-    int start = openPortStart;
-    if (openPortStart < 0)
-    {
-        start = (hasBroker) ? BEGIN_OPEN_PORT_RANGE_SUBBROKER : BEGIN_OPEN_PORT_RANGE;
-    }
-    while (usedPortNumbers.find (start) != usedPortNumbers.end ())
-    {
-        start += 2;
-    }
-    usedPortNumbers.insert (start);
-    return start;
-}
-
-void TcpComms::setPortNumber (int localPortNumber)
-{
-    if (rx_status == connection_status::startup)
-    {
-        PortNumber = localPortNumber;
-    }
-}
-
-void TcpComms::setAutomaticPortStartPort (int startingPort) { openPortStart = startingPort; }
-
-int TcpComms::processIncomingMessage (ActionMessage &M)
-{
-    if (isProtocolCommand (M))
-    {
-        switch (M.index)
-        {
-        case CLOSE_RECEIVER:
-            return (-1);
-        default:
-            break;
-        }
-    }
-    ActionCallback (std::move (M));
-    return 0;
-}
-
-ActionMessage TcpComms::generateReplyToIncomingMessage (ActionMessage &M)
-{
-    if (isProtocolCommand (M))
-    {
-        switch (M.index)
-        {
-        case QUERY_PORTS:
-        {
-            ActionMessage portReply (CMD_PROTOCOL);
-            portReply.index = PORT_DEFINITIONS;
-            portReply.source_id = PortNumber;
-            return portReply;
-        }
-        break;
-        case REQUEST_PORTS:
-        {
-            auto openPort = findOpenPort ();
-            ActionMessage portReply (CMD_PROTOCOL);
-            portReply.index = PORT_DEFINITIONS;
-            portReply.source_id = PortNumber;
-            portReply.source_handle = openPort;
-            return portReply;
-        }
-        break;
-        case CLOSE_RECEIVER:
-            return M;
-        default:
-            M.index = NULL_REPLY;
-            return M;
-        }
-    }
-    ActionCallback (std::move (M));
-    ActionMessage resp (CMD_PRIORITY_ACK);
-    return resp;
-}
-
-std::string TcpComms::dataReceive (int /*index*/, const char *data, size_t bytes_received)
-{
-    ActionMessage m (data, bytes_received);
-
-    if (isPriorityCommand (m))
-    {
-        auto rep = generateReplyToIncomingMessage (m);
-        return rep.to_string ();
-    }
-    else if (isProtocolCommand (m))
-    {
-        rxMessageQueue.push (m);
-    }
-    else
-    {
-        ActionCallback (std::move (m));
-    }
-    return {};
-}
-
-bool TcpComms::commErrorHandler (int index, const boost::system::error_code &error)
-{
-    if (rx_status == connection_status::connected)
-    {
-        std::cerr << "error message while connected " << error.message () << "code " << error.value ()
-                  << std::endl;
-    }
-    return false;
-}
-
-void TcpComms::queue_rx_function ()
-{
-    while (PortNumber < 0)
-    {
-        auto message = rxMessageQueue.pop ();
-        if (isProtocolCommand (message))
-        {
-            switch (message.index)
-            {
-            case PORT_DEFINITIONS:
-                PortNumber = message.source_handle;
-                break;
-            case CLOSE_RECEIVER:
-            case DISCONNECT:
-                disconnecting = true;
-                rx_status = connection_status::terminated;
-                return;
-            }
-        }
-    }
-    if (PortNumber < 0)
-    {
-        rx_status = connection_status::error;
-        return;
-    }
-    auto ioserv = AsioServiceManager::getServicePointer ();
-    tcp_server server (ioserv->getBaseService (), PortNumber, maxMessageSize_);
-    // lambda for the disconnection procedure
-    auto disconnectFunction = [this, &server, &ioserv]() {
-        disconnecting = true;
-        server.close ();
-        ioserv->haltServiceLoop ();
-        rx_status = connection_status::terminated;
-    };
-    ioserv->runServiceLoop ();
-    server.setDataCall (
-      [this](int index, const char *data, size_t datasize) { return dataReceive (index, data, datasize); });
-    server.setErrorCall (
-      [this](int index, const boost::system::error_code &error) { return commErrorHandler (index, error); });
-    server.start ();
-    rx_status = connection_status::connected;
-    while (true)
-    {
-        auto message = rxMessageQueue.pop ();
-        if (isProtocolCommand (message))
-        {
-            switch (message.index)
-            {
-            case CLOSE_RECEIVER:
-            case DISCONNECT:
-                disconnectFunction ();
-                return;
-            }
-        }
-    }
-
-    disconnectFunction ();
-    return;
-}
-/*
-        auto len=socket.receive_from(boost::asio::buffer(data), remote_endp, 0, error);
-        if (error)
-        {
-            rx_status = connection_status::error;
-            return;
-        }
-        if (len == 5)
-        {
-            std::string str(data.data(), len);
-            if (str == "close")
-            {
-                goto CLOSE_RX_LOOP;
-            }
-        }
-        ActionMessage M(data.data(),len);
-        if (isProtocolCommand(M))
-        {
-           if (M.index == CLOSE_RECEIVER)
-            {
-               goto CLOSE_RX_LOOP;
-            }
-        }
-        if (isPriorityCommand(M))
-        {
-            auto reply = generateReplyToIncomingMessage(M);
-            if (isProtocolCommand(reply))
-            {
-                if (reply.index == DISCONNECT)
-                {
-                    goto CLOSE_RX_LOOP;
-                }
-            }
-            socket.send_to(boost::asio::buffer(reply.to_string()), remote_endp, 0, ignored_error);
-        }
-        else
-        {
-            auto res=processIncomingMessage(M);
-            if (res < 0)
-            {
-                goto CLOSE_RX_LOOP;
-            }
-        }
-        
-
-    }
-
-*/
-
-void TcpComms::txReceive (const char *data, size_t bytes_received, const std::string &errorMessage)
-{
-    if (errorMessage.empty ())
-    {
-        ActionMessage m (data, bytes_received);
-        if (isProtocolCommand (m))
-        {
-            if (m.index == PORT_DEFINITIONS)
-            {
-                rxMessageQueue.push (m);
-            }
-            else if (m.index == DISCONNECT)
-            {
-                txQueue.emplace (-1, m);
-            }
-        }
-    }
-}
-
-void TcpComms::queue_tx_function ()
-{
-    std::vector<char> buffer;
-    auto ioserv = AsioServiceManager::getServicePointer ();
-    ioserv->runServiceLoop ();
-    tcp_connection::pointer brokerConnection;
-
-    std::map<int, tcp_connection::pointer> routes;  // for all the other possible routes
-    if (!brokerTarget_.empty ())
-    {
-        hasBroker = true;
-    }
-    if (hasBroker)
-    {
-        if (brokerPort < 0)
-        {
-            brokerPort = DEFAULT_TCP_BROKER_PORT_NUMBER;
-        }
-        try
-        {
-            brokerConnection = tcp_connection::create (ioserv->getBaseService (), brokerTarget_,
-                                                       std::to_string (brokerPort), maxMessageSize_);
-            int cumsleep = 0;
-            while (!brokerConnection->isConnected ())
-            {
-                std::this_thread::sleep_for (std::chrono::milliseconds (100));
-                cumsleep += 100;
-                if (cumsleep >= connectionTimeout)
-                {
-                    ioserv->haltServiceLoop ();
-                    std::cerr << "initial connection to broker timed out\n" << std::endl;
-                    tx_status = connection_status::terminated;
-                    return;
-                }
-            }
-
-            if (PortNumber <= 0)
-            {
-                ActionMessage m (CMD_PROTOCOL_PRIORITY);
-                m.index = REQUEST_PORTS;
-                try
-                {
-                    brokerConnection->send (m.to_string ());
-                }
-                catch (const boost::system::system_error &error)
-                {
-                    std::cerr << "error in initial send to broker " << error.what () << '\n';
-                    ioserv->haltServiceLoop ();
-                    tx_status = connection_status::terminated;
-                    return;
-                }
-                std::vector<char> rx (512);
-                tcp::endpoint brk;
-                brokerConnection->async_receive (rx.data (), 128,
-                                                 [this, &rx](const boost::system::error_code &error,
-                                                             size_t bytes) {
-                                                     if (error != boost::asio::error::operation_aborted)
-                                                     {
-                                                         if (!error)
-                                                         {
-                                                             txReceive (rx.data (), bytes, std::string ());
-                                                         }
-                                                         else
-                                                         {
-                                                             txReceive (rx.data (), bytes, error.message ());
-                                                         }
-                                                     }
-                                                 });
-                cumsleep = 0;
-                while (PortNumber < 0)
-                {
-                    std::this_thread::sleep_for (std::chrono::milliseconds (100));
-                    auto mess = txQueue.try_pop ();
-                    if (mess)
-                    {
-                        if (isProtocolCommand (mess->second))
-                        {
-                            if (mess->second.index == PORT_DEFINITIONS)
-                            {
-                                rxMessageQueue.push (mess->second);
-                            }
-                            else if (mess->second.index == DISCONNECT)
-                            {
-                                brokerConnection->cancel ();
-                                ioserv->haltServiceLoop ();
-                                tx_status = connection_status::terminated;
-                                return;
-                            }
-                        }
-                    }
-                    cumsleep += 100;
-                    if (cumsleep >= connectionTimeout)
-                    {
-                        ioserv->haltServiceLoop ();
-                        brokerConnection->cancel ();
-                        std::cerr << "port number query to broker timed out\n" << std::endl;
-                        tx_status = connection_status::terminated;
-                        return;
-                    }
-                }
-            }
-        }
-        catch (std::exception &e)
-        {
-            std::cerr << e.what () << std::endl;
-        }
-    }
-    else
-    {
-        if (PortNumber < 0)
-        {
-            PortNumber = DEFAULT_TCP_BROKER_PORT_NUMBER;
-            ActionMessage m (CMD_PROTOCOL);
-            m.index = PORT_DEFINITIONS;
-            m.source_handle = PortNumber;
-            rxMessageQueue.push (m);
-        }
-    }
-    tx_status = connection_status::connected;
-
-    while (true)
-    {
-        int route_id;
-        ActionMessage cmd;
-
-        std::tie (route_id, cmd) = txQueue.pop ();
-        bool processed = false;
-        if (isProtocolCommand (cmd))
-        {
-            if (route_id == -1)
-            {
-                switch (cmd.index)
-                {
-                case NEW_ROUTE:
-                {
-                    auto newroute = cmd.payload;
-
-                    try
-                    {
-                        std::string interface;
-                        std::string port;
-                        std::tie (interface, port) = extractInterfaceandPortString (newroute);
-                        auto new_connect = tcp_connection::create (ioserv->getBaseService (), interface, port);
-
-                        routes.emplace (cmd.dest_id, std::move (new_connect));
-                    }
-                    catch (std::exception &e)
-                    {
-                        // TODO:: do something???
-                    }
-                    processed = true;
-                }
-                break;
-                case CLOSE_RECEIVER:
-                    rxMessageQueue.push (cmd);
-                    processed = true;
-                    break;
-                case DISCONNECT:
-                    goto CLOSE_TX_LOOP;  // break out of loop
-                }
-            }
-        }
-        if (processed)
-        {
-            continue;
-        }
-
-        if (route_id == 0)
-        {
-            if (hasBroker)
-            {
-                brokerConnection->send (cmd.to_string ());
-
-                // if (error)
-                {
-                    //     std::cerr << "transmit failure to broker " << error.message() << '\n';
-                }
-            }
-        }
-        else if (route_id == -1)
-        {  // send to rx thread loop
-            rxMessageQueue.push (cmd);
-        }
-        else
-        {
-            auto rt_find = routes.find (route_id);
-            if (rt_find != routes.end())
-            {
-                rt_find->second->send(cmd.to_string());
-            }
-            else
-            {
-                if (hasBroker)
-                {
-                    brokerConnection->send (cmd.to_string ());
-                }
-            }
-        }
-    }
-CLOSE_TX_LOOP:
-    for (auto &rt : routes)
-    {
-        rt.second->close ();
-    }
-    routes.clear ();
-    if (rx_status == connection_status::connected)
-    {
-        closeReceiver ();
-    }
-    ioserv->haltServiceLoop ();
-    tx_status = connection_status::terminated;
-}
-
-void TcpComms::closeReceiver ()
-{
-    ActionMessage cmd (CMD_PROTOCOL);
-    cmd.index = CLOSE_RECEIVER;
-    rxMessageQueue.push (cmd);
-}
-
-std::string TcpComms::getAddress () const { return makePortAddress (localTarget_, PortNumber); }
->>>>>>> a7682243
 }  // namespace helics