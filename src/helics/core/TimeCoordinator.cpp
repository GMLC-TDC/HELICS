/*

Copyright © 2017-2018,
Battelle Memorial Institute; Lawrence Livermore National Security, LLC; Alliance for Sustainable Energy, LLC
All rights reserved. See LICENSE file and DISCLAIMER for more details.
*/

#include "TimeCoordinator.hpp"
#include "../flag-definitions.h"
#include <algorithm>
#include <boost/format.hpp>

namespace helics
{
TimeCoordinator::TimeCoordinator (const CoreFederateInfo &info_) : info (info_)
{
    if (info.timeDelta <= timeZero)
    {
        info.timeDelta = timeEpsilon;
    }
}

void TimeCoordinator::enteringExecMode (iteration_request mode)
{
    if (executionMode)
    {
        return;
    }
    iterating = (mode != iteration_request::no_iterations);
    checkingExec = true;
    if ((!dependents.empty ()) && (sendMessageFunction))
    {
        ActionMessage execreq (CMD_EXEC_REQUEST);
        execreq.source_id = source_id;
        if (iterating)
        {
            setActionFlag (execreq, iterationRequested);
        }
        sendMessageFunction (execreq);
    }
}

void TimeCoordinator::timeRequest (Time nextTime,
                                   iteration_request iterate,
                                   Time newValueTime,
                                   Time newMessageTime)
{
<<<<<<< HEAD
    iterating = (iterate != iteration_request::no_iterations);
    
=======
    iterating = (iterate != helics_iteration_request::no_iterations);

>>>>>>> 7792a6ed
    if (nextTime <= getNextPossibleTime())
    {
        nextTime = getNextPossibleTime();
    }
    time_requested = nextTime;
    time_value = newValueTime;
    time_message = newMessageTime;
    updateTimeFactors();

    if (!dependents.empty ())
    {
        sendTimeRequest();
    }
}

bool TimeCoordinator::updateNextExecutionTime ()
{
    auto cexec = time_exec;
    time_exec = std::min (time_message, time_value);
    if (time_exec < Time::maxVal ())
    {
        time_exec += info.inputDelay;
    }
    time_exec = std::min (time_requested, time_exec);
    if (time_exec <= time_granted)
    {
        time_exec = (iterating) ? time_granted : getNextPossibleTime();
    }
    if ((time_exec - time_granted) > 0.0)
    {
        time_exec=generateAllowedTime(time_exec);
    }
    return (time_exec != cexec);
}

void TimeCoordinator::updateNextPossibleEventTime ()
{
    if (!iterating)
    {
        time_next = getNextPossibleTime();
    }
    else
    {
        time_next = time_granted;
    }
    if (time_minminDe < Time::maxVal())
    {
        if (time_minminDe + info.inputDelay > time_next)
        {
            time_next = time_minminDe + info.inputDelay;
            time_next = generateAllowedTime(time_next);
        }
    }
    time_next = std::min(time_next, time_exec) + info.outputDelay;
}

void TimeCoordinator::updateValueTime (Time valueUpdateTime)
{
    if (!executionMode)  // updates before exec mode
    {
        if (valueUpdateTime < timeZero)
        {
            hasInitUpdates = true;
        }
        return;
    }
    if (valueUpdateTime < time_value)
    {
        auto ptime = time_value;
        if (iterating)
        {
            time_value = (valueUpdateTime <= time_granted) ? time_granted : valueUpdateTime;
        }
        else
        {
            auto nextPossibleTime = getNextPossibleTime();
            if (valueUpdateTime <= nextPossibleTime)
            {
                time_value = nextPossibleTime;
            }
            else
            {
                time_value = valueUpdateTime;
            }
        }
        if (time_value < ptime)
        {
            if (updateNextExecutionTime())
            {
                sendTimeRequest();
            }
        }
    }
}

Time TimeCoordinator::getNextPossibleTime() const
{
    if (time_granted == timeZero)
    {
        if (info.offset > info.timeDelta)
        {
            return info.offset;
        }
        else if (info.offset == timeZero)
        {
            return generateAllowedTime(std::max(info.timeDelta, info.period));
        }
        else if (info.period <= Time::epsilon())
        {
            return info.timeDelta;
        }
        else
        {
            Time retTime = info.offset + info.period;
            while (retTime < info.timeDelta)
            {
                retTime += info.period;
            }
            return retTime;
        }
    }
    return generateAllowedTime(time_grantBase + std::max(info.timeDelta, info.period));
}

Time TimeCoordinator::generateAllowedTime(Time testTime) const
{
    if (info.period > timeEpsilon)
    {
        if (testTime == Time::maxVal())
        {
            return testTime;
        }
        if (testTime - time_grantBase > info.period)
        {
            auto blk = static_cast<int> (std::ceil((testTime - time_grantBase) / info.period));
            testTime = time_grantBase + blk * info.period;
        }
        else
        {
            testTime = time_grantBase + info.period;
        }
    }
    return testTime;
}

void TimeCoordinator::updateMessageTime (Time messageUpdateTime)
{
    if (!executionMode)  // updates before exec mode
    {
        if (messageUpdateTime < timeZero)
        {
            hasInitUpdates = true;
        }
        return;
    }

    if (messageUpdateTime < time_message)
    {
        auto ptime = time_message;
        if (iterating)
        {
            time_message = (messageUpdateTime <= time_granted) ? time_granted : messageUpdateTime;
        }
        else
        {
            auto nextPossibleTime = getNextPossibleTime();
            if (messageUpdateTime <= nextPossibleTime)
            {
                time_message = nextPossibleTime;
            }
            else
            {
                time_message = messageUpdateTime;
            }
        }
        if (time_message < ptime)
        {
            if (updateNextExecutionTime())
            {
                sendTimeRequest();
            }
        }
    }
}

bool TimeCoordinator::updateTimeFactors ()
{
    Time minNext = Time::maxVal ();
    Time minminDe = std::min (time_value, time_message);
    Time minDe = minminDe;
    for (auto &dep : dependencies)
    {
        if (dep.Tnext < minNext)
        {
            minNext = dep.Tnext;
        }
        if (dep.Tdemin >= dep.Tnext)
        {
            if (dep.Tdemin < minminDe)
            {
                minminDe = dep.Tdemin;
            }
        }
        else
        {
            //this minimum dependent event time received was invalid and can't be trusted
            //therefore it can't be used to determine a time grant
            minminDe = -1;
        }

        if (dep.Te < minDe)
        {
            minDe = dep.Te;
        }
    }

    bool update = false;
    time_minminDe = std::min (minDe, minminDe);
    Time prev_next = time_next;
    updateNextPossibleEventTime ();

    //	printf("%d UDPATE next=%f, minminDE=%f, Tdemin=%f\n", source_id, static_cast<double>(time_next),
    // static_cast<double>(minminDe), static_cast<double>(minDe));
    if (prev_next != time_next)
    {
        update = true;
    }
    if (minDe < Time::maxVal())
    {
        minDe = generateAllowedTime(minDe) + info.outputDelay;
    }
    if (minDe != time_minDe)
    {
        update = true;
        time_minDe = minDe;
    }
    if (minNext < Time::maxVal())
    {
        time_allow = info.inputDelay + minNext;
    }
    else
    {
        time_allow = Time::maxVal();
    }
    updateNextExecutionTime ();
    return update;
}

iteration_state TimeCoordinator::checkTimeGrant ()
{
    bool update = updateTimeFactors ();
    if ((!iterating) || (time_exec > time_granted))
    {
        if (time_allow > time_exec)
        {
            updateTimeGrant();
            return iteration_state::next_step;
        }
        if (time_allow == time_exec)
        {
            if (time_requested <= time_exec)
            {
                updateTimeGrant();
                return iteration_state::next_step;
            }
            if (dependencies.checkIfReadyForTimeGrant (false, time_exec))
            {
                updateTimeGrant();
                return iteration_state::next_step;
            }
        }
    }
    else
    {
        if (time_allow > time_exec)
        {
            dependencies.resetIteratingTimeRequests(time_exec);
            updateTimeGrant();
            return iteration_state::iterating;
        }
        if (time_allow == time_exec)  // time_allow==time_exec==time_granted
        {
            if (dependencies.checkIfReadyForTimeGrant (true, time_exec))
            {
                dependencies.resetIteratingTimeRequests(time_exec);
                updateTimeGrant();
                return iteration_state::iterating;
            }
        }
    }

    // if we haven't returned we need to update the time messages
    if ((!dependents.empty ()) && (update))
    {
        sendTimeRequest();
    }
    return iteration_state::continue_processing;
}


void TimeCoordinator::sendTimeRequest() const
{
    ActionMessage upd(CMD_TIME_REQUEST);
    upd.source_id = source_id;
    upd.actionTime = time_next;
    upd.Te = (time_exec != Time::maxVal()) ? time_exec + info.outputDelay : time_exec;
    upd.Tdemin = (time_minDe < time_next) ? time_next : time_minDe;

    if (iterating)
    {
        setActionFlag(upd, iterationRequested);
    }
    sendMessageFunction(upd);
    //	printf("%d next=%f, exec=%f, Tdemin=%f\n", source_id, static_cast<double>(time_next),
    // static_cast<double>(time_exec), static_cast<double>(time_minDe));
}

void  TimeCoordinator::updateTimeGrant()
{
    time_granted = time_exec;
    time_grantBase = time_granted;
    if ((!dependents.empty()) && (sendMessageFunction))
    {
        ActionMessage treq(CMD_TIME_GRANT);
        treq.source_id = source_id;
        treq.actionTime = time_granted;
        sendMessageFunction(treq);
    }
    // printf("%d GRANT allow=%f next=%f, exec=%f, Tdemin=%f\n", source_id,
    // static_cast<double>(time_allow), static_cast<double>(time_next), static_cast<double>(time_exec),
    // static_cast<double>(time_minDe));
}
std::string TimeCoordinator::printTimeStatus () const
{
    return (boost::format ("exec=%f allow=%f, value=%f, message=%f, minDe=%f minminDe=%f") %
            static_cast<double> (time_exec) % static_cast<double> (time_allow) % static_cast<double> (time_value) %
            static_cast<double> (time_message) % static_cast<double> (time_minDe) %
            static_cast<double> (time_minminDe))
      .str ();
}

bool TimeCoordinator::isDependency (Core::federate_id_t ofed) const { return dependencies.isDependency (ofed); }

bool TimeCoordinator::addDependency (Core::federate_id_t fedID) { return dependencies.addDependency (fedID); }

bool TimeCoordinator::addDependent (Core::federate_id_t fedID)
{
    if (dependents.empty ())
    {
        dependents.push_back (fedID);
        return true;
    }
    auto dep = std::lower_bound (dependents.begin (), dependents.end (), fedID);
    if (dep == dependents.end ())
    {
        dependents.push_back (fedID);
    }
    else
    {
        if (*dep == fedID)
        {
            return false;
        }
        dependents.insert (dep, fedID);
    }
    return true;
}

void TimeCoordinator::removeDependency (Core::federate_id_t fedID) { dependencies.removeDependency (fedID); }

void TimeCoordinator::removeDependent (Core::federate_id_t fedID)
{
    auto dep = std::lower_bound (dependents.begin (), dependents.end (), fedID);
    if (dep != dependents.end ())
    {
        if (*dep == fedID)
        {
            dependents.erase (dep);
        }
    }
}

DependencyInfo *TimeCoordinator::getDependencyInfo (Core::federate_id_t ofed)
{
    return dependencies.getDependencyInfo (ofed);
}

std::vector<Core::federate_id_t> TimeCoordinator::getDependencies () const
{
    std::vector<Core::federate_id_t> deps;
    for (auto &dep : dependencies)
    {
        deps.push_back (dep.fedID);
    }
    return deps;
}

iteration_state TimeCoordinator::checkExecEntry ()
{
    auto ret = iteration_state::continue_processing;
    if (!dependencies.checkIfReadyForExecEntry (iterating))
    {
        return ret;
    }
    if (iterating)
    {
        if (hasInitUpdates)
        {
            if (iteration > info.maxIterations)
            {
                ret = iteration_state::next_step;
            }
            else
            {
                ret = iteration_state::iterating;
            }
        }
        else
        {
            ret = iteration_state::next_step;  // todo add a check for updates and iteration limit
        }
    }
    else
    {
        ret = iteration_state::next_step;
    }

    if (ret == iteration_state::next_step)
    {
        time_granted = timeZero;
        time_grantBase = time_granted;
        executionMode = true;

        if (sendMessageFunction)
        {
            ActionMessage execgrant (CMD_EXEC_GRANT);
            execgrant.source_id = source_id;
            sendMessageFunction (execgrant);
        }
    }
    else if (ret == iteration_state::iterating)
    {
        dependencies.resetIteratingExecRequests ();
        hasInitUpdates = false;
        if (sendMessageFunction)
        {
            ActionMessage execgrant (CMD_EXEC_GRANT);
            execgrant.source_id = source_id;
            setActionFlag (execgrant, iterationRequested);
            sendMessageFunction (execgrant);
        }
    }
    return ret;
}

bool TimeCoordinator::processTimeMessage (const ActionMessage &cmd) { return dependencies.updateTime (cmd); }

void TimeCoordinator::processDependencyUpdateMessage (const ActionMessage &cmd)
{
    switch (cmd.action ())
    {
    case CMD_ADD_DEPENDENCY:
        addDependency (cmd.source_id);
        break;
    case CMD_REMOVE_DEPENDENCY:
        removeDependency (cmd.source_id);
        break;
    case CMD_ADD_DEPENDENT:
        addDependent (cmd.source_id);
        break;
    case CMD_REMOVE_DEPENDENT:
        removeDependent (cmd.source_id);
        break;
    case CMD_ADD_INTERDEPENDENCY:
        addDependency (cmd.source_id);
        addDependent (cmd.source_id);
        break;
    case CMD_REMOVE_INTERDEPENDENCY:
        removeDependency (cmd.source_id);
        removeDependent (cmd.source_id);
        break;
    default:
        break;
    }
}

void TimeCoordinator::processConfigUpdateMessage (const ActionMessage &cmd, bool initMode)
{
    switch (cmd.index)
    {
    case UPDATE_OUTPUT_DELAY:
        info.outputDelay = cmd.actionTime;
        break;
    case UPDATE_INPUT_DELAY:
        info.inputDelay = cmd.actionTime;
        break;
    case UPDATE_MINDELTA:
        info.timeDelta = cmd.actionTime;
        if (info.timeDelta <= timeZero)
        {
            info.timeDelta = timeEpsilon;
        }
        break;
    case UPDATE_PERIOD:
        info.period = cmd.actionTime;
        break;
    case UPDATE_OFFSET:
        info.offset = cmd.actionTime;
        break;
    case UPDATE_MAX_ITERATION:
        info.maxIterations = static_cast<int16_t> (cmd.dest_id);
        break;
    case UPDATE_LOG_LEVEL:
        info.logLevel = static_cast<int> (cmd.dest_id);
        break;
    case UPDATE_FLAG:
        switch (cmd.dest_id)
        {
        case UNINTERRUPTIBLE_FLAG:
            info.uninterruptible = checkActionFlag (cmd, indicator_flag);
            break;
        case ONLY_TRANSMIT_ON_CHANGE_FLAG:
            info.only_transmit_on_change = checkActionFlag (cmd, indicator_flag);
            break;
        case ONLY_UPDATE_ON_CHANGE_FLAG:
            info.only_update_on_change = checkActionFlag (cmd, indicator_flag);
            break;
        case WAIT_FOR_CURRENT_TIME_UPDATE_FLAG:
            info.wait_for_current_time_updates = checkActionFlag (cmd, indicator_flag);
            break;
        case SOURCE_ONLY_FLAG:
            if (initMode)
            {
                info.source_only = checkActionFlag (cmd, indicator_flag);
            }
            break;
        case OBSERVER_FLAG:
            if (initMode)
            {
                info.observer = checkActionFlag (cmd, indicator_flag);
            }
            break;
        default:
            break;
        }
    }
}

}  // namespace helics
<|MERGE_RESOLUTION|>--- conflicted
+++ resolved
@@ -34,7 +34,7 @@
         execreq.source_id = source_id;
         if (iterating)
         {
-            setActionFlag (execreq, iterationRequested);
+            setActionFlag (execreq, iteration_requested);
         }
         sendMessageFunction (execreq);
     }
@@ -45,13 +45,8 @@
                                    Time newValueTime,
                                    Time newMessageTime)
 {
-<<<<<<< HEAD
     iterating = (iterate != iteration_request::no_iterations);
-    
-=======
-    iterating = (iterate != helics_iteration_request::no_iterations);
-
->>>>>>> 7792a6ed
+
     if (nextTime <= getNextPossibleTime())
     {
         nextTime = getNextPossibleTime();
@@ -362,7 +357,7 @@
 
     if (iterating)
     {
-        setActionFlag(upd, iterationRequested);
+        setActionFlag(upd, iteration_requested);
     }
     sendMessageFunction(upd);
     //	printf("%d next=%f, exec=%f, Tdemin=%f\n", source_id, static_cast<double>(time_next),
@@ -500,7 +495,7 @@
         {
             ActionMessage execgrant (CMD_EXEC_GRANT);
             execgrant.source_id = source_id;
-            setActionFlag (execgrant, iterationRequested);
+            setActionFlag (execgrant, iteration_requested);
             sendMessageFunction (execgrant);
         }
     }
