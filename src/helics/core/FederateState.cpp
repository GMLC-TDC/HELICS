/*
Copyright (c) 2017-2023,
Battelle Memorial Institute; Lawrence Livermore National Security, LLC; Alliance for Sustainable
Energy, LLC.  See the top-level NOTICE for additional details. All rights reserved.
SPDX-License-Identifier: BSD-3-Clause
*/
#include "FederateState.hpp"

#include "../common/JsonGeneration.hpp"
#include "../common/JsonProcessingFunctions.hpp"
#include "../common/LogBuffer.hpp"
#include "../common/logging.hpp"
#include "CommonCore.hpp"
#include "CoreFederateInfo.hpp"
#include "EndpointInfo.hpp"
#include "InputInfo.hpp"
#include "LogManager.hpp"
#include "PublicationInfo.hpp"
#include "TimeCoordinator.hpp"
#include "TimeCoordinatorProcessing.hpp"
#include "TimeDependencies.hpp"
#include "gmlc/utilities/string_viewConversion.h"
#include "helics/helics-config.h"
#include "helics_definitions.hpp"
#include "queryHelpers.hpp"

#include <algorithm>
#include <chrono>
#include <memory>
#include <mutex>
#include <optional>
#include <string>
#include <thread>
#include <utility>

#ifndef HELICS_DISABLE_ASIO
#    include "MessageTimer.hpp"
#else
namespace helics {
class MessageTimer {};
}  // namespace helics
#endif

#include <fmt/format.h>

// NOLINTNEXTLINE
static const std::string gHelicsEmptyStr;
#define LOG_ERROR(message) logMessage(HELICS_LOG_LEVEL_ERROR, gHelicsEmptyStr, message)
#define LOG_WARNING(message) logMessage(HELICS_LOG_LEVEL_WARNING, gHelicsEmptyStr, message)

#ifdef HELICS_ENABLE_LOGGING

#    define LOG_SUMMARY(message)                                                                   \
        do {                                                                                       \
            if (maxLogLevel >= HELICS_LOG_LEVEL_SUMMARY) {                                         \
                logMessage(HELICS_LOG_LEVEL_SUMMARY, gHelicsEmptyStr, message);                    \
            }                                                                                      \
        } while (false)

#    define LOG_INTERFACES(message)                                                                \
        do {                                                                                       \
            if (maxLogLevel >= HELICS_LOG_LEVEL_INTERFACES) {                                      \
                logMessage(HELICS_LOG_LEVEL_INTERFACES, gHelicsEmptyStr, message);                 \
            }                                                                                      \
        } while (false)

#    ifdef HELICS_ENABLE_DEBUG_LOGGING
#        define LOG_TIMING(message)                                                                \
            do {                                                                                   \
                if (maxLogLevel >= HELICS_LOG_LEVEL_TIMING) {                                      \
                    logMessage(HELICS_LOG_LEVEL_TIMING, gHelicsEmptyStr, message);                 \
                }                                                                                  \
            } while (false)

#        define LOG_DATA(message)                                                                  \
            do {                                                                                   \
                if (maxLogLevel >= HELICS_LOG_LEVEL_DATA) {                                        \
                    logMessage(HELICS_LOG_LEVEL_DATA, gHelicsEmptyStr, message);                   \
                }                                                                                  \
            } while (false)
#    else
#        define LOG_TIMING(message)
#        define LOG_DATA(message)
#    endif

#    ifdef HELICS_ENABLE_TRACE_LOGGING
#        define LOG_TRACE(message)                                                                 \
            do {                                                                                   \
                if (maxLogLevel >= HELICS_LOG_LEVEL_TRACE) {                                       \
                    logMessage(HELICS_LOG_LEVEL_TRACE, gHelicsEmptyStr, message);                  \
                }                                                                                  \
            } while (false)
#    else
#        define LOG_TRACE(message) ((void)0)
#    endif
#else  // LOGGING_DISABLED
#    define LOG_SUMMARY(message) ((void)0)
#    define LOG_INTERFACES(message) ((void)0)
#    define LOG_TIMING(message) ((void)0)
#    define LOG_DATA(message) ((void)0)
#    define LOG_TRACE(message) ((void)0)
#endif  // LOGGING_DISABLED

using namespace std::chrono_literals;  // NOLINT

namespace helics {
FederateState::FederateState(const std::string& fedName, const CoreFederateInfo& fedInfo):
    name(fedName),
    timeCoord(new TimeCoordinator([this](const ActionMessage& msg) { routeMessage(msg); })),
    global_id{GlobalFederateId()}, mLogManager(std::make_unique<LogManager>())
{
    for (const auto& prop : fedInfo.timeProps) {
        setProperty(prop.first, prop.second);
    }
    for (const auto& prop : fedInfo.intProps) {
        setProperty(prop.first, prop.second);
    }
    for (const auto& prop : fedInfo.flagProps) {
        setOptionFlag(prop.first, prop.second);
    }
    mLogManager->setTransmitCallback(
        [this](ActionMessage&& message) { mParent->addActionMessage(std::move(message)); });
    maxLogLevel = mLogManager->getMaxLevel();
}

FederateState::~FederateState() = default;

// define the allowable state transitions for a federate
void FederateState::setState(FederateStates newState)
{
    if (state == newState) {
        return;
    }
    switch (newState) {
        case FederateStates::ERRORED:
        case FederateStates::FINISHED:
        case FederateStates::CREATED:
        case FederateStates::TERMINATING:
            state = newState;
            break;
        case FederateStates::INITIALIZING: {
            auto reqState = FederateStates::CREATED;
            state.compare_exchange_strong(reqState, newState);
            break;
        }
        case FederateStates::EXECUTING: {
            auto reqState = FederateStates::INITIALIZING;
            state.compare_exchange_strong(reqState, newState);
            break;
        }
        case FederateStates::UNKNOWN:
        default:
            break;
    }
}

void FederateState::reset()
{
    global_id = GlobalFederateId();
    interfaceInformation.setGlobalId(GlobalFederateId());
    local_id = LocalFederateId();
    state = FederateStates::CREATED;
    queue.clear();
    delayQueues.clear();
    // TODO(PT): this probably needs to do a lot more
}
/** reset the federate to the initializing state*/
void FederateState::reInit()
{
    state = FederateStates::INITIALIZING;
    queue.clear();
    delayQueues.clear();
    // TODO(PT): this needs to reset a bunch of stuff as well as check a few things
}
FederateStates FederateState::getState() const
{
    return state.load();
}

int32_t FederateState::getCurrentIteration() const
{
    return timeCoord->getCurrentIteration();
}

bool FederateState::checkAndSetValue(InterfaceHandle pub_id, const char* data, uint64_t len)
{
    const std::lock_guard<FederateState> plock(*this);
    // this function could be called externally in a multi-threaded context
    auto* pub = interfaceInformation.getPublication(pub_id);
    auto res = pub->CheckSetValue(data, len, time_granted, only_transmit_on_change);
    return res;
}

void FederateState::generateConfig(Json::Value& base) const
{
    base["only_transmit_on_change"] = only_transmit_on_change;
    base["realtime"] = realtime;
    base["observer"] = observer;
    base["source_only"] = mSourceOnly;
    base["strict_input_type_checking"] = strict_input_type_checking;
    base["slow_responding"] = mSlowResponding;
    if (rt_lag > timeZero) {
        base["rt_lag"] = static_cast<double>(rt_lag);
    }
    if (rt_lead > timeZero) {
        base["rt_lead"] = static_cast<double>(rt_lead);
    }
}

uint64_t FederateState::getQueueSize(InterfaceHandle hid) const
{
    const auto* epI = interfaceInformation.getEndpoint(hid);
    return (epI != nullptr) ? epI->availableMessages() : 0;
}

uint64_t FederateState::getQueueSize() const
{
    uint64_t cnt = 0;
    for (const auto& end_point : interfaceInformation.getEndpoints()) {
        cnt += end_point->availableMessages();
    }
    return cnt;
}

void FederateState::setLogger(
    std::function<void(int, std::string_view, std::string_view)> logFunction)
{
    mLogManager->setLoggerFunction(std::move(logFunction));
}

std::unique_ptr<Message> FederateState::receive(InterfaceHandle hid)
{
    auto* epI = interfaceInformation.getEndpoint(hid);
    if (epI != nullptr) {
        return epI->getMessage(time_granted);
    }
    return nullptr;
}

std::unique_ptr<Message> FederateState::receiveAny(InterfaceHandle& hid)
{
    Time earliest_time = Time::maxVal();
    EndpointInfo* endpointI = nullptr;
    auto elock = interfaceInformation.getEndpoints();
    // Find the end point with the earliest message time
    for (const auto& end_point : elock) {
        auto firstTime = end_point->firstMessageTime();
        if (firstTime < earliest_time) {
            earliest_time = firstTime;
            endpointI = end_point.get();
        }
    }
    if (endpointI == nullptr) {
        return nullptr;
    }
    // Return the message found and remove from the queue
    if (earliest_time <= time_granted) {
        auto result = endpointI->getMessage(time_granted);
        hid = (result) ? endpointI->id.handle : InterfaceHandle{};

        return result;
    }
    hid = InterfaceHandle();
    return nullptr;
}

const std::shared_ptr<const SmallBuffer>& FederateState::getValue(InterfaceHandle handle,
                                                                  uint32_t* inputIndex)
{
    return interfaces().getInput(handle)->getData(inputIndex);
}

const std::vector<std::shared_ptr<const SmallBuffer>>&
    FederateState::getAllValues(InterfaceHandle handle)
{
    return interfaces().getInput(handle)->getAllData();
}

std::pair<SmallBuffer, Time> FederateState::getPublishedValue(InterfaceHandle handle)
{
    auto* pub = interfaces().getPublication(handle);
    if (pub != nullptr) {
        return {pub->data, pub->lastPublishTime};
    }
    return {SmallBuffer{}, Time::minVal()};
}

void FederateState::routeMessage(const ActionMessage& msg)
{
    if (mParent != nullptr) {
        if (msg.action() == CMD_TIME_REQUEST && !requestingMode) {
            LOG_ERROR("sending time request in invalid state");
        }
        if (msg.action() == CMD_TIME_GRANT) {
            requestingMode.store(false);
        }
        mParent->addActionMessage(msg);
    } else {
        addAction(msg);
    }
}

void FederateState::routeMessage(ActionMessage&& msg)
{
    if (mParent != nullptr) {
        if (msg.action() == CMD_TIME_REQUEST && !requestingMode) {
            LOG_ERROR("sending time request in invalid state");
        }
        if (msg.action() == CMD_TIME_GRANT) {
            requestingMode.store(false);
        }
        mParent->addActionMessage(std::move(msg));
    } else {
        addAction(std::move(msg));
    }
}

void FederateState::addAction(const ActionMessage& action)
{
    if (action.action() != CMD_IGNORE) {
        queue.push(action);
        if (mCallbackBased) {
            callbackProcessing();
        }
    }
}

void FederateState::addAction(ActionMessage&& action)
{
    if (action.action() != CMD_IGNORE) {
        queue.push(std::move(action));
        if (mCallbackBased) {
            callbackProcessing();
        }
    }
}

void FederateState::createInterface(InterfaceType htype,
                                    InterfaceHandle handle,
                                    std::string_view key,
                                    std::string_view type,
                                    std::string_view units,
                                    uint16_t flags)
{
    const std::lock_guard<FederateState> plock(*this);
    // this function could be called externally in a multi-threaded context
    switch (htype) {
        case InterfaceType::PUBLICATION:
            interfaceInformation.createPublication(handle, key, type, units, flags);

            break;
        case InterfaceType::INPUT:
            interfaceInformation.createInput(handle, key, type, units, flags);
            if (strict_input_type_checking) {
                interfaceInformation.setInputProperty(handle,
                                                      defs::Options::STRICT_TYPE_CHECKING,
                                                      1);
            }
            if (ignore_unit_mismatch) {
                interfaceInformation.setInputProperty(handle,
                                                      defs::Options::IGNORE_UNIT_MISMATCH,
                                                      1);
            }
            break;
        case InterfaceType::ENDPOINT:
        case InterfaceType::SINK:
            interfaceInformation.createEndpoint(handle, key, type, flags);
            break;
        default:
            break;
    }
}

void FederateState::closeInterface(InterfaceHandle handle, InterfaceType type)
{
    switch (type) {
        case InterfaceType::PUBLICATION: {
            auto* pub = interfaceInformation.getPublication(handle);
            if (pub != nullptr) {
                ActionMessage rem(CMD_REMOVE_PUBLICATION);
                rem.setSource(pub->id);
                rem.actionTime = time_granted;
                for (const auto& sub : pub->subscribers) {
                    rem.setDestination(sub.first);
                    routeMessage(rem);
                }
                pub->subscribers.clear();
            }
        } break;
        case InterfaceType::ENDPOINT: {
            auto* ept = interfaceInformation.getEndpoint(handle);
            if (ept != nullptr) {
                ept->clearQueue();
            }
        } break;
        case InterfaceType::INPUT: {
            auto* ipt = interfaceInformation.getInput(handle);
            if (ipt != nullptr) {
                ActionMessage rem(CMD_REMOVE_SUBSCRIBER);
                rem.setSource(ipt->id);
                rem.actionTime = time_granted;
                for (auto& pub : ipt->input_sources) {
                    rem.setDestination(pub);
                    routeMessage(rem);
                }
                ipt->input_sources.clear();
                ipt->clearFutureData();
            }
        } break;
        default:
            break;
    }
}

std::optional<ActionMessage>
    FederateState::processPostTerminationAction(const ActionMessage& action)  // NOLINT
{
    std::optional<ActionMessage> optAct;
    switch (action.action()) {
        case CMD_REQUEST_CURRENT_TIME:
            optAct = ActionMessage(CMD_DISCONNECT, global_id.load(), action.source_id);
            break;
        default:
            break;
    }
    return optAct;
}

void FederateState::forceProcessMessage(ActionMessage& action)
{
    if (try_lock()) {
        processActionMessage(action);
        unlock();
    } else {
        addAction(action);
    }
}

IterationResult FederateState::waitSetup()
{
    if (try_lock()) {  // only enter this loop once per federate
        auto ret = processQueue();
        unlock();
        return static_cast<IterationResult>(ret);
    }
    // this function can fail try_lock gracefully

    const std::lock_guard<FederateState> fedlock(*this);
    IterationResult ret;
    switch (getState()) {
        case FederateStates::CREATED: {  // we are still in the created state
            return waitSetup();
        }
        case FederateStates::ERRORED:
            ret = IterationResult::ERROR_RESULT;
            break;
        case FederateStates::FINISHED:
            ret = IterationResult::HALTED;
            break;
        default:
            ret = IterationResult::NEXT_STEP;
            break;
    }

    return ret;
}

IterationResult FederateState::enterInitializingMode(IterationRequest request)
{
    if (try_lock()) {  // only enter this loop once per federate
        auto ret = processQueue();
        unlock();
        initIterating = false;
        switch (ret) {
            case MessageProcessingResult::NEXT_STEP:
                time_granted = initialTime;
                allowed_send_time = initialTime;
                break;
            case MessageProcessingResult::ITERATING:
            default:
                break;
        }
        return static_cast<IterationResult>(ret);
    }
    // this function can handle try_lock fail gracefully
    sleeplock();
    IterationResult ret;
    switch (getState()) {
        case FederateStates::ERRORED:
            ret = IterationResult::ERROR_RESULT;
            break;
        case FederateStates::FINISHED:
            ret = IterationResult::HALTED;
            break;
        case FederateStates::CREATED:
            unlock();
            return enterInitializingMode(request);
        default:  // everything >= INITIALIZING
            ret = IterationResult::NEXT_STEP;
            break;
    }
    unlock();
    return ret;
}

iteration_time FederateState::enterExecutingMode(IterationRequest iterate, bool sendRequest)
{
    if (try_lock()) {  // only enter this loop once per federate
        // timeCoord->enteringExecMode (iterate);
        if (sendRequest) {
            ActionMessage exec(CMD_EXEC_REQUEST);
            exec.source_id = global_id.load();
            setIterationFlags(exec, iterate);
            setActionFlag(exec, indicator_flag);
            addAction(exec);
        }

        auto ret = processQueue();
        updateDataForExecEntry(ret, iterate);
        unlock();
#ifndef HELICS_DISABLE_ASIO
        if ((realtime) && (ret == MessageProcessingResult::NEXT_STEP)) {
            if (!mTimer) {
                mTimer = std::make_shared<MessageTimer>(
                    [this](ActionMessage&& mess) { return this->addAction(std::move(mess)); });
            }
            start_clock_time = std::chrono::steady_clock::now();
        } else if (grantTimeOutPeriod > timeZero) {
            if (!mTimer) {
                mTimer = std::make_shared<MessageTimer>(
                    [this](ActionMessage&& mess) { return this->addAction(std::move(mess)); });
            }
        }
#endif
        return {time_granted, static_cast<IterationResult>(ret)};
    }

    // if this is not true then try again the core may have been handing something short so try
    // again
    if (!queueProcessing.load()) {
        std::this_thread::yield();
        if (!queueProcessing.load()) {
            return enterExecutingMode(iterate, sendRequest);
        }
    }

    // the following code is for a situation in which this method has been called multiple times
    // from different threads, which really shouldn't be done but it isn't really an error so we
    // need to deal with it.
    const std::lock_guard<FederateState> plock(*this);
    IterationResult ret;
    switch (getState()) {
        case FederateStates::ERRORED:
            ret = IterationResult::ERROR_RESULT;
            break;
        case FederateStates::FINISHED:
            ret = IterationResult::HALTED;
            break;
        case FederateStates::CREATED:
        case FederateStates::INITIALIZING:
        default:
            ret = IterationResult::ITERATING;
            break;
        case FederateStates::EXECUTING:
            ret = IterationResult::NEXT_STEP;
            break;
    }
    return {time_granted, ret};
}

void FederateState::updateDataForExecEntry(MessageProcessingResult result, IterationRequest iterate)
{
    ++mGrantCount;
    if (result == MessageProcessingResult::NEXT_STEP) {
        time_granted = timeCoord->getGrantedTime();
        allowed_send_time = timeCoord->allowedSendTime();
    } else if (result == MessageProcessingResult::ITERATING) {
        time_granted = initializationTime;
        allowed_send_time = initializationTime;
    }
    if (result != MessageProcessingResult::ERROR_RESULT) {
        switch (iterate) {
            case IterationRequest::FORCE_ITERATION:
                fillEventVectorNextIteration(time_granted);
                break;
            case IterationRequest::ITERATE_IF_NEEDED:
                if (result == MessageProcessingResult::NEXT_STEP) {
                    fillEventVectorUpTo(time_granted);
                } else {
                    fillEventVectorNextIteration(time_granted);
                }
                break;
            case IterationRequest::NO_ITERATIONS:
                if (wait_for_current_time) {
                    fillEventVectorInclusive(time_granted);
                } else {
                    fillEventVectorUpTo(time_granted);
                }
                break;
            default:
                break;
        }
    }
}

std::vector<GlobalHandle> FederateState::getSubscribers(InterfaceHandle handle)
{
    const std::lock_guard<FederateState> fedlock(*this);
    std::vector<GlobalHandle> subs;
    auto* pubInfo = interfaceInformation.getPublication(handle);
    if (pubInfo != nullptr) {
        for (const auto& sub : pubInfo->subscribers) {
            subs.emplace_back(sub.first);
        }
    }
    return subs;
}

std::vector<std::pair<GlobalHandle, std::string_view>>
    FederateState::getMessageDestinations(InterfaceHandle handle)
{
    const std::lock_guard<FederateState> fedlock(*this);
    const auto* eptInfo = interfaceInformation.getEndpoint(handle);
    if (eptInfo != nullptr) {
        return eptInfo->getTargets();
    }
    return {};
}
iteration_time FederateState::requestTime(Time nextTime, IterationRequest iterate, bool sendRequest)
{
    if (try_lock()) {  // only enter this loop once per federate
        const Time lastTime = timeCoord->getGrantedTime();
        events.clear();  // clear the event queue
        LOG_TRACE(timeCoord->printTimeStatus());
        // timeCoord->timeRequest (nextTime, iterate, nextValueTime (), nextMessageTime ());

        if (sendRequest) {
            ActionMessage treq(CMD_TIME_REQUEST);
            treq.source_id = global_id.load();
            treq.actionTime = nextTime;
            setIterationFlags(treq, iterate);
            setActionFlag(treq, indicator_flag);
            addAction(treq);
            LOG_TRACE(timeCoord->printTimeStatus());
        }

// timeCoord->timeRequest (nextTime, iterate, nextValueTime (), nextMessageTime ());
#ifndef HELICS_DISABLE_ASIO
        if ((realtime) && (rt_lag < Time::maxVal())) {
            auto current_clock_time = std::chrono::steady_clock::now();
            auto timegap = current_clock_time - start_clock_time;
            auto current_lead = (nextTime + rt_lag).to_ns() - timegap;
            if (current_lead > std::chrono::milliseconds(0)) {
                ActionMessage tforce(CMD_FORCE_TIME_GRANT);
                tforce.source_id = global_id.load();
                tforce.actionTime = nextTime;
                if (realTimeTimerIndex < 0) {
                    realTimeTimerIndex =
                        mTimer->addTimer(current_clock_time + current_lead, std::move(tforce));
                } else {
                    mTimer->updateTimer(realTimeTimerIndex,
                                        current_clock_time + current_lead,
                                        std::move(tforce));
                }
            } else {
                ActionMessage tforce(CMD_FORCE_TIME_GRANT);
                tforce.source_id = global_id.load();
                tforce.actionTime = nextTime;
                addAction(tforce);
            }
        } else if (grantTimeOutPeriod > timeZero) {
            ActionMessage grantCheck(CMD_GRANT_TIMEOUT_CHECK);
            grantCheck.setExtraData(static_cast<std::int32_t>(mGrantCount));
            grantCheck.counter = 0;
            if (grantTimeoutTimeIndex < 0) {
                grantTimeoutTimeIndex =
                    mTimer->addTimerFromNow(grantTimeOutPeriod.to_ms(), std::move(grantCheck));
            } else {
                mTimer->updateTimerFromNow(realTimeTimerIndex,
                                           grantTimeOutPeriod.to_ms(),
                                           std::move(grantCheck));
            }
        }
#endif
        auto ret = processQueue();
        updateDataForTimeReturn(ret, nextTime, iterate);
        iteration_time retTime = {time_granted, static_cast<IterationResult>(ret)};
#ifndef HELICS_DISABLE_ASIO
        if (realtime) {
            if (rt_lag < Time::maxVal()) {
                mTimer->cancelTimer(realTimeTimerIndex);
            }
            if (ret == MessageProcessingResult::NEXT_STEP) {
                auto current_clock_time = std::chrono::steady_clock::now();
                auto timegap = current_clock_time - start_clock_time;
                if (time_granted - Time(timegap) > rt_lead) {
                    auto current_lead = (time_granted - rt_lead).to_ns() - timegap;
                    if (current_lead > std::chrono::milliseconds(5)) {
                        std::this_thread::sleep_for(current_lead);
                    }
                }
            }
        } else if (grantTimeOutPeriod > timeZero) {
            mTimer->cancelTimer(grantTimeoutTimeIndex);
        }
#endif

        unlock();
        if (retTime.grantedTime > nextTime && nextTime > lastTime &&
            retTime.grantedTime < Time::maxVal()) {
            if (!ignore_time_mismatch_warnings) {
                LOG_WARNING(fmt::format(
                    "Time mismatch detected: granted time greater than requested time {} vs {}",
                    static_cast<double>(retTime.grantedTime),
                    static_cast<double>(nextTime)));
            }
        }
        return retTime;
    }

    // if this is not true then try again the core may have been handling something short so try
    // again
    if (!queueProcessing.load()) {
        std::this_thread::yield();
        if (!queueProcessing.load()) {
            return requestTime(nextTime, iterate, sendRequest);
        }
    }
    LOG_WARNING("duplicate locking attempted");
    // this would not be good practice to get into this part of the function
    // but the area must protect itself against the possibility and should return something sensible
    const std::lock_guard<FederateState> fedlock(*this);
    IterationResult ret = iterating ? IterationResult::ITERATING : IterationResult::NEXT_STEP;
    if (state == FederateStates::FINISHED) {
        ret = IterationResult::HALTED;
    } else if (state == FederateStates::ERRORED) {
        ret = IterationResult::ERROR_RESULT;
    }
    return {time_granted, ret};
}

void FederateState::updateDataForTimeReturn(MessageProcessingResult result,
                                            Time nextTime,
                                            IterationRequest iterate)
{
    ++mGrantCount;
    if (result == MessageProcessingResult::HALTED) {
        time_granted = Time::maxVal();
        allowed_send_time = Time::maxVal();
        iterating = false;
    } else {
        time_granted = timeCoord->getGrantedTime();
        allowed_send_time = timeCoord->allowedSendTime();
        iterating = (result == MessageProcessingResult::ITERATING);
    }

    // now fill the event vector so external systems know what has been updated
    switch (iterate) {
        case IterationRequest::FORCE_ITERATION:
            fillEventVectorNextIteration(time_granted);
            break;
        case IterationRequest::ITERATE_IF_NEEDED:
            if (time_granted < nextTime || wait_for_current_time) {
                fillEventVectorNextIteration(time_granted);
            } else {
                fillEventVectorUpTo(time_granted);
            }
            break;
        case IterationRequest::NO_ITERATIONS:
            if (time_granted < nextTime || wait_for_current_time) {
                fillEventVectorInclusive(time_granted);
            } else {
                fillEventVectorUpTo(time_granted);
            }
            break;
        default:
            break;
    }
}

void FederateState::fillEventVectorUpTo(Time currentTime)
{
    events.clear();
    eventMessages.clear();
    for (const auto& ipt : interfaceInformation.getInputs()) {
        if (ipt->updateTimeUpTo(currentTime)) {
            events.push_back(ipt->id.handle);
        }
    }
    for (const auto& ept : interfaceInformation.getEndpoints()) {
        if (ept->updateTimeUpTo(currentTime)) {
            eventMessages.push_back(ept->id.handle);
        }
    }
}

void FederateState::fillEventVectorInclusive(Time currentTime)
{
    events.clear();
    for (const auto& ipt : interfaceInformation.getInputs()) {
        if (ipt->updateTimeInclusive(currentTime)) {
            events.push_back(ipt->id.handle);
        }
    }
    eventMessages.clear();
    for (const auto& ept : interfaceInformation.getEndpoints()) {
        if (ept->updateTimeInclusive(currentTime)) {
            eventMessages.push_back(ept->id.handle);
        }
    }
}

void FederateState::fillEventVectorNextIteration(Time currentTime)
{
    events.clear();
    for (const auto& ipt : interfaceInformation.getInputs()) {
        if (ipt->updateTimeNextIteration(currentTime)) {
            events.push_back(ipt->id.handle);
        }
    }
    eventMessages.clear();
    for (const auto& ept : interfaceInformation.getEndpoints()) {
        if (ept->updateTimeNextIteration(currentTime)) {
            eventMessages.push_back(ept->id.handle);
        }
    }
}

MessageProcessingResult FederateState::genericUnspecifiedQueueProcess(bool busyReturn)
{
    if (try_lock()) {  // only 1 thread can enter this loop once per federate
        auto ret = processQueue();
        if (ret != MessageProcessingResult::USER_RETURN) {
            time_granted = timeCoord->getGrantedTime();
            allowed_send_time = timeCoord->allowedSendTime();
        }
        unlock();
        return ret;
    }
    // if this is not true then try again the core may have been handling something short so try
    // again
    if (!queueProcessing.load()) {
        std::this_thread::yield();
        if (!queueProcessing.load()) {
            return genericUnspecifiedQueueProcess(busyReturn);
        }
    }
    if (busyReturn) {
        return MessageProcessingResult::BUSY;
    }
    sleeplock();
    MessageProcessingResult ret;
    switch (getState()) {
        case FederateStates::ERRORED:
            ret = MessageProcessingResult::ERROR_RESULT;
            break;
        case FederateStates::FINISHED:
            ret = MessageProcessingResult::HALTED;
            break;
        default:  // everything >= INITIALIZING
            ret = MessageProcessingResult::NEXT_STEP;
            break;
    }
    unlock();
    return ret;
}

void FederateState::finalize()
{
    if ((state == FederateStates::FINISHED) || (state == FederateStates::ERRORED)) {
        return;
    }
    auto ret = MessageProcessingResult::NEXT_STEP;
#ifndef HELICS_DISABLE_ASIO
    if (grantTimeOutPeriod > timeZero) {
        ActionMessage grantCheck(CMD_GRANT_TIMEOUT_CHECK);
        grantCheck.setExtraData(static_cast<std::int32_t>(mGrantCount));
        grantCheck.counter = 0;
        grantCheck.actionTime = Time::maxVal();
        if (grantTimeoutTimeIndex < 0) {
            grantTimeoutTimeIndex =
                mTimer->addTimerFromNow(grantTimeOutPeriod.to_ms(), std::move(grantCheck));
        } else {
            mTimer->updateTimerFromNow(realTimeTimerIndex,
                                       grantTimeOutPeriod.to_ms(),
                                       std::move(grantCheck));
        }
    }
#endif
    while (ret != MessageProcessingResult::HALTED) {
        ret = genericUnspecifiedQueueProcess(false);
        if (ret == MessageProcessingResult::ERROR_RESULT) {
            break;
        }
    }
#ifndef HELICS_DISABLE_ASIO
    ++mGrantCount;
    if (grantTimeOutPeriod > timeZero) {
        mTimer->cancelTimer(grantTimeoutTimeIndex);
    }
#endif
}

void FederateState::processCommunications(std::chrono::milliseconds period)
{
    ActionMessage treq(CMD_USER_RETURN);
    treq.source_id = global_id.load();
    // the user return should only be for this thread, other threads will ignore it
    treq.messageID = static_cast<int32_t>(std::hash<std::thread::id>{}(std::this_thread::get_id()));
    addAction(treq);
    auto starttime = std::chrono::steady_clock::now();
    auto ret = MessageProcessingResult::CONTINUE_PROCESSING;
    while (ret != MessageProcessingResult::USER_RETURN) {
        ret = genericUnspecifiedQueueProcess(true);
        if (ret == MessageProcessingResult::BUSY) {
            return;
        }
    }
    if (period >= std::chrono::milliseconds(10)) {
        auto ctime = std::chrono::steady_clock::now();
        if (period - (ctime - starttime) > std::chrono::milliseconds(10)) {
            std::this_thread::sleep_for(period - (ctime - starttime));
            processCommunications(std::chrono::milliseconds(0));
        }
    }
}

// const std::vector<InterfaceHandle> emptyHandles;

const std::vector<InterfaceHandle>& FederateState::getEvents() const
{
    return events;
}

MessageProcessingResult FederateState::processDelayQueue() noexcept
{
    delayedFederates.clear();
    auto ret_code = MessageProcessingResult::CONTINUE_PROCESSING;
    if (!delayQueues.empty()) {
        for (auto& dqueue : delayQueues) {
            auto& tempQueue = dqueue.second;
            ret_code = MessageProcessingResult::CONTINUE_PROCESSING;
            // we specifically want to stop the loop on a delay_message return
            while ((ret_code == MessageProcessingResult::CONTINUE_PROCESSING) &&
                   (!tempQueue.empty())) {
                auto& cmd = tempQueue.front();
                if (messageShouldBeDelayed(cmd)) {
                    ret_code = MessageProcessingResult::DELAY_MESSAGE;
                    continue;
                }

                ret_code = processActionMessage(cmd);
                if (ret_code == MessageProcessingResult::DELAY_MESSAGE) {
                    continue;
                }
                tempQueue.pop_front();
            }
            if (returnableResult(ret_code)) {
                break;
            }
        }
    }
    return ret_code;
}

void FederateState::addFederateToDelay(GlobalFederateId gid)
{
    if ((delayedFederates.empty()) || (gid > delayedFederates.back())) {
        delayedFederates.push_back(gid);
        return;
    }
    auto res = std::lower_bound(delayedFederates.begin(), delayedFederates.end(), gid);
    if (res == delayedFederates.end()) {
        delayedFederates.push_back(gid);
        return;
    }
    if (*res != gid) {
        delayedFederates.insert(res, gid);
    }
}

bool FederateState::messageShouldBeDelayed(const ActionMessage& cmd) const
{
    switch (delayedFederates.size()) {
        case 0:
            return false;
        case 1:
            return (cmd.source_id == delayedFederates.front());
        case 2:
            return ((cmd.source_id == delayedFederates.front()) ||
                    (cmd.source_id == delayedFederates.back()));
        default: {
            auto res =
                std::lower_bound(delayedFederates.begin(), delayedFederates.end(), cmd.source_id);
            return ((res != delayedFederates.end()) && (*res == cmd.source_id));
        }
    }
}

void FederateState::generateProfilingMarker()
{
    auto ctime = std::chrono::steady_clock::now();
    auto gtime = std::chrono::system_clock::now();
    const std::string message = fmt::format(
        "<PROFILING>{}[{}]({})MARKER<{}|{}>[t={}]</PROFILING>",
        name,
        global_id.load().baseValue(),
        fedStateString(getState()),
        std::chrono::duration_cast<std::chrono::nanoseconds>(ctime.time_since_epoch()).count(),
        std::chrono::duration_cast<std::chrono::nanoseconds>(gtime.time_since_epoch()).count(),
        static_cast<double>(time_granted));

    if (mLocalProfileCapture) {
        logMessage(HELICS_LOG_LEVEL_PROFILING, name, message);
    } else {
        if (mParent != nullptr) {
            ActionMessage prof(CMD_PROFILER_DATA, global_id.load(), parent_broker_id);
            prof.payload = message;
            mParent->addActionMessage(std::move(prof));
        }
    }
}

void FederateState::generateProfilingMessage(bool enterHelicsCode)
{
    auto ctime = std::chrono::steady_clock::now();
    static constexpr std::string_view entry_string("ENTRY");
    static constexpr std::string_view exit_string("EXIT");
    const std::string message = fmt::format(
        "<PROFILING>{}[{}]({})HELICS CODE {}<{}>[t={}]</PROFILING>",
        name,
        global_id.load().baseValue(),
        fedStateString(getState()),
        (enterHelicsCode ? entry_string : exit_string),
        std::chrono::duration_cast<std::chrono::nanoseconds>(ctime.time_since_epoch()).count(),
        static_cast<double>(time_granted));
    if (mLocalProfileCapture) {
        logMessage(HELICS_LOG_LEVEL_PROFILING, name, message);
    } else {
        if (mParent != nullptr) {
            ActionMessage prof(CMD_PROFILER_DATA, global_id.load(), parent_broker_id);
            prof.payload = message;
            mParent->addActionMessage(std::move(prof));
        }
    }
}

void FederateState::initCallbackProcessing()
{
    auto initIter = fedCallbacks->initializeOperations();
    switch (initIter) {
        case IterationRequest::NO_ITERATIONS:
        case IterationRequest::ITERATE_IF_NEEDED:
        case IterationRequest::FORCE_ITERATION:
        default: {
            ActionMessage exec(CMD_EXEC_REQUEST);
            exec.source_id = global_id.load();
            exec.dest_id = global_id.load();
            setIterationFlags(exec, initIter);
            setActionFlag(exec, indicator_flag);
            mParent->addActionMessage(exec);
        } break;
        case IterationRequest::HALT_OPERATIONS: {
            ActionMessage bye(CMD_DISCONNECT);
            bye.source_id = global_id.load();
            bye.dest_id = bye.source_id;
            mParent->addActionMessage(bye);
        } break;
        case IterationRequest::ERROR_CONDITION:
            ActionMessage bye(CMD_LOCAL_ERROR);
            bye.source_id = global_id.load();
            bye.dest_id = bye.source_id;
            bye.messageID = HELICS_USER_EXCEPTION;
            bye.payload = "Callback federate unspecified error condition in initializing callback";
            mParent->addActionMessage(bye);
            break;
    }
    lastIterationRequest = initIter;
}

void FederateState::execCallbackProcessing(IterationResult result)
{
    auto execIter = fedCallbacks->operate({grantedTime(), result});
    switch (execIter.second) {
        case IterationRequest::NO_ITERATIONS:
        case IterationRequest::ITERATE_IF_NEEDED:
        case IterationRequest::FORCE_ITERATION:
        default: {
            ActionMessage treq(CMD_TIME_REQUEST);
            treq.source_id = global_id.load();
            treq.dest_id = treq.source_id;
            treq.actionTime = execIter.first;
            setIterationFlags(treq, execIter.second);
            setActionFlag(treq, indicator_flag);
            mParent->addActionMessage(treq);
        } break;
        case IterationRequest::HALT_OPERATIONS: {
            ActionMessage bye(CMD_DISCONNECT);
            bye.source_id = global_id.load();
            bye.dest_id = bye.source_id;
            mParent->addActionMessage(bye);
        } break;
        case IterationRequest::ERROR_CONDITION:
            ActionMessage bye(CMD_LOCAL_ERROR);
            bye.source_id = global_id.load();
            bye.dest_id = bye.source_id;
            bye.messageID = HELICS_USER_EXCEPTION;
            bye.payload = "Callback federate unspecified error condition in executing callback";
            mParent->addActionMessage(bye);
            break;
    }
    lastIterationRequest = execIter.second;
}

void FederateState::callbackReturnResult(FederateStates lastState,
                                         MessageProcessingResult result,
                                         FederateStates newState) noexcept
{
    try {
        // handle some general new states
        if (lastState != newState) {
            switch (newState) {
                case FederateStates::TERMINATING:
                    break;
                case FederateStates::FINISHED:
                    if (lastState != FederateStates::ERRORED) {
                        fedCallbacks->finalize();
                    }
                    return;
                case FederateStates::ERRORED:
                    if (lastState != FederateStates::FINISHED) {
                        fedCallbacks->error_handler(lastErrorCode(), lastErrorString());
                    }
                    return;
                default:
                    break;
            }
        }
        switch (result) {
            case MessageProcessingResult::ITERATING:
            case MessageProcessingResult::NEXT_STEP:
                // these are the only 2 results that warrant further processing
                break;
            default:
                return;
        }
        switch (lastState) {
            case FederateStates::CREATED:
                // this is the only valid transition that hasn't been dealt with yet
                initCallbackProcessing();
                break;
            case FederateStates::INITIALIZING:
                if (newState == FederateStates::INITIALIZING) {
                    updateDataForExecEntry(result, lastIterationRequest);
                    initCallbackProcessing();
                } else {
                    updateDataForExecEntry(result, lastIterationRequest);
                    execCallbackProcessing(IterationResult::NEXT_STEP);
                }
                break;
            case FederateStates::EXECUTING:
                updateDataForTimeReturn(result,
                                        timeCoord->getRequestedTime(),
                                        lastIterationRequest);
                execCallbackProcessing(result == MessageProcessingResult::ITERATING ?
                                           IterationResult::ITERATING :
                                           IterationResult::NEXT_STEP);
                break;
            default:
                break;
        }
    }
    catch (const std::exception& e) {
        if (newState != FederateStates::ERRORED && newState != FederateStates::FINISHED) {
            ActionMessage bye(CMD_LOCAL_ERROR);
            bye.source_id = global_id.load();
            bye.dest_id = bye.source_id;
            bye.messageID = HELICS_USER_EXCEPTION;
            bye.payload = e.what();
            mParent->addActionMessage(bye);
        }
    }
    catch (...) {
        if (newState != FederateStates::ERRORED && newState != FederateStates::FINISHED) {
            ActionMessage bye(CMD_LOCAL_ERROR);
            bye.source_id = global_id.load();
            bye.dest_id = bye.source_id;
            bye.messageID = HELICS_USER_EXCEPTION;
            bye.payload = "unrecognized exception thrown in federate callback";
            mParent->addActionMessage(bye);
        }
    }
}

void FederateState::callbackProcessing() noexcept
{
    if (state == FederateStates::FINISHED) {
        return;
    }
    auto initError = (state == FederateStates::ERRORED);
    bool error_cmd{false};

    if (!initRequested) {
        // don't run callback processing before the user calls enterInit
        return;
    }
    auto cState = state.load();
    // process the delay Queue first
    auto ret_code = processDelayQueue();
    while (returnableResult(ret_code)) {
        callbackReturnResult(cState, ret_code, state.load());
        cState = state.load();
        ret_code = processDelayQueue();
    }
    auto cmd = queue.try_pop();
    while (cmd) {
        if (messageShouldBeDelayed(*cmd)) {
            delayQueues[cmd->source_id].push_back(*cmd);
            cmd = queue.try_pop();
            continue;
        }
        ret_code = processActionMessage(*cmd);

        if (ret_code == MessageProcessingResult::DELAY_MESSAGE) {
            delayQueues[static_cast<GlobalFederateId>(cmd->source_id)].push_back(*cmd);
        }
        if (ret_code == MessageProcessingResult::ERROR_RESULT &&
            cmd->action() == CMD_GLOBAL_ERROR) {
            error_cmd = true;
        }
        if (ret_code == MessageProcessingResult::ERROR_RESULT && state == FederateStates::ERRORED) {
            if (!initError && !error_cmd) {
                if (mParent != nullptr) {
                    ActionMessage gError(CMD_LOCAL_ERROR);
                    if (terminate_on_error) {
                        gError.setAction(CMD_GLOBAL_ERROR);
                    } else {
                        timeCoord->localError();
                    }
                    gError.source_id = global_id.load();
                    gError.dest_id = parent_broker_id;
                    gError.messageID = errorCode;
                    gError.payload = errorString;
                    mParent->addActionMessage(std::move(gError));
                }
            }
        }
        if (initError) {
            ret_code = MessageProcessingResult::ERROR_RESULT;
        }
        if (returnableResult(ret_code)) {
            callbackReturnResult(cState, ret_code, state.load());
            cState = state.load();
        }
        cmd = queue.try_pop();
    }
}

MessageProcessingResult FederateState::processQueue() noexcept
{
    if (state == FederateStates::FINISHED) {
        return MessageProcessingResult::HALTED;
    }
    auto initError = (state == FederateStates::ERRORED);
    bool error_cmd{false};
    const bool profilerActive{mProfilerActive};
    queueProcessing.store(true);
    if (profilerActive) {
        generateProfilingMessage(true);
    }
    // process the delay Queue first
    auto ret_code = processDelayQueue();

    while (!(returnableResult(ret_code))) {
        auto cmd = queue.pop();
        if (messageShouldBeDelayed(cmd)) {
            delayQueues[cmd.source_id].push_back(cmd);
            continue;
        }
        ret_code = processActionMessage(cmd);

        if (ret_code == MessageProcessingResult::DELAY_MESSAGE) {
            delayQueues[static_cast<GlobalFederateId>(cmd.source_id)].push_back(cmd);
        }
        if (ret_code == MessageProcessingResult::ERROR_RESULT && cmd.action() == CMD_GLOBAL_ERROR) {
            error_cmd = true;
        }
    }

    if (ret_code == MessageProcessingResult::ERROR_RESULT && state == FederateStates::ERRORED) {
        if (!initError && !error_cmd) {
            if (mParent != nullptr) {
                ActionMessage gError(CMD_LOCAL_ERROR);
                if (terminate_on_error) {
                    gError.setAction(CMD_GLOBAL_ERROR);
                } else {
                    timeCoord->localError();
                }
                gError.source_id = global_id.load();
                gError.dest_id = parent_broker_id;
                gError.messageID = errorCode;
                gError.payload = errorString;

                mParent->addActionMessage(std::move(gError));
            }
        }
    }
    if (initError) {
        ret_code = MessageProcessingResult::ERROR_RESULT;
    }
    queueProcessing.store(false);
    if (profilerActive) {
        generateProfilingMessage(false);
    }
    return ret_code;
}

MessageProcessingResult FederateState::processActionMessage(ActionMessage& cmd)
{
    LOG_TRACE(fmt::format("processing command {}", prettyPrintString(cmd)));

    if (cmd.action() == CMD_TIME_REQUEST) {
        if ((cmd.source_id == global_id.load()) &&
            checkActionFlag(cmd, indicator_flag)) {  // this sets up a time request
            requestingMode.store(true);
            IterationRequest iterate = IterationRequest::NO_ITERATIONS;
            if (checkActionFlag(cmd, iteration_requested_flag)) {
                iterate = (checkActionFlag(cmd, required_flag)) ?
                    IterationRequest::FORCE_ITERATION :
                    IterationRequest::ITERATE_IF_NEEDED;
            }
            timeCoord->timeRequest(cmd.actionTime, iterate, nextValueTime(), nextMessageTime());
            timeGranted_mode = false;
            auto ret = processDelayQueue();
            if (returnableResult(ret)) {
                return ret;
            }
            cmd.setAction(CMD_TIME_CHECK);
        }
    }
    auto proc_result = processCoordinatorMessage(
        cmd, timeCoord.get(), getState(), timeGranted_mode, global_id.load());

    timeGranted_mode = std::get<2>(proc_result);

    if (getState() != std::get<0>(proc_result)) {
        setState(std::get<0>(proc_result));
        switch (std::get<0>(proc_result)) {
            case FederateStates::INITIALIZING:
                LOG_TIMING("Granting Initialization");
                if (checkInterfaces() != defs::Errors::OK) {
                    setState(FederateStates::ERRORED);
                    return MessageProcessingResult::ERROR_RESULT;
                }
                timeCoord->enterInitialization();
                break;
            case FederateStates::EXECUTING:
                timeCoord->updateTimeFactors();
                LOG_TIMING("Granting Execution");
                break;
            case FederateStates::FINISHED:
                LOG_TIMING("Terminating");
                break;
            case FederateStates::ERRORED:
                if (cmd.payload.empty()) {
                    errorString = commandErrorString(cmd.messageID);
                    if (errorString == "unknown") {
                        errorString += " code:" + std::to_string(cmd.messageID);
                    }
                } else {
                    errorString = cmd.payload.to_string();
                }
                errorCode = cmd.messageID;
                LOG_ERROR(errorString);
                break;
            default:
                break;
        }
    }

    switch (std::get<1>(proc_result)) {
        case MessageProcessingResult::CONTINUE_PROCESSING:
            break;
        case MessageProcessingResult::REPROCESS_MESSAGE:
            if (cmd.dest_id != global_id.load()) {
                routeMessage(cmd);
                return MessageProcessingResult::CONTINUE_PROCESSING;
            }
            return processActionMessage(cmd);
        case MessageProcessingResult::DELAY_MESSAGE:
            addFederateToDelay(GlobalFederateId(cmd.source_id));
            return MessageProcessingResult::DELAY_MESSAGE;
        default:
            if (timeGranted_mode) {
                time_granted = timeCoord->getGrantedTime();
                allowed_send_time = timeCoord->allowedSendTime();
                if (cmd.action() == CMD_FORCE_TIME_GRANT) {
                    if (!ignore_time_mismatch_warnings) {
<<<<<<< HEAD
                        LOG_WARNING(fmt::format("forced Granted Time={}", static_cast<double>(time_granted)));
=======
                        LOG_WARNING(fmt::format("forced Granted Time={}",
                                                static_cast<double>(time_granted)));
>>>>>>> 027f167e
                    }
                } else {
                    LOG_TIMING(fmt::format("Granted Time={}", static_cast<double>(time_granted)));
                }
            }
            return (std::get<1>(proc_result));
    }

    switch (cmd.action()) {
        case CMD_IGNORE:
        default:
            break;
        case CMD_LOG:
        case CMD_REMOTE_LOG:
            logMessage(cmd.messageID,
                       cmd.getString(0),
                       cmd.payload.to_string(),
                       cmd.action() == CMD_REMOTE_LOG);
            break;

        case CMD_EXEC_REQUEST:
            if ((cmd.source_id == global_id.load()) &&
                checkActionFlag(cmd, indicator_flag)) {  // this sets up a time request
                auto ret = processDelayQueue();
                if (returnableResult(ret)) {
                    return ret;
                }
                cmd.setAction(CMD_EXEC_CHECK);
                return processActionMessage(cmd);
            }
            break;
        case CMD_GLOBAL_DISCONNECT:
        case CMD_USER_DISCONNECT:
            if ((state != FederateStates::FINISHED) && (state != FederateStates::TERMINATING)) {
                timeCoord->disconnect();
                cmd.dest_id = parent_broker_id;
                if (state != FederateStates::ERRORED) {
                    setState(FederateStates::TERMINATING);
                }
                routeMessage(cmd);
            }
            break;
        case CMD_DISCONNECT_FED:
        case CMD_DISCONNECT:
            if (cmd.source_id == global_id.load()) {
                if ((state != FederateStates::FINISHED) && (state != FederateStates::TERMINATING)) {
                    timeCoord->disconnect();
                    cmd.dest_id = parent_broker_id;
                    if (state != FederateStates::ERRORED) {
                        setState(FederateStates::TERMINATING);
                    }
                    routeMessage(cmd);
                }
            } else {
                switch (timeCoord->processTimeMessage(cmd)) {
                    case TimeProcessingResult::DELAY_PROCESSING:
                        addFederateToDelay(GlobalFederateId(cmd.source_id));
                        return MessageProcessingResult::DELAY_MESSAGE;
                    case TimeProcessingResult::NOT_PROCESSED:
                        return MessageProcessingResult::CONTINUE_PROCESSING;
                    default:
                        break;
                }
                if (state != FederateStates::EXECUTING) {
                    break;
                }
                if (!timeGranted_mode) {
                    auto ret = timeCoord->checkTimeGrant();
                    if (returnableResult(ret)) {
                        time_granted = timeCoord->getGrantedTime();
                        allowed_send_time = timeCoord->allowedSendTime();
                        timeGranted_mode = true;
                        return ret;
                    }
                }
            }
            break;
        case CMD_CLOSE_INTERFACE:
            if (cmd.source_id == global_id.load()) {
                closeInterface(cmd.source_handle, static_cast<InterfaceType>(cmd.counter));
            }
            break;

        case CMD_SEND_MESSAGE: {
            auto* epi = interfaceInformation.getEndpoint(cmd.dest_handle);
            if (epi != nullptr && !epi->sourceOnly) {
                // if (!epi->not_interruptible)
                {
                    timeCoord->updateMessageTime(cmd.actionTime, !timeGranted_mode);
                }
                LOG_DATA(fmt::format("receive_message {}", prettyPrintString(cmd)));
                if (cmd.actionTime < time_granted &&
                    timeMethod != TimeSynchronizationMethod::ASYNC) {
                    LOG_WARNING(
                        fmt::format("received message {} at time({}) earlier than granted time({})",
                                    prettyPrintString(cmd),
                                    static_cast<double>(cmd.actionTime),
                                    static_cast<double>(time_granted)));
                    auto qres = processQueryActual("global_time_debugging");
                    qres.insert(0, "TIME DEBUGGING::");
                    LOG_WARNING(qres);
                }

                if (state <= FederateStates::EXECUTING) {
                    timeCoord->processTimeMessage(cmd);
                }
                epi->addMessage(createMessageFromCommand(std::move(cmd)));
            }
        } break;
        case CMD_PUB: {
            auto* subI = interfaceInformation.getInput(InterfaceHandle(cmd.dest_handle));
            if (subI == nullptr) {
                auto* eptI = interfaceInformation.getEndpoint(cmd.dest_handle);
                if (eptI != nullptr) {
                    // if (!epi->not_interruptible)
                    {
                        timeCoord->updateMessageTime(cmd.actionTime, !timeGranted_mode);
                    }
                    LOG_DATA(fmt::format("receive_message {}", prettyPrintString(cmd)));
                    if (cmd.actionTime < time_granted &&
                        timeMethod != TimeSynchronizationMethod::ASYNC) {
                        LOG_WARNING(fmt::format(
                            "received message {} at time({}) earlier than granted time({})",
                            prettyPrintString(cmd),
                            static_cast<double>(cmd.actionTime),
                            static_cast<double>(time_granted)));
                    }
                    auto mess = std::make_unique<Message>();
                    mess->data = std::move(cmd.payload);
                    mess->dest = eptI->key;
                    mess->flags = cmd.flags;
                    mess->time = cmd.actionTime;
                    mess->counter = cmd.counter;
                    mess->messageID = cmd.messageID;
                    mess->original_dest = eptI->key;
                    eptI->addMessage(std::move(mess));
                    if (state <= FederateStates::EXECUTING) {
                        timeCoord->processTimeMessage(cmd);
                    }
                }
                break;
            }
            for (auto& src : subI->input_sources) {
                auto valueTime = cmd.actionTime;
                if (timeMethod == TimeSynchronizationMethod::ASYNC) {
                    if (valueTime < time_granted) {
                        valueTime = time_granted;
                    }
                }
                if ((cmd.source_id == src.fed_id) && (cmd.source_handle == src.handle)) {
                    if (subI->addData(src,
                                      valueTime,
                                      cmd.counter,
                                      std::make_shared<const SmallBuffer>(
                                          std::move(cmd.payload)))) {
                        if (!subI->not_interruptible) {
                            timeCoord->updateValueTime(valueTime, !timeGranted_mode);
                            LOG_TRACE(timeCoord->printTimeStatus());
                        }
                        LOG_DATA(fmt::format("receive PUBLICATION {} from {}",
                                             prettyPrintString(cmd),
                                             subI->getSourceName(src)));
                    }
                }
            }
            if (state <= FederateStates::EXECUTING) {
                timeCoord->processTimeMessage(cmd);
            }
        } break;
        case CMD_WARNING:
            if (cmd.payload.empty()) {
                cmd.payload = commandErrorString(cmd.messageID);
                if (cmd.payload.to_string() == "unknown") {
                    cmd.payload.append(" code:");
                    cmd.payload.append(std::to_string(cmd.messageID));
                }
            }
            LOG_WARNING(cmd.payload.to_string());
            break;
        case CMD_GRANT_TIMEOUT_CHECK:
            if (timeGranted_mode && cmd.actionTime != Time::maxVal()) {
                break;
            }
            if (mGrantCount != static_cast<std::uint32_t>(cmd.getExtraData())) {
                // time has been granted since this was triggered
                break;
            }
            if (cmd.counter == 0) {
                auto blockFed = timeCoord->getMinGrantedDependency();
                if (blockFed.first.isValid()) {
                    LOG_WARNING(fmt::format("grant timeout exceeded sim time {} waiting on {}",
                                            static_cast<double>(time_granted),
                                            blockFed.first.baseValue()));
                } else {
<<<<<<< HEAD
                    LOG_WARNING(fmt::format("grant timeout exceeded sim time {}", static_cast<double>(time_granted)));
=======
                    LOG_WARNING(fmt::format("grant timeout exceeded sim time {}",
                                            static_cast<double>(time_granted)));
>>>>>>> 027f167e
                }

            } else if (cmd.counter == 3) {
                LOG_WARNING("grant timeout stage 2 requesting time resend");
                timeCoord->requestTimeCheck();
            } else if (cmd.counter == 6) {
                LOG_WARNING("grant timeout stage 3 diagnostics");
                auto qres = processQueryActual("global_time_debugging");
                qres.insert(0, "TIME DEBUGGING::");
                LOG_WARNING(qres);
                auto parentID = timeCoord->getParent();
                if (parentID.isValid()) {
                    auto brokerTimeoutCheck = cmd;
                    brokerTimeoutCheck.source_id = global_id.load();
                    brokerTimeoutCheck.dest_id = parentID;
                    routeMessage(brokerTimeoutCheck);
                    LOG_WARNING(
                        fmt::format("sending grant time out check to {}", parentID.baseValue()));
                }
            } else if (cmd.counter == 10) {
                if (cmd.actionTime == Time::maxVal()) {
                    LOG_WARNING("finalize blocking");
                } else {
                    LOG_WARNING("grant timeout stage 4 error actions (none available)");
                }
            }
#ifndef HELICS_DISABLE_ASIO
            if (mTimer) {
                ++cmd.counter;
                mTimer->updateTimerFromNow(grantTimeoutTimeIndex,
                                           grantTimeOutPeriod.to_ms(),
                                           std::move(cmd));
            }
#endif
            break;
        case CMD_ADD_PUBLISHER: {
            auto* subI = interfaceInformation.getInput(cmd.dest_handle);
            if (subI != nullptr) {
                if (subI->addSource(cmd.getSource(),
                                    cmd.name(),
                                    cmd.getString(typeStringLoc),
                                    cmd.getString(unitStringLoc))) {
                    if (timeMethod == TimeSynchronizationMethod::DISTRIBUTED) {
                        addDependency(cmd.source_id);
                    }
                }
            } else {
                auto* eptI = interfaceInformation.getEndpoint(cmd.dest_handle);
                if (eptI != nullptr) {
                    eptI->addSource(cmd.getSource(), cmd.name(), cmd.getString(typeStringLoc));
                    if (timeMethod == TimeSynchronizationMethod::DISTRIBUTED) {
                        addDependency(cmd.source_id);
                    }
                }
            }
        } break;
        case CMD_ADD_SUBSCRIBER: {
            auto* pubI = interfaceInformation.getPublication(cmd.dest_handle);
            if (pubI != nullptr) {
                if (pubI->addSubscriber(cmd.getSource(), cmd.name())) {
                    if (timeMethod == TimeSynchronizationMethod::DISTRIBUTED) {
                        addDependent(cmd.source_id);
                    }
                }
                if (getState() > FederateStates::CREATED) {
                    if (!pubI->data.empty() && pubI->lastPublishTime > Time::minVal()) {
                        ActionMessage pub(CMD_PUB);
                        pub.setSource(pubI->id);
                        pub.setDestination(cmd.getSource());
                        pub.counter = static_cast<uint16_t>(getCurrentIteration());
                        pub.payload = pubI->data;
                        pub.actionTime = pubI->lastPublishTime;
                        routeMessage(std::move(pub));
                    }
                }
            }
        } break;
        case CMD_ADD_ENDPOINT: {
            auto* eptI = interfaceInformation.getEndpoint(cmd.dest_handle);
            if (eptI != nullptr) {
                if (checkActionFlag(cmd, destination_target)) {
                    eptI->addDestination(cmd.getSource(), cmd.name(), cmd.getString(typeStringLoc));
                    if (eptI->targetedEndpoint) {
                        if (timeMethod == TimeSynchronizationMethod::DISTRIBUTED) {
                            addDependent(cmd.source_id);
                        }
                    }
                } else {
                    eptI->addSource(cmd.getSource(), cmd.name(), cmd.getString(typeStringLoc));
                    if (eptI->targetedEndpoint) {
                        if (timeMethod == TimeSynchronizationMethod::DISTRIBUTED) {
                            addDependency(cmd.source_id);
                        }
                    }
                }
            }
        } break;
        case CMD_REMOVE_NAMED_PUBLICATION: {
            auto* subI = interfaceInformation.getInput(cmd.source_handle);
            if (subI != nullptr) {
                subI->removeSource(std::string(cmd.name()),
                                   (cmd.actionTime != timeZero) ? cmd.actionTime : time_granted);
            }
            break;
        }
        case CMD_REMOVE_PUBLICATION: {
            auto* subI = interfaceInformation.getInput(cmd.dest_handle);
            if (subI != nullptr) {
                subI->removeSource(cmd.getSource(),
                                   (cmd.actionTime != timeZero) ? cmd.actionTime : time_granted);
            }
            break;
        }
        case CMD_REMOVE_SUBSCRIBER: {
            auto* pubI = interfaceInformation.getPublication(cmd.dest_handle);
            if (pubI != nullptr) {
                pubI->removeSubscriber(cmd.getSource());
            }
        } break;
        case CMD_REMOVE_ENDPOINT:
            break;
        case CMD_SET_PROFILER_FLAG:
            setOptionFlag(defs::PROFILING, checkActionFlag(cmd, indicator_flag));
            break;
        case CMD_FED_ACK:
            if (state != FederateStates::CREATED) {
                break;
            }
            if (cmd.name() == name) {
                if (checkActionFlag(cmd, error_flag)) {
                    setState(FederateStates::ERRORED);
                    errorString = commandErrorString(cmd.messageID);
                    return MessageProcessingResult::ERROR_RESULT;
                }
                if (checkActionFlag(cmd, global_timing_flag)) {
                    if (checkActionFlag(cmd, async_timing_flag)) {
                        timeMethod = TimeSynchronizationMethod::ASYNC;
                    } else {
                        timeMethod = TimeSynchronizationMethod::GLOBAL;
                        addDependent(gRootBrokerID);
                        addDependency(gRootBrokerID);
                        timeCoord->setAsParent(gRootBrokerID);
                    }
                    timeCoord->globalTime = true;
                }
                global_id = cmd.dest_id;
                interfaceInformation.setGlobalId(cmd.dest_id);
                timeCoord->setSourceId(global_id);
                return MessageProcessingResult::NEXT_STEP;
            }
            break;
        case CMD_FED_CONFIGURE_TIME:
            setProperty(cmd.messageID, cmd.actionTime);
            break;
        case CMD_FED_CONFIGURE_INT:
            setProperty(cmd.messageID, cmd.getExtraData());
            break;
        case CMD_FED_CONFIGURE_FLAG:
            setOptionFlag(cmd.messageID, checkActionFlag(cmd, indicator_flag));
            break;
        case CMD_INTERFACE_CONFIGURE:
            setInterfaceProperty(cmd);
            break;
        case CMD_SEND_COMMAND:
        case CMD_SEND_COMMAND_ORDERED:
            sendCommand(cmd);
            break;
        case CMD_TIMEOUT_DISCONNECT: {
            auto qres = processQueryActual("global_time_debugging");
            qres.insert(0, "TIME DEBUGGING::");
            LOG_WARNING(qres);
        } break;
        case CMD_QUERY_ORDERED:
        case CMD_QUERY: {
            ActionMessage queryResp(cmd.action() == CMD_QUERY ? CMD_QUERY_REPLY :
                                                                CMD_QUERY_REPLY_ORDERED);
            queryResp.dest_id = cmd.source_id;
            queryResp.source_id = cmd.dest_id;
            queryResp.messageID = cmd.messageID;
            queryResp.counter = cmd.counter;

            queryResp.payload = processQueryActual(cmd.payload.to_string());
            routeMessage(std::move(queryResp));
        } break;
    }
    return MessageProcessingResult::CONTINUE_PROCESSING;
}

void FederateState::setProperties(const ActionMessage& cmd)
{
    if (state == FederateStates::CREATED) {
        switch (cmd.action()) {
            case CMD_FED_CONFIGURE_FLAG:
                spinlock();
                setOptionFlag(cmd.messageID, checkActionFlag(cmd, indicator_flag));
                unlock();
                break;
            case CMD_FED_CONFIGURE_TIME:
                spinlock();
                setProperty(cmd.messageID, cmd.actionTime);
                unlock();
                break;
            case CMD_FED_CONFIGURE_INT:
                spinlock();
                setProperty(cmd.messageID, cmd.getExtraData());
                unlock();
                break;
            case CMD_INTERFACE_CONFIGURE:
                spinlock();
                setInterfaceProperty(cmd);
                unlock();
                break;
            default:
                break;
        }
    } else {
        switch (cmd.action()) {
            case CMD_FED_CONFIGURE_FLAG:
            case CMD_FED_CONFIGURE_TIME:
            case CMD_FED_CONFIGURE_INT:
            case CMD_INTERFACE_CONFIGURE:
                addAction(cmd);
                break;
            default:
                break;
        }
    }
}

void FederateState::setInterfaceProperty(const ActionMessage& cmd)
{
    if (cmd.action() != CMD_INTERFACE_CONFIGURE) {
        return;
    }
    bool used = false;
    switch (static_cast<char>(cmd.counter)) {
        case 'i':
            used = interfaceInformation.setInputProperty(cmd.dest_handle,
                                                         cmd.messageID,
                                                         checkActionFlag(cmd, indicator_flag) ?
                                                             cmd.getExtraDestData() :
                                                             0);
            if (!used) {
                auto* ipt = interfaceInformation.getInput(cmd.dest_handle);
                if (ipt != nullptr) {
                    LOG_WARNING(
                        fmt::format("property {} not used on input {}", cmd.messageID, ipt->key));
                } else {
                    LOG_WARNING(
                        fmt::format("property {} not used on due to unknown input", cmd.messageID));
                }
            }
            break;
        case 'p':
            used =
                interfaceInformation.setPublicationProperty(cmd.dest_handle,
                                                            cmd.messageID,
                                                            checkActionFlag(cmd, indicator_flag) ?
                                                                cmd.getExtraDestData() :
                                                                0);
            if (!used) {
                auto* pub = interfaceInformation.getPublication(cmd.dest_handle);
                if (pub != nullptr) {
                    LOG_WARNING(fmt::format("property {} not used on publication {}",
                                            cmd.messageID,
                                            pub->key));
                } else {
                    LOG_WARNING(fmt::format("property {} not used on due to unknown publication",
                                            cmd.messageID));
                }
            }
            break;
        case 'e':
            used = interfaceInformation.setEndpointProperty(cmd.dest_handle,
                                                            cmd.messageID,
                                                            checkActionFlag(cmd, indicator_flag) ?
                                                                cmd.getExtraDestData() :
                                                                0);
            if (!used) {
                auto* ept = interfaceInformation.getEndpoint(cmd.dest_handle);
                if (ept != nullptr) {
                    LOG_WARNING(fmt::format("property {} not used on endpoint {}",
                                            cmd.messageID,
                                            ept->key));
                } else {
                    LOG_WARNING(fmt::format("property {} not used on due to unknown endpoint",
                                            cmd.messageID));
                }
            }
            break;
        default:
            break;
    }
}

void FederateState::setProperty(int timeProperty, Time propertyVal)
{
    switch (timeProperty) {
        case defs::Properties::RT_LAG:
            rt_lag = propertyVal;
            break;
        case defs::Properties::RT_LEAD:
            rt_lead = propertyVal;
            break;
        case defs::Properties::RT_TOLERANCE:
            rt_lag = propertyVal;
            rt_lead = propertyVal;
            break;
        case defs::Properties::GRANT_TIMEOUT: {
#ifndef HELICS_DISABLE_ASIO
            auto prevTimeout = grantTimeOutPeriod;
            grantTimeOutPeriod = propertyVal;
            if (prevTimeout == timeZero) {
                if (getState() >= FederateStates::INITIALIZING && grantTimeOutPeriod > timeZero) {
                    if (!mTimer) {
                        if (!mTimer) {
                            mTimer = std::make_shared<MessageTimer>([this](ActionMessage&& mess) {
                                return this->addAction(std::move(mess));
                            });
                        }
                    }
                }
                // if we are currently waiting for a grant trigger the timer
                if (getState() == FederateStates::EXECUTING && !timeGranted_mode) {
                    ActionMessage grantCheck(CMD_GRANT_TIMEOUT_CHECK);
                    grantCheck.setExtraData(static_cast<std::int32_t>(mGrantCount));
                    grantCheck.counter = 0;
                    if (grantTimeoutTimeIndex < 0) {
                        grantTimeoutTimeIndex = mTimer->addTimerFromNow(grantTimeOutPeriod.to_ms(),
                                                                        std::move(grantCheck));
                    }
                }
            } else if (grantTimeOutPeriod <= timeZero && grantTimeoutTimeIndex >= 0) {
                mTimer->cancelTimer(grantTimeoutTimeIndex);
            }
#else
            grantTimeOutPeriod = propertyVal;
#endif
        } break;
        default:
            timeCoord->setProperty(timeProperty, propertyVal);
            break;
    }
}

void FederateState::setProperty(int intProperty, int propertyVal)
{
    switch (intProperty) {
        case defs::Properties::LOG_LEVEL:
        case defs::Properties::FILE_LOG_LEVEL:
        case defs::Properties::CONSOLE_LOG_LEVEL:
            mLogManager->setLogLevel(propertyVal);
            maxLogLevel = mLogManager->getMaxLevel();
            break;
        case defs::Properties::RT_LAG:
            rt_lag = helics::Time(static_cast<double>(propertyVal));
            break;
        case defs::Properties::INDEX_GROUP:
            indexGroup = (propertyVal > 16) ? 16 : ((propertyVal < 0) ? 0 : propertyVal);
            break;
        case defs::Properties::RT_LEAD:
            rt_lead = helics::Time(static_cast<double>(propertyVal));
            break;
        case defs::Properties::RT_TOLERANCE:
            rt_lag = helics::Time(static_cast<double>(propertyVal));
            rt_lead = rt_lag;
            break;
        case defs::Properties::LOG_BUFFER:
            mLogManager->getLogBuffer().resize(
                (propertyVal <= 0) ? 0UL : static_cast<std::size_t>(propertyVal));
            break;
        default:
            timeCoord->setProperty(intProperty, propertyVal);
    }
}

void FederateState::setOptionFlag(int optionFlag, bool value)
{
    switch (optionFlag) {
        case defs::Flags::ONLY_TRANSMIT_ON_CHANGE:
        case defs::Options::HANDLE_ONLY_TRANSMIT_ON_CHANGE:
            only_transmit_on_change = value;
            break;
        case defs::Flags::ONLY_UPDATE_ON_CHANGE:
        case defs::Options::HANDLE_ONLY_UPDATE_ON_CHANGE:
            interfaceInformation.setChangeUpdateFlag(value);
            break;
        case defs::Flags::STRICT_INPUT_TYPE_CHECKING:
            strict_input_type_checking = value;
            break;
        case defs::Flags::IGNORE_INPUT_UNIT_MISMATCH:
            ignore_unit_mismatch = value;
            break;
        case defs::Flags::SLOW_RESPONDING:
        case defs::Flags::DEBUGGING:
            mSlowResponding = value;
            break;
        case defs::Flags::PROFILING:
            if (value && !mProfilerActive) {
                generateProfilingMarker();
            }
            mProfilerActive = value;
            break;
        case defs::Flags::ALLOW_REMOTE_CONTROL:
            mAllowRemoteControl = value;
            break;
        case defs::Flags::DISABLE_REMOTE_CONTROL:
            mAllowRemoteControl = !value;
            break;
        case defs::Flags::PROFILING_MARKER:
            if (value && mProfilerActive) {
                generateProfilingMarker();
            }
            break;
        case defs::Flags::LOCAL_PROFILING_CAPTURE:
            mLocalProfileCapture = value;
            break;
        case defs::Flags::TERMINATE_ON_ERROR:
            terminate_on_error = value;
            break;
        case defs::Flags::REALTIME:
            if (value) {
                if (state < FederateStates::EXECUTING) {
                    realtime = true;
                }
            } else {
                realtime = false;
            }

            break;
        case defs::Flags::SOURCE_ONLY:
            if (state == FederateStates::CREATED) {
                mSourceOnly = value;
                if (value) {
                    observer = false;
                }
            }
            break;
        case defs::Flags::OBSERVER:
            if (state == FederateStates::CREATED) {
                observer = value;
                if (value) {
                    mSourceOnly = false;
                }
            }
            break;
        case defs::Flags::CALLBACK_FEDERATE:
            if (state == FederateStates::CREATED) {
                mCallbackBased = value;
            }
            break;
        case defs::Flags::IGNORE_TIME_MISMATCH_WARNINGS:
            ignore_time_mismatch_warnings = value;
            break;
        case defs::Flags::WAIT_FOR_CURRENT_TIME_UPDATE:
            // this flag is needed in both locations
            wait_for_current_time = value;
            timeCoord->setOptionFlag(optionFlag, value);
            break;
        case defs::Options::BUFFER_DATA:
            break;
        case defs::Flags::CONNECTIONS_REQUIRED:
            if (value) {
                interfaceFlags |= make_flags(required_flag);
            } else {
                interfaceFlags &= ~(make_flags(required_flag));
            }
            break;
        case defs::Flags::CONNECTIONS_OPTIONAL:
            if (value) {
                interfaceFlags |= make_flags(optional_flag);
            } else {
                interfaceFlags &= ~(make_flags(optional_flag));
            }
            break;
        case defs::Properties::LOG_BUFFER:
            mLogManager->getLogBuffer().enable(value);
            break;
        default:
            timeCoord->setOptionFlag(optionFlag, value);
            break;
    }
}

Time FederateState::getTimeProperty(int timeProperty) const
{
    switch (timeProperty) {
        case defs::Properties::RT_LAG:
        case defs::Properties::RT_TOLERANCE:
            return rt_lag;
        case defs::Properties::RT_LEAD:
            return rt_lead;
        case defs::Properties::GRANT_TIMEOUT:
            return grantTimeOutPeriod;
        default:
            return timeCoord->getTimeProperty(timeProperty);
    }
}

bool FederateState::getOptionFlag(int optionFlag) const
{
    switch (optionFlag) {
        case defs::Flags::ONLY_TRANSMIT_ON_CHANGE:
        case defs::Options::HANDLE_ONLY_TRANSMIT_ON_CHANGE:
            return only_transmit_on_change;
        case defs::Flags::ONLY_UPDATE_ON_CHANGE:
        case defs::Options::HANDLE_ONLY_UPDATE_ON_CHANGE:
            return interfaceInformation.getChangeUpdateFlag();
        case defs::Flags::REALTIME:
            return realtime;
        case defs::Flags::OBSERVER:
            return observer;
        case defs::Flags::CALLBACK_FEDERATE:
            return mCallbackBased;
        case defs::Flags::SOURCE_ONLY:
            return mSourceOnly;
        case defs::Flags::SLOW_RESPONDING:
        case defs::Flags::DEBUGGING:
            return mSlowResponding;
        case defs::Flags::TERMINATE_ON_ERROR:
            return terminate_on_error;
        case defs::Flags::CONNECTIONS_REQUIRED:
            return ((interfaceFlags.load() & make_flags(required_flag)) != 0);
        case defs::Flags::CONNECTIONS_OPTIONAL:
            return ((interfaceFlags.load() & make_flags(optional_flag)) != 0);
        case defs::Flags::STRICT_INPUT_TYPE_CHECKING:
            return strict_input_type_checking;
        case defs::Flags::IGNORE_INPUT_UNIT_MISMATCH:
            return ignore_unit_mismatch;
        case defs::Flags::IGNORE_TIME_MISMATCH_WARNINGS:
            return ignore_time_mismatch_warnings;
        case defs::Properties::LOG_BUFFER:
            return (mLogManager->getLogBuffer().capacity() > 0);
            // NOTE: the allow remote control property is purposely not retrievable and should not
            // be in config generation
        default:
            return timeCoord->getOptionFlag(optionFlag);
    }
}

int32_t FederateState::getHandleOption(InterfaceHandle handle, char iType, int32_t option) const
{
    switch (iType) {
        case 'i':
            return interfaceInformation.getInputProperty(handle, option);
        case 'p':
            return interfaceInformation.getPublicationProperty(handle, option);
        case 'e':
            return interfaceInformation.getEndpointProperty(handle, option);
        default:
            break;
    }
    return 0;
}

/** get an option flag value*/
int FederateState::getIntegerProperty(int intProperty) const
{
    switch (intProperty) {
        case defs::Properties::CURRENT_ITERATION:
            return timeCoord->getCurrentIteration();
        case defs::Properties::LOG_LEVEL:
        case defs::Properties::FILE_LOG_LEVEL:
        case defs::Properties::CONSOLE_LOG_LEVEL:
            return mLogManager->getConsoleLevel();
        case defs::Properties::LOG_BUFFER:
            return static_cast<int>(mLogManager->getLogBuffer().capacity());
        case defs::Properties::INDEX_GROUP:
            return indexGroup;
        default:
            return timeCoord->getIntegerProperty(intProperty);
    }
}

int FederateState::publicationCount() const
{
    return static_cast<int>(interfaceInformation.getPublications()->size());
}

int FederateState::endpointCount() const
{
    return static_cast<int>(interfaceInformation.getEndpoints()->size());
}

int FederateState::inputCount() const
{
    return static_cast<int>(interfaceInformation.getInputs()->size());
}

std::vector<GlobalFederateId> FederateState::getDependencies() const
{
    return timeCoord->getDependencies();
}

std::vector<GlobalFederateId> FederateState::getDependents() const
{
    return timeCoord->getDependents();
}

void FederateState::addDependency(GlobalFederateId fedToDependOn)
{
    timeCoord->addDependency(fedToDependOn);
}

void FederateState::addDependent(GlobalFederateId fedThatDependsOnThis)
{
    timeCoord->addDependent(fedThatDependsOnThis);
}

int FederateState::checkInterfaces()
{
    auto issues = interfaceInformation.checkInterfacesForIssues();
    if (issues.empty()) {
        return 0;
    }
    errorCode = issues.front().first;
    errorString = issues.front().second;
    for (auto& issue : issues) {
        switch (issue.first) {
            case defs::Errors::CONNECTION_FAILURE:
                LOG_ERROR(fmt::format("Connection Error: {}", issue.second));
                break;
            default:
                LOG_ERROR(fmt::format("error code {}: {}", issue.first, issue.second));
                break;
        }
    }
    return errorCode;
}
Time FederateState::nextValueTime() const
{
    auto firstValueTime = Time::maxVal();
    for (const auto& inp : interfaceInformation.getInputs()) {
        auto nvt = inp->nextValueTime();
        if (nvt >= time_granted) {
            if (nvt < firstValueTime) {
                firstValueTime = nvt;
            }
        }
    }
    return firstValueTime;
}

/** find the next Message Event*/
Time FederateState::nextMessageTime() const
{
    auto firstMessageTime = Time::maxVal();
    for (const auto& endpoint : interfaceInformation.getEndpoints()) {
        auto messageTime = endpoint->firstMessageTime();
        if (messageTime < time_granted) {
            messageTime = time_granted;
        }
        if (messageTime < firstMessageTime) {
            firstMessageTime = messageTime;
        }
    }
    return firstMessageTime;
}

void FederateState::setCoreObject(CommonCore* parent)
{
    spinlock();
    mParent = parent;
    unlock();
}

void FederateState::logMessage(int level,
                               std::string_view logMessageSource,
                               std::string_view message,
                               bool fromRemote) const
{
    if (level > maxLogLevel && !fromRemote) {
        return;
    }
    std::string header;
    auto currentTime = grantedTime();
    std::string timeString;
    if (currentTime < timeZero) {
        timeString = fmt::format("[{}]", fedStateString(getState()));
    } else if (currentTime == Time::maxVal()) {
        timeString = "[MAXTIME]";
    } else {
        timeString = fmt::format("[{}]", static_cast<double>(grantedTime()));
    }
    if (logMessageSource.empty()) {
        header = fmt::format("{} ({}){}", name, global_id.load().baseValue(), timeString);
    } else if (logMessageSource.back() == ']') {
        header = logMessageSource;
    } else {
        header = fmt::format("{}{}", logMessageSource, timeString);
    }

    mLogManager->sendToLogger(level, header, message, fromRemote);
}

const std::string& fedStateString(FederateStates state)
{
    static const std::string created{"created"};
    static const std::string estate{"error"};
    static const std::string init{"initializing"};
    static const std::string dis{"disconnected"};
    static const std::string exec{"executing"};
    static const std::string term{"terminating"};
    static const std::string unk{"unknown"};

    switch (state) {
        case FederateStates::CREATED:
            return created;
        case FederateStates::INITIALIZING:
            return init;
        case FederateStates::EXECUTING:
            return exec;
        case FederateStates::TERMINATING:
            return term;
        case FederateStates::FINISHED:
            return dis;
        case FederateStates::ERRORED:
            return estate;
        case FederateStates::UNKNOWN:
        default:
            return unk;
    }
}

void FederateState::sendCommand(ActionMessage& command)
{
    auto cmd = command.payload.to_string();
    auto commentLoc = cmd.find('#');
    if (commentLoc != std::string_view::npos) {
        cmd = cmd.substr(0, commentLoc - 1);
    }
    gmlc::utilities::string_viewOps::trimString(cmd);
    auto res = gmlc::utilities::string_viewOps::splitlineQuotes(
        cmd,
        " ",
        gmlc::utilities::string_viewOps::default_quote_chars,
        gmlc::utilities::string_viewOps::delimiter_compression::on);
    if (res.empty()) {
        return;
    }

    if (res[0] == "terminate" || res[0] == "halt") {
        if (mAllowRemoteControl) {
            if (mParent != nullptr) {
                ActionMessage bye(CMD_DISCONNECT);
                bye.source_id = global_id.load();
                bye.dest_id = bye.source_id;
                mParent->addActionMessage(bye);
            }
        } else {
            if (mParent != nullptr) {
                ActionMessage response(command.action());
                response.payload =
                    fmt::format("log {} does not allow remote termination", getIdentifier());
                response.dest_id = command.source_id;
                response.source_id = global_id.load();
                response.setString(targetStringLoc, command.getString(sourceStringLoc));
                response.setString(sourceStringLoc, getIdentifier());

                mParent->addActionMessage(std::move(response));
            }
        }
    } else if (res[0] == "echo") {
        if (mParent != nullptr) {
            ActionMessage response(command.action());
            response.payload = "echo_reply";
            response.dest_id = command.source_id;
            response.source_id = global_id.load();
            response.setString(targetStringLoc, command.getString(sourceStringLoc));
            response.setString(sourceStringLoc, getIdentifier());

            mParent->addActionMessage(std::move(response));
        }
    } else if (res[0] == "command_status") {
        if (mParent != nullptr) {
            ActionMessage response(command.action());
            response.payload = fmt::format("\"{} unprocessed commands\"", commandQueue.size());
            response.dest_id = command.source_id;
            response.source_id = global_id.load();
            response.setString(targetStringLoc, command.getString(sourceStringLoc));
            response.setString(sourceStringLoc, getIdentifier());

            mParent->addActionMessage(std::move(response));
        }
    } else if (res[0] == "logbuffer") {
        if (res.size() > 1) {
            if (res[1] == "stop") {
                mLogManager->getLogBuffer().enable(false);
            } else {
                mLogManager->getLogBuffer().resize(gmlc::utilities::numeric_conversion<std::size_t>(
                    res[1], LogBuffer::cDefaultBufferSize));
            }
        } else {
            mLogManager->getLogBuffer().enable(true);
        }
    } else if (res[0] == "remotelog") {
        if (res.size() > 1) {
            if (res[1] == "stop") {
                mLogManager->updateRemote(command.source_id, HELICS_LOG_LEVEL_NO_PRINT);
            } else {
                int newLevel{HELICS_LOG_LEVEL_NO_PRINT};
                if (isdigit(res[1][0]) != 0) {
                    newLevel =
                        gmlc::utilities::numeric_conversion<int>(res[1],
                                                                 mLogManager->getConsoleLevel());
                } else {
                    newLevel = logLevelFromString(res[1]);
                }
                mLogManager->updateRemote(command.source_id, newLevel);
            }
        } else {
            mLogManager->updateRemote(command.source_id, mLogManager->getConsoleLevel());
        }
        maxLogLevel = mLogManager->getMaxLevel();
    } else if (res[0] == "timeout_monitor") {
        setProperty(defs::Properties::GRANT_TIMEOUT, command.actionTime);
    } else if (res[0] == "log") {
        logMessage(HELICS_LOG_LEVEL_SUMMARY,
                   command.getString(sourceStringLoc),
                   command.payload.to_string().substr(4));
    } else if ((res[0] == "set") && (res.size() > 2 && res[1] == "barrier")) {
        ActionMessage barrier(CMD_TIME_BARRIER);
        barrier.dest_id = global_id;
        barrier.actionTime = gmlc::utilities::numeric_conversionComplete<double>(res[2], 0.0);
        if (res.size() >= 4) {
            barrier.messageID =
                gmlc::utilities::numeric_conversionComplete<std::int32_t>(res[3], 0);
        }

        queue.push(barrier);
    } else if ((res[0] == "clear") && (res.size() >= 2 && res[1] == "barrier")) {
        ActionMessage barrier(CMD_TIME_BARRIER_CLEAR);
        barrier.dest_id = global_id;
        if (res.size() >= 3) {
            barrier.messageID =
                gmlc::utilities::numeric_conversionComplete<std::int32_t>(res[2], 0);
        }
        queue.push(barrier);
    } else {
        commandQueue.emplace(cmd, command.getString(sourceStringLoc));
    }
}

std::pair<std::string, std::string> FederateState::getCommand()
{
    auto val = commandQueue.try_pop();
    while (val && val->first == "notify") {
        if (mParent != nullptr) {
            mParent->sendCommand(val->second,
                                 "notify_response",
                                 name,
                                 HelicsSequencingModes::HELICS_SEQUENCING_MODE_FAST);
        }
        val = commandQueue.try_pop();
    }
    return (val) ? *val : std::pair<std::string, std::string>{std::string{}, std::string{}};
}

std::pair<std::string, std::string> FederateState::waitCommand()
{
    auto val = commandQueue.pop();
    if (val.first == "notify") {
        if (mParent != nullptr) {
            mParent->sendCommand(val.second,
                                 "notify_response",
                                 name,
                                 HelicsSequencingModes::HELICS_SEQUENCING_MODE_FAST);
        }
        val = commandQueue.pop();
    }
    return val;
}

std::string FederateState::processQueryActual(std::string_view query) const
{
    auto addHeader = [this](Json::Value& base) {
        Json::Value att = Json::objectValue;
        att["name"] = getIdentifier();
        att["id"] = global_id.load().baseValue();
        att["parent"] = mParent->getGlobalId().baseValue();
        base["attributes"] = att;
    };

    auto qres = generateInterfaceQueryResults(query, interfaceInformation, addHeader);
    if (query == "global_flush") {
        return "{\"status\":true}";
    }
    if (query == "subscriptions") {
        std::ostringstream subs;
        subs << "[";
        auto ipts = interfaceInformation.getInputs();
        for (const auto& ipt : ipts) {
            for (const auto& isrc : ipt->input_sources) {
                subs << isrc.fed_id << ':' << isrc.handle << ';';
            }
        }
        ipts.unlock();
        unlock();
        auto str = subs.str();
        if (str.back() == ';') {
            str.pop_back();
        }
        str.push_back(']');
        return str;
    }
    if (query == "dependencies") {
        return generateStringVector(timeCoord->getDependencies(),
                                    [](auto& dep) { return std::to_string(dep.baseValue()); });
    }
    if (query == "current_time") {
        return timeCoord->printTimeStatus();
    }
    if (query == "current_state") {
        Json::Value base;
        addHeader(base);
        base["state"] = fedStateString(state.load());
        base["publications"] = publicationCount();
        base["input"] = inputCount();
        base["endpoints"] = endpointCount();
        base["granted_time"] = static_cast<double>(grantedTime());
        return fileops::generateJsonString(base);
    }
    if (query == "barriers") {
        Json::Value base;
        addHeader(base);

        base["barriers"] = Json::arrayValue;
        for (const auto& barrier : timeCoord->getBarriers()) {
            Json::Value br1 = Json::objectValue;
            br1["id"] = barrier.second;
            br1["time"] = static_cast<double>(barrier.first);
            base["barriers"].append(std::move(br1));
        }
        return fileops::generateJsonString(base);
    }
    if (query == "global_state") {
        Json::Value base;
        addHeader(base);
        base["state"] = fedStateString(state.load());
        return fileops::generateJsonString(base);
    }
    if (query == "global_time_debugging") {
        Json::Value base;
        addHeader(base);
        base["federate_state"] = fedStateString(state.load());
        base["granted_mode"] = timeGranted_mode;
        if (!timeCoord->empty()) {
            timeCoord->generateDebuggingTimeInfo(base);
        }
        return fileops::generateJsonString(base);
    }
    if (query == "timeconfig") {
        Json::Value base;
        timeCoord->generateConfig(base);
        generateConfig(base);
        return fileops::generateJsonString(base);
    }
    if (query == "config") {
        Json::Value base;
        timeCoord->generateConfig(base);
        generateConfig(base);
        interfaceInformation.generateInferfaceConfig(base);
        addFederateTags(base, this);
        return fileops::generateJsonString(base);
    }
    if (query == "tags") {
        Json::Value tagBlock = Json::objectValue;
        for (const auto& tag : tags) {
            tagBlock[tag.first] = tag.second;
        }
        return fileops::generateJsonString(tagBlock);
    }
    if (query.compare(0, 4, "tag/") == 0) {
        std::string_view keyTag = query;
        keyTag.remove_prefix(4);
        for (const auto& tag : tags) {
            if (keyTag == tag.first) {
                return Json::valueToQuotedString(tag.second.c_str());
            }
        }
        return "\"\"";
    }
    if (query == "dependents") {
        return generateStringVector(timeCoord->getDependents(),
                                    [](auto& dep) { return std::to_string(dep.baseValue()); });
    }
    if (query == "logs") {
        Json::Value base;
        addHeader(base);
        bufferToJson(mLogManager->getLogBuffer(), base);
        return fileops::generateJsonString(base);
    }
    if (query == "data_flow_graph") {
        Json::Value base;
        addHeader(base);
        interfaceInformation.GenerateDataFlowGraph(base);
        return fileops::generateJsonString(base);
    }
    if (query == "global_time" || query == "global_status") {
        Json::Value base;
        addHeader(base);
        base["granted_time"] = static_cast<double>(timeCoord->getGrantedTime());
        base["send_time"] = static_cast<double>(timeCoord->allowedSendTime());
        return fileops::generateJsonString(base);
    }
    if (query == "dependency_graph") {
        Json::Value base;
        addHeader(base);
        base["dependents"] = Json::arrayValue;
        for (auto& dep : timeCoord->getDependents()) {
            base["dependents"].append(dep.baseValue());
        }
        base["dependencies"] = Json::arrayValue;
        for (auto& dep : timeCoord->getDependencies()) {
            base["dependencies"].append(dep.baseValue());
        }
        return fileops::generateJsonString(base);
    }

    if (queryCallback) {
        auto val = queryCallback(query);
        if (!val.empty()) {
            return val;
        }
    }
    // check tag value for a matching string
    for (const auto& tag : tags) {
        if (tag.first == query) {
            return Json::valueToQuotedString(tag.second.c_str());
        }
    }
    return generateJsonErrorResponse(JsonErrorCodes::BAD_REQUEST, "unrecognized Federate query");
}

std::string FederateState::processQuery(std::string_view query, bool force_ordering) const
{
    std::string qstring;
    if (!force_ordering &&
        (query == "publications" || query == "inputs" || query == "endpoints" ||
         query == "global_state")) {  // these never need to be locked
        qstring = processQueryActual(query);
    } else if ((query == "queries") || (query == "available_queries")) {
        qstring =
            R"("publications","inputs","logs","endpoints","subscriptions","current_state","global_state","dependencies","timeconfig","config","dependents","current_time","global_time","global_status")";
    } else if (query == "state") {
        qstring = fmt::format("\"{}\"", fedStateString(getState()));
    } else {  // the rest might need be locked to prevent a race condition
        if (try_lock()) {
            qstring = processQueryActual(query);
            unlock();
        } else {
            qstring = "#wait";
        }
    }
    return qstring;
}

int FederateState::loggingLevel() const
{
    return mLogManager->getConsoleLevel();
}

void FederateState::setTag(std::string_view tag, std::string_view value)
{
    spinlock();
    for (auto& tg : tags) {
        if (tg.first == tag) {
            unlock();
            tg.second = value;
            return;
        }
    }
    tags.emplace_back(tag, value);
    unlock();
}

const std::string& FederateState::getTag(std::string_view keyTag) const
{
    spinlock();
    for (const auto& tag : tags) {
        if (tag.first == keyTag) {
            unlock();
            return tag.second;
        }
    }
    unlock();
    return gHelicsEmptyStr;
}
}  // namespace helics<|MERGE_RESOLUTION|>--- conflicted
+++ resolved
@@ -1396,12 +1396,8 @@
                 allowed_send_time = timeCoord->allowedSendTime();
                 if (cmd.action() == CMD_FORCE_TIME_GRANT) {
                     if (!ignore_time_mismatch_warnings) {
-<<<<<<< HEAD
-                        LOG_WARNING(fmt::format("forced Granted Time={}", static_cast<double>(time_granted)));
-=======
                         LOG_WARNING(fmt::format("forced Granted Time={}",
                                                 static_cast<double>(time_granted)));
->>>>>>> 027f167e
                     }
                 } else {
                     LOG_TIMING(fmt::format("Granted Time={}", static_cast<double>(time_granted)));
@@ -1596,12 +1592,8 @@
                                             static_cast<double>(time_granted),
                                             blockFed.first.baseValue()));
                 } else {
-<<<<<<< HEAD
-                    LOG_WARNING(fmt::format("grant timeout exceeded sim time {}", static_cast<double>(time_granted)));
-=======
                     LOG_WARNING(fmt::format("grant timeout exceeded sim time {}",
                                             static_cast<double>(time_granted)));
->>>>>>> 027f167e
                 }
 
             } else if (cmd.counter == 3) {
