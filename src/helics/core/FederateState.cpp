--- conflicted
+++ resolved
@@ -160,21 +160,12 @@
                                         const std::string &units,
                                         handle_check_mode check_mode)
 {
-<<<<<<< HEAD
     auto subHandle = subscriptions.lock();
 	subHandle->insert(key, handle,handle, global_id, key, type, units,
 		(check_mode == handle_check_mode::required));
 
     
     subHandle->back()->only_update_on_change = only_update_on_change;
-=======
-	std::lock_guard<std::mutex> lock(_mutex);
-	subscriptions.insert(key, handle,handle, global_id, key, type, units,
-		(check_mode == handle_check_mode::required));
-
-    
-    subscriptions.back()->only_update_on_change = only_update_on_change;
->>>>>>> c9e512a9
 }
 void FederateState::createPublication (Core::handle_id_t handle,
                                        const std::string &key,
@@ -182,102 +173,59 @@
                                        const std::string &units)
 {
 
-<<<<<<< HEAD
 	publications.lock()->insert(key, handle, handle, global_id, key, type, units);
-=======
-    std::lock_guard<std::mutex> lock (_mutex);
-	publications.insert(key, handle, handle, global_id, key, type, units);
->>>>>>> c9e512a9
 }
 
 void FederateState::createEndpoint (Core::handle_id_t handle, const std::string &endpointName, const std::string &type)
 {
-<<<<<<< HEAD
     auto endHandle = endpoints.lock();
 	endHandle->insert(endpointName, handle, handle, global_id, endpointName, type);
-=======
-	std::lock_guard<std::mutex> lock(_mutex);
-	endpoints.insert(endpointName, handle, handle, global_id, endpointName, type);
->>>>>>> c9e512a9
     hasEndpoints = true;
 }
 
 const SubscriptionInfo *FederateState::getSubscription (const std::string &subName) const
 {
-<<<<<<< HEAD
 	return subscriptions.lock_shared()->find(subName);
-=======
-	return subscriptions.find(subName);
->>>>>>> c9e512a9
 }
 
 SubscriptionInfo *FederateState::getSubscription(const std::string &subName)
 {
-<<<<<<< HEAD
 	return subscriptions.lock()->find(subName);
-=======
-	return subscriptions.find(subName);
->>>>>>> c9e512a9
 }
 
 
 const SubscriptionInfo *FederateState::getSubscription(Core::handle_id_t handle_) const
 {
-<<<<<<< HEAD
 	return subscriptions.lock_shared()->find(handle_);
-=======
-	return subscriptions.find(handle_);
->>>>>>> c9e512a9
 }
 
 SubscriptionInfo *FederateState::getSubscription (Core::handle_id_t handle_)
 {
-<<<<<<< HEAD
 	return subscriptions.lock()->find(handle_);
-=======
-	return subscriptions.find(handle_);
->>>>>>> c9e512a9
 }
 
 const PublicationInfo *FederateState::getPublication (const std::string &pubName) const
 {
-<<<<<<< HEAD
 	return publications.lock_shared()->find(pubName);
-=======
-	return publications.find(pubName);
->>>>>>> c9e512a9
 }
 
 const PublicationInfo *FederateState::getPublication (Core::handle_id_t handle_) const
 {
-<<<<<<< HEAD
 	return publications.lock()->find(handle_);
-=======
-	return publications.find(handle_);
->>>>>>> c9e512a9
 }
 
 PublicationInfo *FederateState::getPublication(const std::string &pubName)
 {
-<<<<<<< HEAD
 	return publications.lock()->find(pubName);
-=======
-	return publications.find(pubName);
->>>>>>> c9e512a9
 }
 
 PublicationInfo *FederateState::getPublication(Core::handle_id_t handle_)
 {
-<<<<<<< HEAD
 	return publications.lock()->find(handle_);
-=======
-	return publications.find(handle_);
->>>>>>> c9e512a9
 }
 
 const EndpointInfo *FederateState::getEndpoint (const std::string &endpointName) const
 {
-<<<<<<< HEAD
 	return endpoints.lock_shared()->find(endpointName);
 }
 
@@ -296,26 +244,6 @@
 	return endpoints.lock()->find(handle_);
 }
 
-=======
-	return endpoints.find(endpointName);
-}
-
-const EndpointInfo *FederateState::getEndpoint (Core::handle_id_t handle_) const
-{
-	return endpoints.find(handle_);
-}
-
-EndpointInfo *FederateState::getEndpoint(const std::string &endpointName)
-{
-	return endpoints.find(endpointName);
-}
-
-EndpointInfo *FederateState::getEndpoint(Core::handle_id_t handle_)
-{
-	return endpoints.find(handle_);
-}
-
->>>>>>> c9e512a9
 bool FederateState::checkAndSetValue (Core::handle_id_t pub_id, const char *data, uint64_t len)
 {
     if (!only_transmit_on_change)
@@ -341,12 +269,8 @@
 uint64_t FederateState::getQueueSize () const
 {
     uint64_t cnt = 0;
-<<<<<<< HEAD
     auto slock = endpoints.lock_shared();
     for (const auto &end_point :*slock)
-=======
-    for (const auto &end_point : endpoints)
->>>>>>> c9e512a9
     {
         cnt += end_point->queueSize (time_granted);
     }
