--- conflicted
+++ resolved
@@ -22,7 +22,6 @@
 #include <chrono>
 #include <memory>
 #include <mutex>
-#include <optional>
 #include <string>
 #include <thread>
 #include <utility>
@@ -382,14 +381,10 @@
     }
 }
 
-<<<<<<< HEAD
-std::optional<ActionMessage>
-=======
 stx::optional<ActionMessage>
->>>>>>> badf0add
     FederateState::processPostTerminationAction(const ActionMessage& /*action*/)  // NOLINT
 {
-    return {};
+    return stx::nullopt;
 }
 
 iteration_result FederateState::waitSetup()
@@ -882,7 +877,8 @@
                 cmd.setAction(CMD_EXEC_CHECK);
                 return processActionMessage(cmd);
             }
-            [[fallthrough]];
+            FALLTHROUGH
+            /* FALLTHROUGH */
         case CMD_EXEC_GRANT:
             switch (timeCoord->processTimeMessage(cmd)) {
                 case message_process_result::delay_processing:
@@ -893,7 +889,8 @@
                 default:
                     break;
             }
-            [[fallthrough]];
+            FALLTHROUGH
+            /* FALLTHROUGH */
         case CMD_EXEC_CHECK:  // just check the time for entry
         {
             if (state != HELICS_INITIALIZING) {
@@ -1017,7 +1014,8 @@
                 cmd.setAction(CMD_TIME_CHECK);
                 return processActionMessage(cmd);
             }
-            [[fallthrough]];
+            FALLTHROUGH
+            /* FALLTHROUGH */
         case CMD_TIME_GRANT:
             switch (timeCoord->processTimeMessage(cmd)) {
                 case message_process_result::delay_processing:
@@ -1028,7 +1026,8 @@
                 default:
                     break;
             }
-            [[fallthrough]];
+            FALLTHROUGH
+            /* FALLTHROUGH */
         case CMD_TIME_CHECK: {
             if (state != HELICS_EXECUTING) {
                 break;
@@ -1671,11 +1670,7 @@
         s << "[";
         auto ipts = interfaceInformation.getInputs();
         for (const auto& ipt : ipts) {
-<<<<<<< HEAD
-            for (const auto& isrc : ipt->input_sources) {
-=======
             for (auto& isrc : ipt->input_sources) {
->>>>>>> badf0add
                 s << isrc.fed_id << ':' << isrc.handle << ';';
             }
         }
