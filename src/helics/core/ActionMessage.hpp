--- conflicted
+++ resolved
@@ -48,10 +48,6 @@
             : source (std::move (ai.source)), type (source), target (std::move (ai.target)), units (target),
               orig_source (std::move (ai.orig_source)), type_out (orig_source),
               original_dest (std::move (ai.original_dest)){};
-<<<<<<< HEAD
-=======
-        ~AdditionalInfo() = default;
->>>>>>> d1d9c9d1
         template <class Archive>
         void save (Archive &ar) const
         {
@@ -74,11 +70,7 @@
     int32_t dest_id = 0;  //!< 16 fed_id for a targeted message
     int32_t dest_handle = 0;  //!< 20 local handle for a targeted message
     int32_t &index;  //!< alias to dest_handle
-<<<<<<< HEAD
-    uint16_t counter = 0;  //!< 22 counter for filter tracking
-=======
     uint16_t counter = 0;  //!< 22 counter for filter tracking or message counter
->>>>>>> d1d9c9d1
     uint16_t flags = 0;  //!<  24 set of messageFlags
 
     Time actionTime = timeZero;  //!< 32 the time an action took place or will take place	//32
@@ -93,12 +85,8 @@
     /** default constructor*/
     ActionMessage () noexcept : index (dest_handle), name (payload){};
     /** construct from an action type
-<<<<<<< HEAD
-    @details this is an implicit constructor
-=======
     @details this is intended to be an implicit constructor
     @param startingAction from an action message definition
->>>>>>> d1d9c9d1
     */
     ActionMessage (action_message_def::action_t startingAction);  // NOLINT (explicit-constructor)  
     /** construct from action, source and destination id's
@@ -107,11 +95,7 @@
     /** move constructor*/
     ActionMessage (ActionMessage &&act) noexcept;
     /** build an action message from a message*/
-<<<<<<< HEAD
-    ActionMessage (std::unique_ptr<Message> message);
-=======
     explicit ActionMessage (std::unique_ptr<Message> message);
->>>>>>> d1d9c9d1
     /** construct from a string*/
     explicit ActionMessage (const std::string &bytes);
     /** construct from a data vector*/
@@ -143,22 +127,14 @@
     template <class Archive>
     void save (Archive &ar) const
     {
-<<<<<<< HEAD
-        ar (action_, source_id, source_handle, dest_id, dest_handle);
-=======
         ar (messageAction, source_id, source_handle, dest_id, dest_handle);
->>>>>>> d1d9c9d1
         ar (counter, flags);
 
         auto btc = actionTime.getBaseTimeCode ();
         auto Tebase = Te.getBaseTimeCode ();
         auto Tdeminbase = Tdemin.getBaseTimeCode ();
         ar (btc, Tebase, Tdeminbase, payload);
-<<<<<<< HEAD
-        if (hasInfo (action_))
-=======
         if (hasInfo (messageAction))
->>>>>>> d1d9c9d1
         {
             ar (extraInfo);
         }
@@ -180,11 +156,7 @@
         actionTime.setBaseTimeCode (btc);
         Te.setBaseTimeCode (Tebase);
         Tdemin.setBaseTimeCode (Tdeminbase);
-<<<<<<< HEAD
-        if (hasInfo (action_))
-=======
         if (hasInfo (messageAction))
->>>>>>> d1d9c9d1
         {
             if (!extraInfo)
             {
@@ -225,22 +197,6 @@
     void from_vector (const std::vector<char> &data);
 };
 
-<<<<<<< HEAD
-#define SET_ACTION_FLAG(M, flag)                                                                                  \
-    do                                                                                                            \
-    {                                                                                                             \
-        M.flags |= (uint16_t (1) << (flag));                                                                      \
-    } while (false)
-
-#define CHECK_ACTION_FLAG(M, flag) ((M.flags & (uint16_t (1) << (flag))) != 0)
-
-#define CLEAR_ACTION_FLAG(M, flag)                                                                                \
-    do                                                                                                            \
-    {                                                                                                             \
-        M.flags &= ~(uint16_t (1) << (flag));                                                                     \
-    } while (false)
-
-=======
 /** template function to set a flag in an object containing a flags field*/
 template <class FlagContainer, class FlagIndex>
 inline void setActionFlag(FlagContainer &M, FlagIndex flag)
@@ -262,7 +218,6 @@
     M.flags &= ~(decltype(M.flags)(1) << (flag));
 }
 
->>>>>>> d1d9c9d1
 /** create a new message object that copies all the information from the ActionMessage into newly allocated memory
  * for the message
  */
@@ -285,11 +240,7 @@
     return (command.action () < action_message_def::action_t::cmd_ignore);
 }
 
-<<<<<<< HEAD
-inline bool isTimingMessage (const ActionMessage &command) noexcept
-=======
 inline bool isTimingCommand (const ActionMessage &command) noexcept
->>>>>>> d1d9c9d1
 {
     switch (command.action ())
     {
@@ -305,11 +256,7 @@
     }
 }
 
-<<<<<<< HEAD
-inline bool isDependencyMessage (const ActionMessage &command) noexcept
-=======
 inline bool isDependencyCommand (const ActionMessage &command) noexcept
->>>>>>> d1d9c9d1
 {
     switch (command.action ())
     {
@@ -332,11 +279,7 @@
             (command.action () == CMD_TERMINATE_IMMEDIATELY));
 }
 
-<<<<<<< HEAD
-/** check if a command is a priority command*/
-=======
 /** check if a command is a valid command*/
->>>>>>> d1d9c9d1
 inline bool isValidCommand (const ActionMessage &command) noexcept
 {
     return (command.action () != action_message_def::action_t::cmd_invalid);
