/*
Copyright © 2017-2019,
Battelle Memorial Institute; Lawrence Livermore National Security, LLC; Alliance for Sustainable Energy, LLC.  See
the top-level NOTICE for additional details. All rights reserved.
SPDX-License-Identifier: BSD-3-Clause
*/

#pragma once
<<<<<<< HEAD
#include "gmlc/containers/MapTraits.hpp"
=======
>>>>>>> df6e234e
#include <cstdint>
#include <functional>
#include <iosfwd>

namespace helics
{
/** base date type for id types*/
using identififier_base_type = int32_t;

/** class defining a local_federate_id
@details  the intent of this class is to limit the operations available on a federate identifier
to those that are a actually required and make sense, and make it as low impact as possible.
it also acts to limit any mistakes of a local_federate_id
*/
class local_federate_id
{
  public:
    using base_type = identififier_base_type;
    /** default constructor*/
    constexpr local_federate_id () = default;
    /** convert a base type value into a local_federate id*/
    constexpr explicit local_federate_id (base_type val) noexcept : fid (val){};
    /** extract the base value of the id code*/
    constexpr base_type baseValue () const { return fid; }
    /** equality operator*/
    bool operator== (local_federate_id id) const noexcept { return (fid == id.fid); };
    /** inequality operator*/
    bool operator!= (local_federate_id id) const noexcept { return (fid != id.fid); };
    /** less than operator for sorting*/
    bool operator< (local_federate_id id) const noexcept { return (fid < id.fid); };
    /** check if the operator is valid
    @details valid operators have been set to something other than the default value*/
    bool isValid () const { return (fid != -2'000'000'000); }

  private:
    base_type fid = -2'000'000'000;  //!< the underlying index value
};

/** stream operator for a federate_id
 */
std::ostream &operator<< (std::ostream &os, local_federate_id fid);

/** class defining a local_federate_id
@details  the intent of this class is to limit the operations available on a federate identifier
to those that are a actually required and make sense, and make it as low impact as possible.
it also acts to limit any mistakes of a local_federate_id
*/
class interface_handle
{
  public:
    using base_type = identififier_base_type;
    /** default constructor*/
    constexpr interface_handle () = default;

    constexpr explicit interface_handle (base_type val) noexcept : hid (val){};
    /** extract the base value of the id code*/
    constexpr base_type baseValue () const { return hid; }
    /** equality operator*/
    bool operator== (interface_handle id) const noexcept { return (hid == id.hid); };
    /** inequality operator*/
    bool operator!= (interface_handle id) const noexcept { return (hid != id.hid); };
    /** comparison operator for sorting*/
    bool operator< (interface_handle id) const noexcept { return (hid < id.hid); };
    bool operator> (interface_handle id) const noexcept { return (hid > id.hid); };
    bool isValid () const { return (hid != -1'700'000'000); }

  private:
    base_type hid = -1'700'000'000;  //!< the underlying index value
};

/** stream operator for a federate_id
 */
std::ostream &operator<< (std::ostream &os, interface_handle handle);

constexpr interface_handle direct_send_handle =
  interface_handle (-1'745'234);  //!< this special handle can be used to directly send a message in a core

/** a shift in the global federate id numbers to allow discrimination between local ids and global ones
this value allows 131072 federates to be available in each core
1,878,917,120 allowable federates in the system and
268,435,455 brokers allowed  if we need more than that this, program has been phenomenally successful beyond
all wildest imaginations and we can probably afford to change these to 64 bit numbers to accommodate
*/
constexpr identififier_base_type global_federate_id_shift = 0x0002'0000;
/** a shift in the global id index to discriminate between global ids of brokers vs federates*/
constexpr identififier_base_type global_broker_id_shift = 0x7000'0000;

/** constant to use for indicating that a command is for the core itself from the Core Public API*/
constexpr local_federate_id local_core_id (-259);
/** class holding a globally unique identifier for brokers
@details the class is fully compatible with global_federate_id*/
class global_broker_id
{
  public:
    using base_type = identififier_base_type;
    /** default constructor*/
    constexpr global_broker_id () = default;

    constexpr explicit global_broker_id (base_type val) noexcept : gid (val){};
    /** extract the base value of the id code*/
    constexpr base_type baseValue () const { return gid; }
    /** equality operator*/
    bool operator== (global_broker_id id) const noexcept { return (gid == id.gid); };
    /** inequality operator*/
    bool operator!= (global_broker_id id) const noexcept { return (gid != id.gid); };
    /** less than operator for sorting*/
    bool operator< (global_broker_id id) const noexcept { return (gid < id.gid); };

    bool isFederate () const { return ((gid >= global_federate_id_shift) && (gid < global_broker_id_shift)); }
    bool isBroker () const { return (gid >= global_broker_id_shift); }
    bool isValid () const { return (gid != -2'010'000'000); }
    base_type localIndex () const { return gid - global_broker_id_shift; }

  private:
    base_type gid = -2'010'000'000;  //!< the underlying index value
    friend class global_federate_id;  // for allowing comparison operators to work well
};

/** constant to use for indicating that a command is for the core itself from the Core Public API*/
constexpr global_broker_id parent_broker_id (0);

/** stream operator for a federate_id
 */
std::ostream &operator<< (std::ostream &os, global_broker_id id);
/** class holder a globally unique identifier for federates*/
class global_federate_id
{
  public:
    using base_type = identififier_base_type;
    /** default constructor*/
    constexpr global_federate_id () = default;

    constexpr explicit global_federate_id (base_type val) noexcept : gid (val){};
    /** implicit conversion from global_id*/
    constexpr global_federate_id (global_broker_id id) noexcept : gid (id.gid){};  // NOLINT

    constexpr operator global_broker_id () const noexcept { return global_broker_id (gid); };  // NOLINT
    /** conversion to the base_type*/
    constexpr base_type baseValue () const { return gid; };
    /** equality operator*/
    bool operator== (global_federate_id id) const noexcept { return (gid == id.gid); };
    /** inequality operator*/
    bool operator!= (global_federate_id id) const noexcept { return (gid != id.gid); };
    /** less than operator for sorting*/
    bool operator< (global_federate_id id) const noexcept { return (gid < id.gid); };
    /** greater than operator for sorting*/
    bool operator> (global_federate_id id) const noexcept { return (gid > id.gid); };
    /** equality operator*/
    bool operator== (global_broker_id id) const noexcept { return (gid == id.gid); };
    /** inequality operator*/
    bool operator!= (global_broker_id id) const noexcept { return (gid != id.gid); };
    /** less than operator for sorting*/
    bool operator< (global_broker_id id) const noexcept { return (gid < id.gid); };
    /** greater than operator for sorting*/
    bool operator> (global_broker_id id) const noexcept { return (gid > id.gid); };
    /** return true if the broker_id is a valid federate id code*/
    bool isFederate () const { return ((gid >= global_federate_id_shift) && (gid < global_broker_id_shift)); }
    /** return true if the broker_id is a valid broker id code*/
    bool isBroker () const { return (gid >= global_broker_id_shift); }
    /** return true if the broker_id is a valid broker id code*/
    bool isValid () const { return (gid != -2'010'000'000); }
    /** generate a local offset index
    @details the global_id is shifted by a certain amount*/
    constexpr base_type localIndex () const { return gid - global_federate_id_shift; }

  private:
    base_type gid = -2'010'000'000;  //!< the underlying index value
};

/** stream operator for a federate_id
 */
std::ostream &operator<< (std::ostream &os, global_federate_id id);

/** class merging a global id and handle together */
class global_handle
{
  public:
    global_federate_id fed_id = global_federate_id{};  //!< the federate id component
    interface_handle handle = interface_handle{};  //!< the interface handle component
    /** default constructor*/
    constexpr global_handle () = default;
    /** construct directly from a federate_id and interface_handle*/
    constexpr global_handle (global_federate_id fed, interface_handle hand) : fed_id (fed), handle (hand){};
    /** convert to a uint64_t
    @details for use in maps and other things*/
    explicit operator uint64_t () const
    {
        auto key = static_cast<uint64_t> (fed_id.baseValue ()) << 32u;
        key += static_cast<uint64_t> (handle.baseValue ()) & (0x0000'0000'FFFF'FFFF);
        return key;
    }
    /** equality operator*/
    bool operator== (global_handle id) const noexcept { return ((fed_id == id.fed_id) && (handle == id.handle)); };
    /** inequality operator*/
    bool operator!= (global_handle id) const noexcept { return ((fed_id != id.fed_id) || (handle != id.handle)); };
    /** less than operator for sorting*/
    bool operator< (global_handle id) const noexcept
    {
        return (fed_id < id.fed_id) ? true : ((fed_id != id.fed_id) ? false : (handle < id.handle));
    };
    /** check if the handle points to a validly specified interface*/
    bool isValid () const { return fed_id.isValid () && handle.isValid (); };
};

/** stream operator for a federate_id
 */
std::ostream &operator<< (std::ostream &os, global_handle id);

/** class defining a specific type for labeling a route*/
class route_id
{
  public:
    using base_type = identififier_base_type;
    /** default constructor*/
    constexpr route_id () = default;
    /** construct from a base_type value*/
    constexpr explicit route_id (base_type val) noexcept : rid (val){};
    /** explicitly convert to a base value */
    constexpr base_type baseValue () const { return rid; }
    /** equality operator*/
    bool operator== (route_id id) const noexcept { return (rid == id.rid); };
    /** inequality operator*/
    bool operator!= (route_id id) const noexcept { return (rid != id.rid); };
    /** less than operator for sorting*/
    bool operator< (route_id id) const noexcept { return (rid < id.rid); };
    /** check if the route is valid*/
    bool isValid () const { return (rid != -1'295'148'000); }

  private:
    base_type rid = -1'295'148'000;  //!< the underlying index value
};

constexpr route_id parent_route_id (0);

/** stream operator for a route_id
 */
std::ostream &operator<< (std::ostream &os, route_id id);

}  // namespace helics

namespace std
{
/** define a hash function for local_federate_id*/
template <>
struct hash<helics::local_federate_id>
{
    using argument_type = helics::local_federate_id;
    using result_type = hash<helics::local_federate_id::base_type>::result_type;
    result_type operator() (argument_type const &key) const noexcept
    {
        return std::hash<helics::local_federate_id::base_type>{}(key.baseValue ());
    }
};

/** define a template specialization for hash function for interface_handle so it can be used in unordered_map*/
template <>
struct hash<helics::interface_handle>
{
    using argument_type = helics::interface_handle;
    using result_type = hash<helics::interface_handle::base_type>::result_type;
    result_type operator() (argument_type const &key) const noexcept
    {
        return std::hash<helics::interface_handle::base_type>{}(key.baseValue ());
    }
};

/** define a template specialization for hash function for global_federate_id so it can be used in unordered_map*/
template <>
struct hash<helics::global_federate_id>
{
    using argument_type = helics::global_federate_id;
    using result_type = std::size_t;
    result_type operator() (argument_type const &key) const noexcept
    {
        return std::hash<helics::global_federate_id::base_type>{}(key.baseValue ());
    }
};

/** define a template specialization for hash function for global_broker_id so it can be used in unordered_map*/
template <>
struct hash<helics::global_broker_id>
{
    using argument_type = helics::global_broker_id;
    using result_type = std::size_t;
    result_type operator() (argument_type const &key) const noexcept
    {
        return std::hash<helics::global_broker_id::base_type>{}(key.baseValue ());
    }
};

/** define a template specialization for hash function for route_id so it can be used in unordered_map*/
template <>
struct hash<helics::route_id>
{
    using argument_type = helics::route_id;
    using result_type = std::size_t;
    result_type operator() (argument_type const &key) const noexcept
    {
        return std::hash<helics::route_id::base_type>{}(key.baseValue ());
    }
};

/** define a template specialization for hash function for global_handle so it can be used in unordered_map
@details based on hash of std::uint64_t*/
template <>
struct hash<helics::global_handle>
{
    using argument_type = helics::global_handle;
    using result_type = std::size_t;
    result_type operator() (argument_type const &key) const noexcept
    {
        return std::hash<uint64_t>{}(static_cast<uint64_t> (key));
    }
};

}  // namespace std<|MERGE_RESOLUTION|>--- conflicted
+++ resolved
@@ -6,10 +6,6 @@
 */
 
 #pragma once
-<<<<<<< HEAD
-#include "gmlc/containers/MapTraits.hpp"
-=======
->>>>>>> df6e234e
 #include <cstdint>
 #include <functional>
 #include <iosfwd>
