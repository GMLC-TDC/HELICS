--- conflicted
+++ resolved
@@ -6,10 +6,6 @@
 Institute; the National Renewable Energy Laboratory, operated by the Alliance for Sustainable Energy, LLC; and the
 Lawrence Livermore National Laboratory, operated by Lawrence Livermore National Security, LLC.
 */
-<<<<<<< HEAD
-=======
-
->>>>>>> 240f9bcc
 #pragma once
 
 #include "ActionMessage.hpp"
@@ -156,8 +152,4 @@
     /** generate a string with the current time status*/
     std::string printTimeStatus () const;
 };
-<<<<<<< HEAD
-}
-=======
-} //namespace helics
->>>>>>> 240f9bcc
+} //namespace helics