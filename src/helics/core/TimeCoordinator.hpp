--- conflicted
+++ resolved
@@ -20,40 +20,42 @@
 
 namespace helics
 {
-<<<<<<< HEAD
 /** class managing the coordination of time in HELICS
 the time coordinator manages depedencies and computes whether time can advance or enter execution mode
 */
 class TimeCoordinator
 {
-private:
+  private:
 	// the variables for time coordination
-	Time time_granted = Time::minVal();  //!< the most recent time granted
-	Time time_requested = Time::maxVal();  //!< the most recent time requested
+    Time time_granted = Time::minVal ();  //!< the most recent time granted
+    Time time_requested = Time::maxVal ();  //!< the most recent time requested
 	Time time_next = timeZero;  //!< the next possible internal event time
 	Time time_minminDe = timeZero;  //!< the minimum  of the minimum dependency event Time
 	Time time_minDe = timeZero;  //!< the minimum event time of the dependencies
-	Time time_allow = Time::minVal();  //!< the current allowable time 
-	Time time_exec = Time::maxVal();  //!< the time of the next targeted execution
-	Time time_message = Time::maxVal();	//!< the time of the earliest message event
-	Time time_value = Time::maxVal();	//!< the time of the earliest value event
+    Time time_allow = Time::minVal ();  //!< the current allowable time
+    Time time_exec = Time::maxVal ();  //!< the time of the next targeted execution
+    Time time_message = Time::maxVal ();  //!< the time of the earliest message event
+    Time time_value = Time::maxVal ();  //!< the time of the earliest value event
 
 	TimeDependencies dependencies;  // federates which this Federate is temporally dependent on
 	std::vector<Core::federate_id_t> dependents;  // federates which temporally depend on this federate
 
 	CoreFederateInfo info;  //!< basic federate info the core uses
 	std::function<void(const ActionMessage &)> sendMessageFunction;  //!< callback used to send the messages
-public:
-	Core::federate_id_t source_id;  //!< the identifier for inserting into the source id field of any generated messages;
-	bool iterating=false; //!< indicator that the coordinator should be iterating if need be
+
+  public:
+    Core::federate_id_t
+      source_id;  //!< the identifier for inserting into the source id field of any generated messages;
+    bool iterating = false;  //!< indicator that the coordinator should be iterating if need be
 	bool checkingExec = false; //!< flag indicating that the coordinator is trying to enter the exec mode
 	bool executionMode = false;	//!< flag that the coordinator has entered the execution Mode
-	bool hasInitUpdates = false;//!< flag indicating that a value or message was received during initialization stage
-private:
-	std::atomic<int32_t> iteration{ 0 };  //!< iteration counter
-public:
-	TimeCoordinator() = default;
-	TimeCoordinator(const CoreFederateInfo &info_);
+    bool hasInitUpdates =
+      false;  //!< flag indicating that a value or message was received during initialization stage
+  private:
+    std::atomic<int32_t> iteration{0};  //!< iteration counter
+  public:
+    TimeCoordinator () = default;
+    TimeCoordinator (const CoreFederateInfo &info_);
 
 	/* get the federate info used by the Core that affects timing*/
 	CoreFederateInfo &getFedInfo()
@@ -61,14 +63,12 @@
 		return info;
 	}
 	/** get the core federate info in const setting*/
-	const CoreFederateInfo &getFedInfo() const
+    const CoreFederateInfo &getFedInfo () const { return info; }
+	/** set the core information using for timing as a block*/
+    void setInfo (const CoreFederateInfo &info_) { info = info_; }
+    void setMessageSender (std::function<void(const ActionMessage &)> sendMessageFunction_)
 	{
-		return info;
-	}
-	/** set the core information using for timing as a block*/
-	void setInfo(const CoreFederateInfo &info_)
-	{
-		info = info_;
+        sendMessageFunction = std::move (sendMessageFunction_);
 	}
 	/** set the callback function used for the sending messages*/
 	void setMessageSender(std::function<void(const ActionMessage &)> sendMessageFunction_)
@@ -83,89 +83,41 @@
 	}
 	/** get a list of actual depedendencies*/
     std::vector < Core::federate_id_t> getDependencies() const;
-=======
-class TimeCoordinator
-{
-  private:
-    // the variables for time coordination
-    Time time_granted = Time::minVal ();  //!< the most recent time granted
-    Time time_requested = Time::maxVal ();  //!< the most recent time requested
-    Time time_next = timeZero;  //!< the next possible internal event time
-    Time time_minminDe = timeZero;  //!< the minimum  of the minimum dependency event Time
-    Time time_minDe = timeZero;  //!< the minimum event time of the dependencies
-    Time time_allow = Time::minVal ();  //!< the current allowable time
-    Time time_exec = Time::maxVal ();  //!< the time of the next targeted execution
-    Time time_message = Time::maxVal ();  //!< the time of the earliest message event
-    Time time_value = Time::maxVal ();  //!< the time of the earliest value event
-
-    TimeDependencies dependencies;  // federates which this Federate is temporally dependent on
-    std::vector<Core::federate_id_t> dependents;  // federates which temporally depend on this federate
-
-    CoreFederateInfo info;  //!< basic federate info the core uses
-    std::function<void(const ActionMessage &)> sendMessageFunction;
-
-  public:
-    Core::federate_id_t
-      source_id;  //!< the identifier for inserting into the source id field of any generated messages;
-    bool iterating = false;  //!< indicator that the coordinator should be iterating if need be
-    bool checkingExec = false;  //!< flag indicating that the coordinator is trying to enter the exec mode
-    bool executionMode = false;  //!< flag that the coordinator has entered the execution Mode
-    bool hasInitUpdates =
-      false;  //!< flag indicating that a value or message was received during initialization stage
-  private:
-    std::atomic<int32_t> iteration{0};  //!< iteration counter
-  public:
-    TimeCoordinator () = default;
-    TimeCoordinator (const CoreFederateInfo &info_);
-
-    CoreFederateInfo &getFedInfo () { return info; }
-
-    const CoreFederateInfo &getFedInfo () const { return info; }
-
-    void setInfo (const CoreFederateInfo &info_) { info = info_; }
-    void setMessageSender (std::function<void(const ActionMessage &)> sendMessageFunction_)
-    {
-        sendMessageFunction = std::move (sendMessageFunction_);
-    }
-
-    Time getGrantedTime () const { return time_granted; }
-    std::vector<Core::federate_id_t> getDependencies () const;
->>>>>>> 69ef2827
     /** get a reference to the dependents vector*/
     const std::vector<Core::federate_id_t> &getDependents () const { return dependents; }
-    /** get the current iteration counter for an iterative call
-    @details this will work properly even when a federate is processing
-    */
+	/** get the current iteration counter for an iterative call
+	@details this will work properly even when a federate is processing
+	*/
     int32_t getCurrentIteration () const { return iteration; }
-    /** compute updates to time values
-    @return true if they have been modified
-    */
+	/** compute updates to time values
+	@return true if they have been modified
+	*/
     bool updateTimeFactors ();
-    /** update the time_value variable with a new value if needed
-     */
+	/** update the time_value variable with a new value if needed
+	*/
     void updateValueTime (Time valueUpdateTime);
-    /** update the time_message variable with a new value if needed
-     */
+	/** update the time_message variable with a new value if needed
+	*/
     void updateMessageTime (Time messageUpdateTime);
 
-    /** take a global id and get a pointer to the dependencyInfo for the other fed
-    will be nullptr if it doesn't exist
-    */
+	/** take a global id and get a pointer to the dependencyInfo for the other fed
+	will be nullptr if it doesn't exist
+	*/
     DependencyInfo *getDependencyInfo (Core::federate_id_t ofed);
-    /** check whether a federate is a dependency*/
+	/** check whether a federate is a dependency*/
     bool isDependency (Core::federate_id_t ofed) const;
 
   private:
-    /** helper function for computing the next event time*/
+	/** helper function for computing the next event time*/
     void updateNextExecutionTime ();
-    /** helper function for computing the next possible time to generate an external event
-     */
+	/** helper function for computing the next possible time to generate an external event
+	*/
     void updateNextPossibleEventTime ();
 
   public:
-    /** process a message related to time
-    @return true if it did anything
-    */
+	/** process a message related to time
+	@return true if it did anything
+	*/
     bool processTimeMessage (const ActionMessage &cmd);
 
     /** process a message related to configuration
@@ -174,16 +126,15 @@
     */
     void processConfigUpdateMessage (const ActionMessage &cmd, bool initMode = false);
     /** process a dependency update message*/
-<<<<<<< HEAD
-    void processDependencyUpdateMessage(const ActionMessage &cmd);
+    void processDependencyUpdateMessage (const ActionMessage &cmd);
 	/** add a federate dependency
 	@return true if it was actually added, false if the federate was already present
 	*/
-	bool addDependency(Core::federate_id_t fedID);
+    bool addDependency (Core::federate_id_t fedID);
 	/** add a dependent federate
 	@return true if it was actually added, false if the federate was already present
 	*/
-	bool addDependent(Core::federate_id_t fedID);
+    bool addDependent (Core::federate_id_t fedID);
 	/** remove a depdendency
 	@param fedID the identifier of the federate to remove*/
 	void removeDependency(Core::federate_id_t fedID);
@@ -192,8 +143,7 @@
 	void removeDependent(Core::federate_id_t fedID);
 
 	/** check if entry to the executing state can be granted*/
-	iteration_state checkExecEntry();
-	
+    iteration_state checkExecEntry ();
 	/** request a time 
 	@param nextTime the new requested time
 	@param iterate the mode of iteration to use (no_iteration, force_iteration, iterate_if_needed)
@@ -206,29 +156,7 @@
 	*/
 	void enteringExecMode(helics_iteration_request mode);
 	/** check if it is valid to grant a time*/
-	iteration_state checkTimeGrant();
-=======
-    void processDependencyUpdateMessage (const ActionMessage &cmd);
-    /** add a federate dependency
-    @return true if it was actually added, false if the federate was already present
-    */
-    bool addDependency (Core::federate_id_t fedID);
-    /** add a dependent federate
-    @return true if it was actually added, false if the federate was already present
-    */
-    bool addDependent (Core::federate_id_t fedID);
-
-    void removeDependency (Core::federate_id_t fedID);
-    void removeDependent (Core::federate_id_t fedID);
-
-    /** check if entry to the executing state can be granted*/
-    iteration_state checkExecEntry ();
-
-    void timeRequest (Time nextTime, helics_iteration_request iterate, Time newValueTime, Time newMessageTime);
-    void enteringExecMode (helics_iteration_request mode);
-    /** check if it is valid to grant a time*/
     iteration_state checkTimeGrant ();
->>>>>>> 69ef2827
     /** generate a string with the current time status*/
     std::string printTimeStatus () const;
 };
