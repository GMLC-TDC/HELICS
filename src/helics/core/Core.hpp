/*
Copyright (c) 2017-2022,
Battelle Memorial Institute; Lawrence Livermore National Security, LLC; Alliance for Sustainable
Energy, LLC.  See the top-level NOTICE for additional details. All rights reserved.
SPDX-License-Identifier: BSD-3-Clause
*/
#pragma once

#include "LocalFederateId.hpp"
#include "core-data.hpp"

#include <functional>
#include <memory>
#include <string>
#include <utility>
#include <vector>

/** @file
 * The HELICS core interface.  Abstract class that is
 * implemented for the specific communication systems (e.g. ZMQ and
 * MPI).
 *
 * Multiple federates are allowed.  Due to the collective blocking
 * nature of some calls, like requestTime(), federates may need to be in
 * separate threads in order to function correctly.
 *
 *
 * Implementations should be thread safe.
 *
 * Note: Methods should all be pure virtual.
 */

/** @namespace  helics
@brief the main namespace for the helics co-simulation library
User functions will be in the helics namespace with internal functions possible in a lower level
namespace
*/
namespace helics {
class CoreFederateInfo;

/** the class defining the core interface through an abstract class*/
class Core {
  public:
    /** default constructor*/
    Core() = default;
    /**virtual destructor*/
    virtual ~Core() = default;

    /**
     * Configure the core from a configuration string
     *
     * Should be invoked a single time to initialize the co-simulation core.
     *
     */
    virtual void configure(const std::string& configureString) = 0;
    /**
     * Configure the core from command line arguments.
     *
     * Should be invoked a single time to configure the co-simulation core for operation
     *
     */
    virtual void configureFromArgs(int argc, char* argv[]) = 0;
    /**
     * Configure the core from command line arguments contained in a vector in reverse order
     *
     * Should be invoked a single time to configure the co-simulation core for operations
     *
     */
    virtual void configureFromVector(std::vector<std::string> args) = 0;
    /**
     * Returns true if the core has been configured.
     */
    virtual bool isConfigured() const = 0;

    /**
    * connect the core to a broker if needed
    @return true if the connection was successful
    */
    virtual bool connect() = 0;
    /**
     * check if the core is connected properly
     */
    virtual bool isConnected() const = 0;

    /**
     * disconnect the core from its broker
     */
    virtual void disconnect() = 0;

    /*return true if the core has an error*/
    virtual bool hasError() const = 0;
    /** waits in the current thread until the core is disconnected
    @return true if the disconnect was successful
     */
    virtual bool waitForDisconnect(
        std::chrono::milliseconds msToWait = std::chrono::milliseconds(0)) const = 0;

    /** check if the core is ready to accept new federates
     */
    virtual bool isOpenToNewFederates() const = 0;
    /** get an identifier string for the core
     */
    virtual const std::string& getIdentifier() const = 0;
    /** get the connection network or connection address for the core*/
    virtual const std::string& getAddress() const = 0;

    /**
     * Federate has encountered a global error and the federation should halt.
     * @param federateID the federate
     * @param errorCode a numerical code associated with the error
     * @param errorString a text message associated with the error
     */
    virtual void globalError(LocalFederateId federateID,
                             int32_t errorCode,
                             const std::string& errorString) = 0;

    /**
     * Federate has encountered a local error and should be disconnected.
     * @param federateID the federate
     * @param errorCode a numerical code associated with the error
     * @param errorString a text message associated with the error
     */
    virtual void localError(LocalFederateId federateID,
                            int32_t errorCode,
                            const std::string& errorString) = 0;

    /** get the last error code from a core*/
    virtual int getErrorCode() const = 0;
    /** get the last error message*/
    virtual std::string getErrorMessage() const = 0;
    /**
     * Federate has completed.
     *
     * Should be invoked a single time to complete the simulation.
     *
     */
    virtual void finalize(LocalFederateId federateID) = 0;

    /**
     * Federates may be in five Modes.
     *    -# Startup
     *       Configuration of the federate.
     *       State begins when registerFederate() is invoked and ends when enterInitializingMode()
     * is invoked.
     *    -# Initializing
     *       Configure of the simulation state prior to the start of time stepping.
     *       State begins when enterInitializingMode() is invoked and ends when
     * enterExecutingMode(true) is invoked.
     *    -# Executing
     *       State begins when enterExecutingMode() is invoked and ends when finalize() is invoked.
     *    -# Finalized
     *       state after finalize is invoked.
     *    -# Error
     *       state invoked after an error is called.
     */

    /**
     * Change the federate state to the Initializing state.
     *
     * May only be invoked in Created state otherwise an error is thrown
     */
    virtual void enterInitializingMode(LocalFederateId federateID) = 0;

    /** set the core to ready to enter init
    @details this function only needs to be called for cores that don't have any federates but may
    have filters for cores with federates it won't do anything*/
    virtual void setCoreReadyToInit() = 0;

    /**
     * Change the federate state to the Executing state.
     *
     * May only be invoked in Initializing state.
     *@param federateID  the identifier of the federate
     *@param iterate  the requested iteration mode
     *if nonconverged the federate requests an iterative update
     *
     *@return an iteration result enumeration value indicating the current state of iterations
     */
    virtual IterationResult enterExecutingMode(LocalFederateId federateID,
                                               IterationRequest iterate = NO_ITERATION) = 0;

    /**
     * Register a federate.
     *
     * The returned FederateId is local to invoking process,
     * FederateId's should not be used as a global identifier.
     *
     * May only be invoked in initialize state otherwise throws an error
     */
    virtual LocalFederateId registerFederate(const std::string& name,
                                             const CoreFederateInfo& info) = 0;

    /**
     * Returns the federate name.
     *
     */
    virtual const std::string& getFederateName(LocalFederateId federateID) const = 0;

    /**
     * Returns the federate Id.
     *
     */
    virtual LocalFederateId getFederateId(const std::string& name) const = 0;

    /**
     * Returns the global number of federates that are registered only return accurately after the
     * initialization state has been entered
     */
    virtual int32_t getFederationSize() = 0;

    /**
     * Time management.
     */

    /**
     * Request a new time advancement window for non-reiterative federates.
     *
     * RequestTime() blocks until all non-reiterative federates have
     * invoked requestTime() and all reiterative federates have
     * converged (called requestTimeIterative() with localConverged
     * value of true). Return time is the minimum of all supplied
     * times.
     *
     * May only be invoked in Executing state.
     *
     * Iterative federates may not invoke this method.
     *
     * @param federateID the identification of the federate requesting the time
     @param next the next time that is requested from the federate
     */
    virtual Time timeRequest(LocalFederateId federateID, Time next) = 0;

    /**
     * Request a new time advancement window for reiterative federates.
     *
     * Reiterative federates block on requestTimeIterative() until all
     * reiterative federates have invoked requestTimeIterative(). The
     * bool returned a global AND of all localConverged values. If
     * globalConverged is false, time returned is the previous
     * granted time.  Time should not advance and another iteration
     * attempted.   Federates should recompute state based on newly
     * published values. Time is advanced only when all reiterative
     * federates have converged. If globalConverged is True,
     * grantedTime is the minimum of over all next
     * times in both reiterative and non-reiterative federates.
     *
     * If a federate determines it cannot converge it should invoke the error() method.
     *
     * Federates only participate it in reiterations for times that
     * are evenly divisible by the federates time delta.
     *
     * May only be invoked in Executing state.
     *
     * Non-reiterative federates may not invoke this method.
     *@param federateID the identifier for the federate to process
     * @param next the requested time
     * @param iterate the requested iteration mode /ref iteration_request
     * @return an /ref iteration_time object with two field grantedTime and a enumeration indicating
     the state of the iteration
     */
    virtual iteration_time
        requestTimeIterative(LocalFederateId federateID, Time next, IterationRequest iterate) = 0;

    /**
     * Returns the current reiteration count for the specified federate.
     */
    virtual uint64_t getCurrentReiteration(LocalFederateId federateID) const = 0;
    /** blocking call that processes helics communication messages
<<<<<<< HEAD
    * this call can be used when expecting communication from other federates or when the federate has nothing else to do and doesn't want to advance time
    * 
    */
=======
     * this call can be used when expecting communication from other federates or when the federate
     * has nothing else to do and doesn't want to advance time
     *
     */
>>>>>>> 2cf3253b
    virtual void processCommunications(
        LocalFederateId fedId,
        std::chrono::milliseconds msToWait = std::chrono::milliseconds(0)) = 0;
    /** set a timebased property on a federate
    @param federateID the federate to set a time based property on
    @param property the property to set see /ref defs::properties
    @param timeValue the requested value of the property
    */
    virtual void setTimeProperty(LocalFederateId federateID, int32_t property, Time timeValue) = 0;
    /** get a timebased property on a federate
    @param federateID the federate to set a time based property on
    @param property the property to set see /ref defs::properties
    @return the current value of the requested property
    */
    virtual Time getTimeProperty(LocalFederateId federateID, int32_t property) const = 0;
    /** set an integer property on a federate
    @param federateID the federate to set a time based property on
    @param property the property to set see /ref defs::properties
    @param propValue the requested value of the property
    */
    virtual void
        setIntegerProperty(LocalFederateId federateID, int32_t property, int16_t propValue) = 0;
    /** get an integer property on a federate
    @param federateID the federate to set a time based property on
    @param property the property to set see /ref defs::properties
    @return the current value of the property
    */
    virtual int16_t getIntegerProperty(LocalFederateId federateID, int32_t property) const = 0;
    /** get the most recent granted Time
    @param federateID the identifier of the federate to get the time
    @return the most recent granted time or the startup time
    */
    virtual Time getCurrentTime(LocalFederateId federateID) const = 0;

    /**
    Set a flag in a a federate
    * @param federateID  the identifier for the federate
    * @param flag an index code for the flag to set
    * @param flagValue the value to set the flag to
    */
    virtual void setFlagOption(LocalFederateId federateID, int32_t flag, bool flagValue) = 0;

    /**
    Set a flag in a a federate
    * @param federateID  the identifier for the federate
    * @param flag an index code for the flag to set
    * @return the value of the flag
    */
    virtual bool getFlagOption(LocalFederateId federateID, int32_t flag) const = 0;
    /**
     * Value interface.
     */

    /**
     * Register a publication.
     *
     * May only be invoked in the initialize state.
     @param federateID the identifier for the federate
     @param key the tag for the publication
     @param type the type of data the publication produces
     @param units the units associated with the publication
     @return a handle to identify the publication
     */
    virtual InterfaceHandle registerPublication(LocalFederateId federateID,
                                                const std::string& key,
                                                const std::string& type,
                                                const std::string& units) = 0;

    /** get a publication Handle from its key
    @param federateID the identifier for the federate
    @param key the name of the publication
     @return a handle to identify the publication*/
    virtual InterfaceHandle getPublication(LocalFederateId federateID,
                                           const std::string& key) const = 0;

    /**
     * Register a control input for the specified federate.
     *
     * May only be invoked in the initialize state.
     * @param federateID the identifier for the federate to register an input interface on
     * @param key the name of the control input
     * @param type a string describing the type of the federate
     * @param units a string naming the units of the federate
     */
    virtual InterfaceHandle registerInput(LocalFederateId federateID,
                                          const std::string& key,
                                          const std::string& type,
                                          const std::string& units) = 0;
    /** get a subscription Handle from its key
    @param federateID the identifier for the federate
    @param key the tag of the named input
    @return a handle to identify the input*/
    virtual InterfaceHandle getInput(LocalFederateId federateID, const std::string& key) const = 0;

    /**
     * Returns the name or identifier for a specified handle
     */
    virtual const std::string& getHandleName(InterfaceHandle handle) const = 0;
    /** remove a target from a handles operation
     *@param handle the handle from the publication, input, endpoint or filter
     *@param targetToRemove the name of the target to remove
     */
    virtual void removeTarget(InterfaceHandle handle, std::string_view targetToRemove) = 0;

    /**
     * @return the unit string for the specified handle.
     */
    virtual const std::string& getExtractionUnits(InterfaceHandle handle) const = 0;
    /** get the injection units for an interface,  this is the type for data coming into an
     *interface
     *@details for publications this is the units associated with the transmitted data,  for inputs
     *this is the units of the transmitting publication
     *@param handle the interface handle to get the injection type for
     *
     *@return a const ref to  std::string
     */
    virtual const std::string& getInjectionUnits(InterfaceHandle handle) const = 0;

    /** get the injection type for an interface,  this is the type for data coming into an interface
     *@details for filters this is the input type, for publications this is type used to transmit
     *data, for endpoints this is the specified type and for inputs this is the type of the
     *transmitting publication
     *@param handle the interface handle to get the injection type for
     *@return a const ref to  std::string
     */
    virtual const std::string& getInjectionType(InterfaceHandle handle) const = 0;

    /** get the type for which data comes out of an interface,  this is the type for data coming
    into an interface
    @details for filters this is the output type, for publications this is the specified type, for
    endpoints this is the specified type and for inputs this is the specified type
    @param handle the interface handle to get the injection type for
    @return a const ref to  std::string  */
    virtual const std::string& getExtractionType(InterfaceHandle handle) const = 0;

    /** set a handle option
     *@param handle the handle from the publication, input, endpoint or filter
     *@param option the option to set
     *@param option_value the value to set the option (mostly 0 or 1)
     */
    virtual void setHandleOption(InterfaceHandle handle, int32_t option, int32_t option_value) = 0;

    /** get a handle option
    @param handle the handle from the publication, input, endpoint or filter
    @param option the option to set see /ref defs::options
    */
    virtual int32_t getHandleOption(InterfaceHandle handle, int32_t option) const = 0;

    /** close a handle from further connections
    @param handle the handle from the publication, input, endpoint or filter
    */
    virtual void closeHandle(InterfaceHandle handle) = 0;
    /**
     * Publish specified data to the specified key.
     *
     @param handle the handle from the publication, input, endpoint or filter
     @param data the raw data to send
     @param len the size of the data
     */
    virtual void setValue(InterfaceHandle handle, const char* data, uint64_t len) = 0;

    /**
     * Return the data for the specified handle or the latest input
     * @param handle the input handle from which to get the data
     * @param[out] inputIndex return the index of input (always 1 for inputs with only a single
     * source)
     */
    virtual const std::shared_ptr<const SmallBuffer>& getValue(InterfaceHandle handle,
                                                               uint32_t* inputIndex = nullptr) = 0;

    /**
     * Return all the available data for the specified handle or the latest input
     *
     */
    virtual const std::vector<std::shared_ptr<const SmallBuffer>>&
        getAllValues(InterfaceHandle handle) = 0;

    /**
     * Returns vector of input handles that received an update during the last
     * time request.  The data remains valid until the next call to getValueUpdates for the given
     federateID
     *@param federateID the identification code of the federate to get which interfaces have been
     updated
     @return a reference to the location of an array of handles that have been updated
     */
    virtual const std::vector<InterfaceHandle>& getValueUpdates(LocalFederateId federateID) = 0;

    /**
     * Message interface.
     * Designed for point-to-point communication patterns.
     */

    /**
     * Register an endpoint.
     @param federateID the federate to associate the endpoint with
     @param name the name of the endpoint
     @param type the type of data the endpoint should accept or generate(can be left empty)
     */
    virtual InterfaceHandle registerEndpoint(LocalFederateId federateID,
                                             const std::string& name,
                                             const std::string& type) = 0;

    /**
     * Register an endpoint which can only send or receive to specific targets
     @param federateID the federate to associate the endpoint with
     @param name the name of the endpoint
     @param type the type of data the endpoint should accept or generate(can be left empty)
     */
    virtual InterfaceHandle registerTargetedEndpoint(LocalFederateId federateID,
                                                     const std::string& name,
                                                     const std::string& type) = 0;

    /** get an endpoint Handle from its name
    @param federateID the identifier for the federate
    @param name the name of the endpoint
    @return a handle to identify the endpoint*/
    virtual InterfaceHandle getEndpoint(LocalFederateId federateID,
                                        const std::string& name) const = 0;

    /**
    * Register a cloning filter, a cloning filter operates on a copy of the message vs the actual
    message
    *
    @param filterName the name of the filter (may be left blank and one will be automatically
    assigned)
    @param type_in the input type of the filter
    @param type_out the output type of the filter (may be left blank if the filter doesn't change
    type)
    @return the handle for the new filter
    */
    virtual InterfaceHandle registerCloningFilter(const std::string& filterName,
                                                  const std::string& type_in,
                                                  const std::string& type_out) = 0;

    /**
     * Register source filter.
     *
     * May only be invoked in the Initialization state.
     @param filterName the name of the filter (may be left blank and one will be automatically
     assigned)
     @param type_in the input type of the filter
     @param type_out the output type of the filter (may be left blank if the filter doesn't change
     type) this is important for ordering in filters with operators
     @return the handle for the new filter
     */
    virtual InterfaceHandle registerFilter(const std::string& filterName,
                                           const std::string& type_in,
                                           const std::string& type_out) = 0;
    /**
    * add a destination target,  the handle can be for a filter or a publication
    @details a filter will create an additional processing step for messages before they get to a
    destination endpoint, for publications this will establish a linkage from the publication to the
    named input
    *
    @param handle an interface to add the target to
    @param dest the target endpoint for the filter
    @param hint the interface type for the destination target
    */
    virtual void addDestinationTarget(InterfaceHandle handle,
                                      std::string_view dest,
                                      InterfaceType hint = InterfaceType::UNKNOWN) = 0;

    /** add a source target,  the handle can be a subscription, input, filter or endpoint
    @details for subscriptions and inputs this establishes a link from a publication, for endpoints
    this creates a linkage to a particular publication, for filters it add a source endpoint to
    filter
    @param handle the identifier of the interface
    @param name the name of the filter or its target
    @param hint the interface type for the source target
    */
    virtual void addSourceTarget(InterfaceHandle handle,
                                 std::string_view name,
                                 InterfaceType hint = InterfaceType::UNKNOWN) = 0;

    /**
    * get the destination targets for an interface
    @param handle an interface get the destination targets for
    */
    virtual const std::string& getDestinationTargets(InterfaceHandle handle) const = 0;

    /** get the source targets for an interface
    @param handle the identifier of the interface
    */
    virtual const std::string& getSourceTargets(InterfaceHandle handle) const = 0;

    /** get a filter Handle from its name or target(this may not be unique so it will
    only find the first one)
    @param name the name of the filter or its target
    @return a handle to identify the filter*/
    virtual InterfaceHandle getFilter(const std::string& name) const = 0;

    /**
    * add a time dependency between federates
    * @details this function is primarily useful for Message federates which do not otherwise
    restrict the dependencies
    * adding a dependency gives additional information to the core that the specified federate(given
    by id) will be sending Messages to the named Federate(by federateName)
    @param federateID  the identifier for the federate
    @param federateName the name of the dependent federate
    */
    virtual void addDependency(LocalFederateId federateID, const std::string& federateName) = 0;

    /**
     * Register communicating source/destination endpoint targets.
     * @param source the endpoint that is sending data
     * @param dest the endpoint receiving the data
     *
     */
    virtual void linkEndpoints(const std::string& source, const std::string& dest) = 0;

    /** load a file containing connection information
    @param file a JSON or TOML file containing connection information*/
    virtual void makeConnections(const std::string& file) = 0;

    /** create a data connection between a named publication and a named input
    @param source the name of the publication
    @param target the name of the input*/
    virtual void dataLink(const std::string& source, const std::string& target) = 0;
    /** create a filter connection between a named filter and a named endpoint for messages coming
    from that endpoint
    @param filter the name of the filter
    @param target the name of the source target*/
    virtual void addSourceFilterToEndpoint(const std::string& filter,
                                           const std::string& target) = 0;
    /** create a filter connection between a named filter and a named endpoint for destination
    processing
    @param filter the name of the filter
    @param target the name of the source target*/
    virtual void addDestinationFilterToEndpoint(const std::string& filter,
                                                const std::string& target) = 0;

    /**
     * Send data from a source to its targets
     *
     * Time is implicitly defined as the end of the current time
     * advancement window (value returned by last call to nextTime().
     *
     * This send version was designed to enable communication of
     * data between federates with the possible introduction of
     * source and destination filters to represent properties of a
     * communication network.  This enables simulations to be run with/without
     * a communications model present.
     */
    virtual void send(InterfaceHandle sourceHandle, const void* data, uint64_t length) = 0;
    /**
     * Send data from source to destination.
     *
     * Time is implicitly defined as the end of the current time
     * advancement window (value returned by last call to nextTime().
     *
     * This send version was designed to enable communication of
     * data between federates with the possible introduction of
     * source and destination filters to represent properties of a
     * communication network.  This enables simulations to be run with/without
     * a communications model present.
     */
    virtual void sendTo(InterfaceHandle sourceHandle,
                        const void* data,
                        uint64_t length,
                        std::string_view destination) = 0;

    /**
     * Send data from source to destination with explicit expected delivery time.
     *
     * Time supplied is the time that will be reported in the message in the receiving
     * federate.
     *
     * This send version was designed to enable communication of
     * events between discrete event federates.  For this use case
     * the receiving federate can deserialize the data and schedule
     * an event for the specified time.
     @param sourceHandle the source of the event
     @param data the raw data for the event
     @param length the record length of the event
     @param time the time the event is scheduled for
     */
    virtual void
        sendAt(InterfaceHandle sourceHandle, const void* data, uint64_t length, Time time) = 0;

    /**
   * Send data from source to destination with explicit expected delivery time.
   *
   * Time supplied is the time that will be reported in the message in the receiving
   * federate.
   *
   * This send version was designed to enable communication of
   * events between discrete event federates.  For this use case
   * the receiving federate can deserialize the data and schedule
   * an event for the specified time.
   @param sourceHandle the source of the event
   @param data the raw data for the event
   @param length the record length of the event
   @param destination  the target of the event
   @param time the time the event is scheduled for
   */
    virtual void sendToAt(InterfaceHandle sourceHandle,
                          const void* data,
                          uint64_t length,
                          std::string_view destination,
                          Time time) = 0;

    /**
     * Send for filters.
     *
     * Continues sending the message to the next filter or to final destination.
     *
     */
    virtual void sendMessage(InterfaceHandle sourceHandle, std::unique_ptr<Message> message) = 0;

    /**
     * Returns the number of pending receives for the specified destination endpoint.
     */
    virtual uint64_t receiveCount(InterfaceHandle destination) = 0;

    /**
     * Returns the next buffered message the specified destination endpoint.
     @details this is a non-blocking call and will return a nullptr if no message are available
     */
    virtual std::unique_ptr<Message> receive(InterfaceHandle destination) = 0;

    /**
     * Receives a message for any destination.
     @details this is a non-blocking call and will return a nullptr if no messages are available
     @param federateID the identifier for the federate
     @param[out] endpoint_id the endpoint handle related to the message gets stored here
     */
    virtual std::unique_ptr<Message> receiveAny(LocalFederateId federateID,
                                                InterfaceHandle& endpoint_id) = 0;

    /**
     * Returns number of messages for all destinations.
     */
    virtual uint64_t receiveCountAny(LocalFederateId federateID) = 0;

    /** send a log message to the Core for logging
    @param federateID the federate that is sending the log message
    @param logLevel  an integer for the log level /ref helics_log_levels
    @param messageToLog the string to send to a logger
    */
    virtual void
        logMessage(LocalFederateId federateID, int logLevel, const std::string& messageToLog) = 0;

    /** set the filter callback operator
    @param filter  the handle of the filter
    @param callback pointer to the operator class executing the filter
    */
    virtual void setFilterOperator(InterfaceHandle filter,
                                   std::shared_ptr<FilterOperator> callback) = 0;

    /** define a logging function to use for logging message and notices from the federation and
    individual federate
    @param federateID  the identifier for the individual federate or 0 for the Core Logger
    @param logFunction the callback function for doing something with a log message
    it takes 3 inputs an integer for logLevel /ref helics_log_levels
    A string indicating the source of the message and another string with the actual message
    */
    virtual void setLoggingCallback(
        LocalFederateId federateID,
        std::function<void(int, std::string_view, std::string_view)> logFunction) = 0;

    /** set the core logging level*/
    virtual void setLoggingLevel(int logLevel) = 0;

    /** set the core logging file*/
    virtual void setLogFile(const std::string& lfile) = 0;

    /** set a federation global value
    @details this overwrites any previous value for this name
    @param valueName the name of the global to set
    @param value the value of the global
    */
    virtual void setGlobal(const std::string& valueName, const std::string& value) = 0;

    /** send a command to a specific target
  @details the format is somewhat unspecified; target is the name of an object, typically one of
  "federation",  "broker", "core", or the name of a specific object/core/broker
  @param target the specific target of the command
  @param commandStr the actual command
  @param source the designated source of the command, for return values or indication
  @param mode the sequencing mode for the command, fast or ordered
  */
    virtual void sendCommand(const std::string& target,
                             const std::string& commandStr,
                             const std::string& source,
                             HelicsSequencingModes mode) = 0;

    /** get a command for a specific federate
     */
    virtual std::pair<std::string, std::string> getCommand(LocalFederateId federateID) = 0;

    /** get a command for a specific federate. block until a command is received
     */
    virtual std::pair<std::string, std::string> waitCommand(LocalFederateId federateID) = 0;

    /** make a query for information from the co-simulation
    @details the format is somewhat unspecified  target is the name of an object typically one of
    "federation",  "broker", "core", or the name of a specific object/core/broker
    target can also be "global_value" to query a global value stored in the broker, or "global" to
    get a json structure with the name and value
    @param target the specific target of the query
    @param queryStr the actual query
    @param mode the sequencing mode for the query, fast or ordered
    @return a string containing the response to the query.  Query is a blocking call and will not
    return until the query is answered so use with caution
    */
    virtual std::string query(const std::string& target,
                              const std::string& queryStr,
                              HelicsSequencingModes mode) = 0;

    /** supply a query callback function
    @details the intention of the query callback is to allow federates to answer particular requests
    through the query interface this allows other federates to make requests or queries of other
    federates in an asynchronous fashion.
    @param federateID the identifier for the federate
    @param queryFunction  a function object that returns a string as a result of a query in the form
    of const string ref. This callback will be called when a federate received a query that cannot
    be answered that directed at a particular federate
    */
    virtual void setQueryCallback(LocalFederateId federateID,
                                  std::function<std::string(std::string_view)> queryFunction) = 0;

    /**
     * setter for the interface information
     * @param handle the identifiers for the interface to set the info data on
     * @param info a string containing the info data
     */
    virtual void setInterfaceInfo(InterfaceHandle handle, std::string info) = 0;

    /**
     * getter for the interface information
     * @param handle the identifiers for the interface to query
     * @return a string containing the Info data stored in an interface
     */
    virtual const std::string& getInterfaceInfo(InterfaceHandle handle) const = 0;
    /**
     * setter for interface tags which are key-value pairs
     * @param handle the identifier for the interface to set the tag data on
     * @param tag a string containing the name of the tag
     * @param value a string containing the value for the tag
     */
    virtual void setInterfaceTag(InterfaceHandle handle,
                                 const std::string& tag,
                                 const std::string& value) = 0;
    /**
     * getter for the interface tags
     * @param handle the identifier for the interface to set the info data on
     * @param tag the name of the tag to retrieve
     */
    virtual const std::string& getInterfaceTag(InterfaceHandle handle,
                                               const std::string& tag) const = 0;

    /**
     * setter for federate tags which are key-value pairs
     * @param fid the identifier for the federate to set the tag data on
     * @param tag a string containing the name of the tag
     * @param value a string containing the value for the tag
     */
    virtual void
        setFederateTag(LocalFederateId fid, const std::string& tag, const std::string& value) = 0;
    /**
     * getter for the federate tags
     * @param fid the identifier for the federate to get the tag data for
     * @param tag the name of the tag to retrieve
     * @return a reference to a const std::string with the tag value.
     */
    virtual const std::string& getFederateTag(LocalFederateId fid,
                                              const std::string& tag) const = 0;
};

}  // namespace helics<|MERGE_RESOLUTION|>--- conflicted
+++ resolved
@@ -266,16 +266,10 @@
      */
     virtual uint64_t getCurrentReiteration(LocalFederateId federateID) const = 0;
     /** blocking call that processes helics communication messages
-<<<<<<< HEAD
-    * this call can be used when expecting communication from other federates or when the federate has nothing else to do and doesn't want to advance time
-    * 
-    */
-=======
      * this call can be used when expecting communication from other federates or when the federate
      * has nothing else to do and doesn't want to advance time
      *
      */
->>>>>>> 2cf3253b
     virtual void processCommunications(
         LocalFederateId fedId,
         std::chrono::milliseconds msToWait = std::chrono::milliseconds(0)) = 0;
