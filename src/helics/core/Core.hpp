<<<<<<< HEAD
/*
Copyright (C) 2017-2018, Battelle Memorial Institute
All rights reserved.

This software was co-developed by Pacific Northwest National Laboratory, operated by the Battelle Memorial
Institute; the National Renewable Energy Laboratory, operated by the Alliance for Sustainable Energy, LLC; and the
Lawrence Livermore National Laboratory, operated by Lawrence Livermore National Security, LLC.
*/
#pragma once

#include "core-data.hpp"
#include <functional>
#include <utility>

/**
 * HELICS Core API
 */
namespace helics
{
/** @file
 * The HELICS core interface.  Abstract class that is
 * implemented for the specific communication systems (e.g. ZMQ and
 * MPI).
 *
 * Multiple federates are allowed.  Due to the collective blocking
 * nature of some calls, like requestTime(), federates may need to be in
 * separate threads in order to function correctly.
 *
 *
 * Implementations should be thread safe.
 *
 * Note: Methods should all be pure virtual.
 */

class CoreFederateInfo;

/** the class defining the core interface through an abstract class*/
class Core
{
  public:
    /** default constructor*/
    Core () = default;
    /**virtual destructor*/
    virtual ~Core () = default;

    /**
     * FederateID uniquely identifies a federate.
     */
    using federate_id_t = int32_t;

    /**
     * HandleID uniquely identifies a handle.
     */
    using handle_id_t = int32_t;

    /**
     * Simulator control.
     */

    /**
     * Initialize the core.
     *
     * Should be invoked a single time to initialize the co-simulation core.
     *
     */
    virtual void initialize (const std::string &initializationString) = 0;
    /**
     * Initialize the core from command line arguments.
     *
     * Should be invoked a single time to initialize the co-simulation core.
     *
     */
    virtual void initializeFromArgs (int argc, const char *const *argv) = 0;
    /**
     * Returns true if the core has been initialized.
     */
    virtual bool isInitialized () const = 0;
    /**
    * connect the core to a broker if needed
    @return true if the connection was successful
    */
    virtual bool connect () = 0;
    /**
     * check if the core is connected properly
     */
    virtual bool isConnected () const = 0;

    /**
     * disconnect the core from its broker
     */
    virtual void disconnect () = 0;

    /** check if the core is ready to accept new federates
     */
    virtual bool isOpenToNewFederates () const = 0;
    /** get and identifier string for the core
     */
    virtual const std::string &getIdentifier () const = 0;
    /**
     * Federate has encountered an unrecoverable error.
     */
    virtual void error (federate_id_t federateID, int errorCode = -1) = 0;

    /**
     * Federate has completed.
     *
     * Should be invoked a single time to complete the simulation.
     *
     */
    virtual void finalize (federate_id_t federateID) = 0;

    /**
     * Federates may be in three states.
     *
     * Federates are in three states.
     *    -# Startup
     *       Configuration of the federate.
     *       State begins when registerFederate() is invoked and ends when enterInitializingState() is invoked.
     *    -# Initializing
     *       Configure of the simulation state prior to the start of time stepping.
     *       State begins when enterInitializingState() is invoked and ends when enterExecutingState(true) is
     * invoked.
     *    -# Executing
     *       State begins when enterExecutingState() is invoked and ends when Finalize() is invoked.
     */

    /**
     * Change the federate state to the Initializing state.
     *
     * May only be invoked in Created state otherwise an error is thrown
     */
    virtual void enterInitializingState (federate_id_t federateID) = 0;

    /** set the core to ready to enter init
    @details this function only needs to be called for cores that don't have any federates but may
    have filters for cores with federates it won't do anything*/
    virtual void setCoreReadyToInit() = 0; 

    /**
     * Change the federate state to the Executing state.
     *
     * May only be invoked in Initializing state.
     @param[in] federateID  the identifier of the federate
     @param[in] iterationCompleted  if true no more iterations on this federate are requested
     if nonconverged the federate requests an iterative update
     @return nonconverged if the executing state has not been entered and there are updates, complete if the
     simulation is ready to move on to the executing state
     */
    virtual iteration_result
    enterExecutingState (federate_id_t federateID, iteration_request iterate = NO_ITERATION) = 0;

    /**
     * Register a federate.
     *
     * The returned FederateId is local to invoking process,
     * FederateId's should not be used as a global identifier.
     *
     * May only be invoked in initialize state otherwise throws an error
     */
    virtual federate_id_t registerFederate (const std::string &name, const CoreFederateInfo &info) = 0;

    /**
     * Returns the federate name.
     *
     */
    virtual const std::string &getFederateName (federate_id_t federateID) const = 0;

    /**
     * Returns the federate Id.
     *
     */
    virtual federate_id_t getFederateId (const std::string &name) = 0;

    /**
     * Returns the global number of federates that are registered only return accurately after the initialization
     * state has been entered
     */
    virtual int32_t getFederationSize () = 0;

    /**
     * Time management.
     */

    /**
     * Request a new time advancement window for non-reiterative federates.
     *
     * RequestTime() blocks until all non-reiterative federates have
     * invoked requestTime() and all reiterative federates have
     * converged (called requestTimeIterative() with localConverged
     * value of true). Return time is the minimum of all supplied
     * times.
     *
     * May only be invoked in Executing state.
     *
     * Iterative federates may not invoke this method.
     *
     * @param next
     */
    virtual Time timeRequest (federate_id_t federateID, Time next) = 0;

    /**
     * Request a new time advancement window for reiterative federates.
     *
     * Reiterative federates block on requestTimeIterative() until all
     * reiterative federates have invoked requestTimeIterative(). The
     * bool returned a global AND of all localConverged values. If
     * globalConverged is false, time returned is the previous
     * granted time.  Time should not advance and another iteration
     * attempted.   Federates should recompute state based on newly
     * published values. Time is advanced only when all reiterative
     * federates have converged. If globalConverged is True,
     * grantedTime is the minimum of over all next
     * times in both reiterative and non-reiterative federates.
     *
     * If a federate determines it cannot converge it should invoke the error() method.
     *
     * Federates only participate it in reiterations for times that
     * are evenly divisible by the federates time delta.
     *
     * May only be invoked in Executing state.
     *
     * Non-reiterative federates may not invoke this method.
     *@param federateID the identifier for the federate to process
     * @param next the requested time
     * @param localConverged has the local federate converged
     @return an iteration_time object with two field grantedTime and a enumeration indicating the state of the
     iteration
     */
    virtual iteration_time
    requestTimeIterative (federate_id_t federateID, Time next, iteration_request iterate) = 0;

    /**
     * Returns the current reiteration count for the specified federate.
     */
    virtual uint64_t getCurrentReiteration (federate_id_t federateID) const = 0;

    /** get the most recent granted Time
    @param federateID, the id of the federate to get the time
    @return the most recent granted time or the startup time
    */
    virtual Time getCurrentTime (federate_id_t federateID) const = 0;
    /**
     * Set the maximum number of iterations allowed.
     *
     * The minimum value set in any federate is used.
     *
     * Default value is the maximum allowed value for uint64_t.
     *
     * May only be invoked in the initialize state.
     */

    virtual void setMaximumIterations (federate_id_t federateID, int32_t iterations) = 0;

    /**
     * Set the minimum time resolution for the specified federate.
     *
     * The value is used to constrain when the timeRequest methods
     * return to values that are multiples of the specified delta.
     * This is useful for federates that are time-stepped and making
     * sub-time-step updates is not meaningful.
     *
     * @param time
     */
    virtual void setTimeDelta (federate_id_t federateID, Time time) = 0;

    /**
     * Set the outputDelay time for the specified federate.
     *
     * The value is used to determine the interaction amongst various federates as to
     * when a specific federate can influence another
     * @param federateID  the identifier for the federate
     * @param timeoutputDelay
     */
    virtual void setOutputDelay (federate_id_t federateID, Time timeoutputDelay) = 0;
    /**
     * Set the period for a specified federate.
     *
     * The value is used to determine the interaction amongst various federates as to
     * when a specific federate can influence another
     * @param federateID  the identifier for the federate
     * @param timeoutputDelay
     */
    virtual void setPeriod (federate_id_t federateID, Time timePeriod) = 0;
    /**
    * Set the periodic offset for a specified federate.
    *
    * The value is used as a time shift for calculating the allowable time in a federate
    the granted time must one of N*period+offset
    



    * @param federateID  the identifier for the federate
    * @param timeOffset the periodic phase shift
    */
    virtual void setTimeOffset (federate_id_t federateID, Time timeOffset) = 0;
    /**
     * Set the inputDelay time.
     *
     * The value is used to determine the interaction amongst various federates as to
     * when a specific federate can influence another
     * @param federateID  the identifier for the federate
     * @param timeImpact the length of time it take outside message to propagate into a federate
     */
    virtual void setInputDelay (federate_id_t federateID, Time timeImpact) = 0;
    /**
    Set the logging level
    @details set the logging level for an individual federate
    set federateID to 0 for the core logging level
    * @param federateID  the identifier for the federate
    * @param loggingLevel the level of logging to enable
    <0-no logging, 0 -error only, 1- warnings, 2-normal, 3-debug, 4-trace
    */
    virtual void setLoggingLevel (federate_id_t federateID, int loggingLevel) = 0;

    /**
    Set a flag in a a federate
    * @param federateID  the identifier for the federate
    * @param flag an index code for the flag to set
    @param flagValue the value to set the flag to
    */
    virtual void setFlag (federate_id_t federateID, int flag, bool flagValue = true) = 0;
    /**
     * Value interface.
     */

    /**
     * Register a subscription for the specified federate.
     *
     * May only be invoked in the initialize state.
     * @param[in] federateID
     * @param[in] key the name of the subscription
     * @param[in] type a string describing the type of the federate
     * @param[in] units a string naming the units of the federate
     * @param[in] check_mode  if set to required the core will error if the subscription does not have a
     * corresponding publication when converting to init mode
     */
    virtual handle_id_t registerSubscription (federate_id_t federateID,
                                              const std::string &key,
                                              const std::string &(type),
                                              const std::string &units,
                                              handle_check_mode check_mode) = 0;
    /** get a subscription Handle from its key
    @param federateID the identifier for the federate
    @key the tag of the subscription
    @return a handle to identify the subscription*/
    virtual handle_id_t getSubscription (federate_id_t federateID, const std::string &key) const = 0;

    /**
     * Register a publication.
     *
     * May only be invoked in the initialize state.
     @param federateID the identifier for the federate
     @param key the tag for the publication
     @param type the type of data the publication produces
     @param units the units associated with the publication
     @return a handle to identify the publication
     */
    virtual handle_id_t registerPublication (federate_id_t federateID,
                                             const std::string &key,
                                             const std::string &type,
                                             const std::string &units) = 0;

    /** get a publication Handle from its key
    @param federateID the identifier for the federate
    @key the name of the publication
     @return a handle to identify the publication*/
    virtual handle_id_t getPublication (federate_id_t federateID, const std::string &key) const = 0;

    /**
     * Returns the name or identifier for a specified handle
     */
    virtual const std::string &getHandleName (handle_id_t handle) const = 0;

    /**
    * Returns the target of a specified handle
    @details for publications and subscriptions this is the key
    for filters this is the target and for endpoints this will return an empty string
    */
    virtual const std::string &getTarget (handle_id_t handle) const = 0;
    /**
     * Returns units for specified handle.
     */
    virtual const std::string &getUnits (handle_id_t handle) const = 0;

    /**
     * Returns type for specified handle.
     @details for endpoints, publications, and filters, this is the input type
     for subscriptions this is the type of the publication(if available)
     @param handle the handle from the publication, subscription, endpoint or filter
     */
    virtual const std::string &getType (handle_id_t handle) const = 0;

    /**
    * Returns output type for specified handle.
    @details for filters this is the outputType, for Subscriptions this is the expected type
    for endpoints and publications this is the same as getType();
    @param handle the handle from the publication, subscription, endpoint or filter
    */
    virtual const std::string &getOutputType (handle_id_t handle) const = 0;

    /**
     * Publish specified data to the specified key.
     *
     * @param handle a handle to a publication to use for the value
     @param[in] data the raw data to send
     @param len the size of the data
     */
    virtual void setValue (handle_id_t handle, const char *data, uint64_t len) = 0;

    /**
     * Return the data for the specified handle.
     *
     */
    virtual std::shared_ptr<const data_block> getValue (handle_id_t handle) = 0;

    /**
     * Returns vector of subscription handles that received an update during the last
     * time request.  The data remains valid until the next call to getValueUpdates for the given federateID
     *@param federateID the identification code of the federate to query
     @return a reference to the location of an array of handles that have been updated
     */
    virtual const std::vector<handle_id_t> &getValueUpdates (federate_id_t federateID) = 0;

    /**
     * Message interface.
     * Designed for point-to-point communication patterns.
     */

    /**
     * Register an endpoint.
     *
     * May only be invoked in the Initialization state.
     */
    virtual handle_id_t
    registerEndpoint (federate_id_t federateID, const std::string &name, const std::string &type) = 0;

    /** get a endpoint Handle from its name or target(this may not be unique so it will only find the first one)
    @param federateID the identifier for the federate
    @param name the name of the endpoint
    @return a handle to identify the endpoint*/
    virtual handle_id_t getEndpoint (federate_id_t federateID, const std::string &name) const = 0;

    /**
     * Register source filter.
     *
     * May only be invoked in the Initialization state.
     @param filterName the name of the filter (may be left blank and one will be automatically assigned)
     @param source the target endpoint for the filter
     @param type_in the input type of the filter
     @param type_out the output type of the filter (may be left blank if the filter doesn't change type)
     this is important for ordering in filters with operators
     @return the handle for the new filter
     */
    virtual handle_id_t registerSourceFilter (const std::string &filterName,
                                              const std::string &source,
                                              const std::string &type_in,
                                              const std::string &type_out) = 0;
    /**
    * Register destination filter.
    @details a destination filter will create an additional processing step of messages before they get to a
    destination endpoint
    *
    * May only be invoked in the Initialization state.
    @param filterName the name of the filter (may be left blank)
    @param dest the target endpoint for the filter
    @param type_in the input type of the filter (may be left blank,  this is for error checking and will produce a
    warning if it doesn't match with the input type of the target endpoint
    @return the handle for the new filter
    */
    virtual handle_id_t registerDestinationFilter (const std::string &filterName,
                                                   const std::string &dest,
                                                   const std::string &type_in,
                                                   const std::string &type_out) = 0;

    /** get a source filter Handle from its name or target(this may not be unique so it will only find the first
    one)
    @param name the name of the filter or its target
    @return a handle to identify the filter*/
    virtual handle_id_t getSourceFilter (const std::string &name) const = 0;

    /** get a destination filter Handle from its name or target(this may not be unique so it will only find the
    first one)
    @param name the name of the filter or its target
    @return a handle to identify the filter*/
    virtual handle_id_t getDestinationFilter (const std::string &name) const = 0;

    /**
    * add a time dependency between federates
    * @details this function is primarily useful for Message federates which do not otherwise restrict the
    dependencies
    * adding a dependency gives additional information to the core that the specified federate(given by id) will be
    sending Messages to the named Federate(by federateName)
    @param[in] federateID  the identifier for the federate
    @param[in] federateName the name of the dependent federate
    */
    virtual void addDependency (federate_id_t federateID, const std::string &federateName) = 0;
    /**
     * Register known frequently communicating source/destination end points.
     *
     * May be used for error checking for compatible types and possible optimization by
     * pre-registering the intent for these endpoints to communicate.
     */
    virtual void registerFrequentCommunicationsPair (const std::string &source, const std::string &dest) = 0;

    /**
     * Send data from source to destination.
     *
     * Time is implicitly defined as the end of the current time
     * advancement window (value returned by last call to nextTime().
     *
     * This send version was designed to enable communication of
     * data between federates with the possible introduction of
     * source and destination filters to represent properties of a
     * communication network.  This enables simulations to be run with/without
     * a communications model present.
     */
    virtual void
    send (handle_id_t sourceHandle, const std::string &destination, const char *data, uint64_t length) = 0;

    /**
     * Send data from source to destination with explicit expected delivery time.
     *
     * Time supplied is the time that will be reported in the message in the receiving
     * federate.
     *
     * This send version was designed to enable communication of
     * events between discrete event federates.  For this use case
     * the receiving federate can deserialize the data and schedule
     * an event for the specified time.
     @param time the time the event is scheduled for
     @param sourceHandle the source of the event
     @param destination  the target of the event
     @param data the raw data for the event
     @param length the record length of the event
     */
    virtual void sendEvent (Time time,
                            handle_id_t sourceHandle,
                            const std::string &destination,
                            const char *data,
                            uint64_t length) = 0;

    /**
     * Send for filters.
     *
     * Continues sending the message to the next filter or to final destination.
     *
     */
    virtual void sendMessage (handle_id_t sourceHandle, std::unique_ptr<Message> message) = 0;

    /**
     * Returns the number of pending receives for the specified destination endpoint or filter.
     */
    virtual uint64_t receiveCount (handle_id_t destination) = 0;

    /**
     * Returns the next buffered message the specified destination endpoint or filter.
     @details this is a non-blocking call and will return a nullptr if no message are available
     */
    virtual std::unique_ptr<Message> receive (handle_id_t destination) = 0;

    /**
     * Receives a message for any destination.
     @details this is a non-blocking call and will return a nullptr if no messages are available
     @param federateID the identifier for the federate
     @param[out] endpoint_id the endpoint handle related to the message gets stored here
     */
    virtual std::unique_ptr<Message> receiveAny (federate_id_t federateID, handle_id_t &enpoint_id) = 0;

    /**
     * Returns number of messages for all destinations.
     */
    virtual uint64_t receiveCountAny (federate_id_t federateID) = 0;

    /** send a log message to the Core for logging
    @param[in] federateID the federate that is sending the log message
    @param[in] logLevel  an integer for the log level (0- error, 1- warning, 2-status, 3-debug)
    @param[in] messageToLog
    */
    virtual void logMessage (federate_id_t federateID, int logLevel, const std::string &messageToLog) = 0;

    /** set the filter callback operator
    @param[in] filter  the handle of the filter
    @param[in] operator pointer to the operator class executing the filter
    */
    virtual void setFilterOperator (handle_id_t filter, std::shared_ptr<FilterOperator> callback) = 0;

    /** define a logging function to use for logging message and notices from the federation and individual
    federate
    @param federateID  the identifier for the individual federate or 0 for the Core Logger
    @param logFunction the callback function for doing something with a log message
    it takes 3 inputs an integer for logLevel 0-4+  0 -error, 1- warning 2-status, 3-debug 44trace
    A string indicating the source of the message and another string with the actual message
    */
    virtual void
    setLoggingCallback (federate_id_t federateID,
                        std::function<void(int, const std::string &, const std::string &)> logFunction) = 0;

    /** make a query for information from the co-simulation
    @details the format is somewhat unspecified  target is the name of an object typically one of
    "federation",  "broker", "core", or the name of a specific object
    query is a broken
    @param target the specific target of the query
    @param queryStr the actual query
    @return a string containing the response to the query.  Query is a blocking call and will not return until the
    query is answered so use with caution
    */
    virtual std::string query (const std::string &target, const std::string &queryStr) = 0;
    /** supply a query callback function
    @details the intention of the query callback is to allow federates to answer particular requests through the
    query interface this allows other federates to make requests or queries of other federates in an asynchronous
    fashion.
    @param federateID the identifier for the federate
    @param queryFunction  a function object that returns a string as a result of a query in the form of const
    string ref. This callback will be called when a federate received a query that cannot be answered that directed
    at a particular federate
    */
    virtual void setQueryCallback (federate_id_t federateID,
                                   std::function<std::string (const std::string &)> queryFunction) = 0;
};

// set at a large negative number but not the largest negative number
constexpr Core::federate_id_t invalid_fed_id = -2'000'000'000;
constexpr Core::handle_id_t invalid_handle = -2'000'000'000;
constexpr Core::handle_id_t direct_send_handle =
  -1'745'234;  //!< this special handle can be used to directly send a message in a core

}  // namespace helics

=======
/*
Copyright © 2017-2018,
Battelle Memorial Institute; Lawrence Livermore National Security, LLC; Alliance for Sustainable Energy, LLC
All rights reserved. See LICENSE file and DISCLAIMER for more details.
*/
#pragma once

#include "core-data.hpp"
#include <functional>
#include <utility>

/**
 * HELICS Core API
 */
namespace helics
{
/** @file
 * The HELICS core interface.  Abstract class that is
 * implemented for the specific communication systems (e.g. ZMQ and
 * MPI).
 *
 * Multiple federates are allowed.  Due to the collective blocking
 * nature of some calls, like requestTime(), federates may need to be in
 * separate threads in order to function correctly.
 *
 *
 * Implementations should be thread safe.
 *
 * Note: Methods should all be pure virtual.
 */

class CoreFederateInfo;

/** the class defining the core interface through an abstract class*/
class Core
{
  public:
    /** default constructor*/
    Core () = default;
    /**virtual destructor*/
    virtual ~Core () = default;

    /**
     * FederateID uniquely identifies a federate.
     */
    using federate_id_t = int32_t;

    /**
     * HandleID uniquely identifies a handle.
     */
    using handle_id_t = int32_t;

    /**
     * Simulator control.
     */

    /**
     * Initialize the core.
     *
     * Should be invoked a single time to initialize the co-simulation core.
     *
     */
    virtual void initialize (const std::string &initializationString) = 0;
    /**
     * Initialize the core from command line arguments.
     *
     * Should be invoked a single time to initialize the co-simulation core.
     *
     */
    virtual void initializeFromArgs (int argc, const char *const *argv) = 0;
    /**
     * Returns true if the core has been initialized.
     */
    virtual bool isInitialized () const = 0;
    /**
    * connect the core to a broker if needed
    @return true if the connection was successful
    */
    virtual bool connect () = 0;
    /**
     * check if the core is connected properly
     */
    virtual bool isConnected () const = 0;

    /**
     * disconnect the core from its broker
     */
    virtual void disconnect () = 0;

    /** check if the core is ready to accept new federates
     */
    virtual bool isOpenToNewFederates () const = 0;
    /** get and identifier string for the core
     */
    virtual const std::string &getIdentifier () const = 0;
    /**
     * Federate has encountered an unrecoverable error.
     */
    virtual void error (federate_id_t federateID, int errorCode = -1) = 0;

    /**
     * Federate has completed.
     *
     * Should be invoked a single time to complete the simulation.
     *
     */
    virtual void finalize (federate_id_t federateID) = 0;

    /**
     * Federates may be in three states.
     *
     * Federates are in three states.
     *    -# Startup
     *       Configuration of the federate.
     *       State begins when registerFederate() is invoked and ends when enterInitializingState() is invoked.
     *    -# Initializing
     *       Configure of the simulation state prior to the start of time stepping.
     *       State begins when enterInitializingState() is invoked and ends when enterExecutingState(true) is
     * invoked.
     *    -# Executing
     *       State begins when enterExecutingState() is invoked and ends when Finalize() is invoked.
     */

    /**
     * Change the federate state to the Initializing state.
     *
     * May only be invoked in Created state otherwise an error is thrown
     */
    virtual void enterInitializingState (federate_id_t federateID) = 0;

    /** set the core to ready to enter init
    @details this function only needs to be called for cores that don't have any federates but may
    have filters for cores with federates it won't do anything*/
    virtual void setCoreReadyToInit() = 0;

    /**
     * Change the federate state to the Executing state.
     *
     * May only be invoked in Initializing state.
     @param[in] federateID  the identifier of the federate
     @param[in] iterationCompleted  if true no more iterations on this federate are requested
     if nonconverged the federate requests an iterative update
     @return nonconverged if the executing state has not been entered and there are updates, complete if the
     simulation is ready to move on to the executing state
     */
    virtual iteration_result
    enterExecutingState (federate_id_t federateID, helics_iteration_request iterate = NO_ITERATION) = 0;

    /**
     * Register a federate.
     *
     * The returned FederateId is local to invoking process,
     * FederateId's should not be used as a global identifier.
     *
     * May only be invoked in initialize state otherwise throws an error
     */
    virtual federate_id_t registerFederate (const std::string &name, const CoreFederateInfo &info) = 0;

    /**
     * Returns the federate name.
     *
     */
    virtual const std::string &getFederateName (federate_id_t federateID) const = 0;

    /**
     * Returns the federate Id.
     *
     */
    virtual federate_id_t getFederateId (const std::string &name) = 0;

    /**
     * Returns the global number of federates that are registered only return accurately after the initialization
     * state has been entered
     */
    virtual int32_t getFederationSize () = 0;

    /**
     * Time management.
     */

    /**
     * Request a new time advancement window for non-reiterative federates.
     *
     * RequestTime() blocks until all non-reiterative federates have
     * invoked requestTime() and all reiterative federates have
     * converged (called requestTimeIterative() with localConverged
     * value of true). Return time is the minimum of all supplied
     * times.
     *
     * May only be invoked in Executing state.
     *
     * Iterative federates may not invoke this method.
     *
     * @param next
     */
    virtual Time timeRequest (federate_id_t federateID, Time next) = 0;

    /**
     * Request a new time advancement window for reiterative federates.
     *
     * Reiterative federates block on requestTimeIterative() until all
     * reiterative federates have invoked requestTimeIterative(). The
     * bool returned a global AND of all localConverged values. If
     * globalConverged is false, time returned is the previous
     * granted time.  Time should not advance and another iteration
     * attempted.   Federates should recompute state based on newly
     * published values. Time is advanced only when all reiterative
     * federates have converged. If globalConverged is True,
     * grantedTime is the minimum of over all next
     * times in both reiterative and non-reiterative federates.
     *
     * If a federate determines it cannot converge it should invoke the error() method.
     *
     * Federates only participate it in reiterations for times that
     * are evenly divisible by the federates time delta.
     *
     * May only be invoked in Executing state.
     *
     * Non-reiterative federates may not invoke this method.
     *@param federateID the identifier for the federate to process
     * @param next the requested time
     * @param localConverged has the local federate converged
     @return an iteration_time object with two field grantedTime and a enumeration indicating the state of the
     iteration
     */
    virtual iteration_time
    requestTimeIterative (federate_id_t federateID, Time next, helics_iteration_request iterate) = 0;

    /**
     * Returns the current reiteration count for the specified federate.
     */
    virtual uint64_t getCurrentReiteration (federate_id_t federateID) const = 0;

    /** get the most recent granted Time
    @param federateID, the id of the federate to get the time
    @return the most recent granted time or the startup time
    */
    virtual Time getCurrentTime (federate_id_t federateID) const = 0;
    /**
     * Set the maximum number of iterations allowed.
     *
     * The minimum value set in any federate is used.
     *
     * Default value is the maximum allowed value for uint64_t.
     *
     * May only be invoked in the initialize state.
     */

    virtual void setMaximumIterations (federate_id_t federateID, int32_t iterations) = 0;

    /**
     * Set the minimum time resolution for the specified federate.
     *
     * The value is used to constrain when the timeRequest methods
     * return to values that are multiples of the specified delta.
     * This is useful for federates that are time-stepped and making
     * sub-time-step updates is not meaningful.
     *
     * @param time
     */
    virtual void setTimeDelta (federate_id_t federateID, Time time) = 0;

    /**
     * Set the outputDelay time for the specified federate.
     *
     * The value is used to determine the interaction amongst various federates as to
     * when a specific federate can influence another
     * @param federateID  the identifier for the federate
     * @param timeoutputDelay
     */
    virtual void setOutputDelay (federate_id_t federateID, Time timeoutputDelay) = 0;
    /**
     * Set the period for a specified federate.
     *
     * The value is used to determine the interaction amongst various federates as to
     * when a specific federate can influence another
     * @param federateID  the identifier for the federate
     * @param timeoutputDelay
     */
    virtual void setPeriod (federate_id_t federateID, Time timePeriod) = 0;
    /**
    * Set the periodic offset for a specified federate.
    *
    * The value is used as a time shift for calculating the allowable time in a federate
    the granted time must one of N*period+offset




    * @param federateID  the identifier for the federate
    * @param timeOffset the periodic phase shift
    */
    virtual void setTimeOffset (federate_id_t federateID, Time timeOffset) = 0;
    /**
     * Set the inputDelay time.
     *
     * The value is used to determine the interaction amongst various federates as to
     * when a specific federate can influence another
     * @param federateID  the identifier for the federate
     * @param timeImpact the length of time it take outside message to propagate into a federate
     */
    virtual void setInputDelay (federate_id_t federateID, Time timeImpact) = 0;
    /**
    Set the logging level
    @details set the logging level for an individual federate
    set federateID to 0 for the core logging level
    * @param federateID  the identifier for the federate
    * @param loggingLevel the level of logging to enable
    <0-no logging, 0 -error only, 1- warnings, 2-normal, 3-debug, 4-trace
    */
    virtual void setLoggingLevel (federate_id_t federateID, int loggingLevel) = 0;

    /**
    Set a flag in a a federate
    * @param federateID  the identifier for the federate
    * @param flag an index code for the flag to set
    @param flagValue the value to set the flag to
    */
    virtual void setFlag (federate_id_t federateID, int flag, bool flagValue = true) = 0;
    /**
     * Value interface.
     */

    /**
     * Register a subscription for the specified federate.
     *
     * May only be invoked in the initialize state.
     * @param[in] federateID
     * @param[in] key the name of the subscription
     * @param[in] type a string describing the type of the federate
     * @param[in] units a string naming the units of the federate
     * @param[in] check_mode  if set to required the core will error if the subscription does not have a
     * corresponding publication when converting to init mode
     */
    virtual handle_id_t registerSubscription (federate_id_t federateID,
                                              const std::string &key,
                                              const std::string &(type),
                                              const std::string &units,
                                              handle_check_mode check_mode) = 0;
    /** get a subscription Handle from its key
    @param federateID the identifier for the federate
    @key the tag of the subscription
    @return a handle to identify the subscription*/
    virtual handle_id_t getSubscription (federate_id_t federateID, const std::string &key) const = 0;

    /**
     * Register a publication.
     *
     * May only be invoked in the initialize state.
     @param federateID the identifier for the federate
     @param key the tag for the publication
     @param type the type of data the publication produces
     @param units the units associated with the publication
     @return a handle to identify the publication
     */
    virtual handle_id_t registerPublication (federate_id_t federateID,
                                             const std::string &key,
                                             const std::string &type,
                                             const std::string &units) = 0;

    /** get a publication Handle from its key
    @param federateID the identifier for the federate
    @key the name of the publication
     @return a handle to identify the publication*/
    virtual handle_id_t getPublication (federate_id_t federateID, const std::string &key) const = 0;

    /**
     * Returns the name or identifier for a specified handle
     */
    virtual const std::string &getHandleName (handle_id_t handle) const = 0;

    /**
    * Returns the target of a specified handle
    @details for publications and subscriptions this is the key
    for filters this is the target and for endpoints this will return an empty string
    */
    virtual const std::string &getTarget (handle_id_t handle) const = 0;
    /**
     * Returns units for specified handle.
     */
    virtual const std::string &getUnits (handle_id_t handle) const = 0;

    /**
     * Returns type for specified handle.
     @details for endpoints, publications, and filters, this is the input type
     for subscriptions this is the type of the publication(if available)
     @param handle the handle from the publication, subscription, endpoint or filter
     */
    virtual const std::string &getType (handle_id_t handle) const = 0;

    /**
    * Returns output type for specified handle.
    @details for filters this is the outputType, for Subscriptions this is the expected type
    for endpoints and publications this is the same as getType();
    @param handle the handle from the publication, subscription, endpoint or filter
    */
    virtual const std::string &getOutputType (handle_id_t handle) const = 0;

    /**
     * Publish specified data to the specified key.
     *
     * @param handle a handle to a publication to use for the value
     @param[in] data the raw data to send
     @param len the size of the data
     */
    virtual void setValue (handle_id_t handle, const char *data, uint64_t len) = 0;

    /**
     * Return the data for the specified handle.
     *
     */
    virtual std::shared_ptr<const data_block> getValue (handle_id_t handle) = 0;

    /**
     * Returns vector of subscription handles that received an update during the last
     * time request.  The data remains valid until the next call to getValueUpdates for the given federateID
     *@param federateID the identification code of the federate to query
     @return a reference to the location of an array of handles that have been updated
     */
    virtual const std::vector<handle_id_t> &getValueUpdates (federate_id_t federateID) = 0;

    /**
     * Message interface.
     * Designed for point-to-point communication patterns.
     */

    /**
     * Register an endpoint.
     *
     * May only be invoked in the Initialization state.
     */
    virtual handle_id_t
    registerEndpoint (federate_id_t federateID, const std::string &name, const std::string &type) = 0;

    /** get a endpoint Handle from its name or target(this may not be unique so it will only find the first one)
    @param federateID the identifier for the federate
    @param name the name of the endpoint
    @return a handle to identify the endpoint*/
    virtual handle_id_t getEndpoint (federate_id_t federateID, const std::string &name) const = 0;

    /**
     * Register source filter.
     *
     * May only be invoked in the Initialization state.
     @param filterName the name of the filter (may be left blank and one will be automatically assigned)
     @param source the target endpoint for the filter
     @param type_in the input type of the filter
     @param type_out the output type of the filter (may be left blank if the filter doesn't change type)
     this is important for ordering in filters with operators
     @return the handle for the new filter
     */
    virtual handle_id_t registerSourceFilter (const std::string &filterName,
                                              const std::string &source,
                                              const std::string &type_in,
                                              const std::string &type_out) = 0;
    /**
    * Register destination filter.
    @details a destination filter will create an additional processing step of messages before they get to a
    destination endpoint
    *
    * May only be invoked in the Initialization state.
    @param filterName the name of the filter (may be left blank)
    @param dest the target endpoint for the filter
    @param type_in the input type of the filter (may be left blank,  this is for error checking and will produce a
    warning if it doesn't match with the input type of the target endpoint
    @return the handle for the new filter
    */
    virtual handle_id_t registerDestinationFilter (const std::string &filterName,
                                                   const std::string &dest,
                                                   const std::string &type_in,
                                                   const std::string &type_out) = 0;

    /** get a source filter Handle from its name or target(this may not be unique so it will only find the first
    one)
    @param name the name of the filter or its target
    @return a handle to identify the filter*/
    virtual handle_id_t getSourceFilter (const std::string &name) const = 0;

    /** get a destination filter Handle from its name or target(this may not be unique so it will only find the
    first one)
    @param name the name of the filter or its target
    @return a handle to identify the filter*/
    virtual handle_id_t getDestinationFilter (const std::string &name) const = 0;

    /**
    * add a time dependency between federates
    * @details this function is primarily useful for Message federates which do not otherwise restrict the
    dependencies
    * adding a dependency gives additional information to the core that the specified federate(given by id) will be
    sending Messages to the named Federate(by federateName)
    @param[in] federateID  the identifier for the federate
    @param[in] federateName the name of the dependent federate
    */
    virtual void addDependency (federate_id_t federateID, const std::string &federateName) = 0;
    /**
     * Register known frequently communicating source/destination end points.
     *
     * May be used for error checking for compatible types and possible optimization by
     * pre-registering the intent for these endpoints to communicate.
     */
    virtual void registerFrequentCommunicationsPair (const std::string &source, const std::string &dest) = 0;

    /**
     * Send data from source to destination.
     *
     * Time is implicitly defined as the end of the current time
     * advancement window (value returned by last call to nextTime().
     *
     * This send version was designed to enable communication of
     * data between federates with the possible introduction of
     * source and destination filters to represent properties of a
     * communication network.  This enables simulations to be run with/without
     * a communications model present.
     */
    virtual void
    send (handle_id_t sourceHandle, const std::string &destination, const char *data, uint64_t length) = 0;

    /**
     * Send data from source to destination with explicit expected delivery time.
     *
     * Time supplied is the time that will be reported in the message in the receiving
     * federate.
     *
     * This send version was designed to enable communication of
     * events between discrete event federates.  For this use case
     * the receiving federate can deserialize the data and schedule
     * an event for the specified time.
     @param time the time the event is scheduled for
     @param sourceHandle the source of the event
     @param destination  the target of the event
     @param data the raw data for the event
     @param length the record length of the event
     */
    virtual void sendEvent (Time time,
                            handle_id_t sourceHandle,
                            const std::string &destination,
                            const char *data,
                            uint64_t length) = 0;

    /**
     * Send for filters.
     *
     * Continues sending the message to the next filter or to final destination.
     *
     */
    virtual void sendMessage (handle_id_t sourceHandle, std::unique_ptr<Message> message) = 0;

    /**
     * Returns the number of pending receives for the specified destination endpoint or filter.
     */
    virtual uint64_t receiveCount (handle_id_t destination) = 0;

    /**
     * Returns the next buffered message the specified destination endpoint or filter.
     @details this is a non-blocking call and will return a nullptr if no message are available
     */
    virtual std::unique_ptr<Message> receive (handle_id_t destination) = 0;

    /**
     * Receives a message for any destination.
     @details this is a non-blocking call and will return a nullptr if no messages are available
     @param federateID the identifier for the federate
     @param[out] endpoint_id the endpoint handle related to the message gets stored here
     */
    virtual std::unique_ptr<Message> receiveAny (federate_id_t federateID, handle_id_t &enpoint_id) = 0;

    /**
     * Returns number of messages for all destinations.
     */
    virtual uint64_t receiveCountAny (federate_id_t federateID) = 0;

    /** send a log message to the Core for logging
    @param[in] federateID the federate that is sending the log message
    @param[in] logLevel  an integer for the log level (0- error, 1- warning, 2-status, 3-debug)
    @param[in] messageToLog
    */
    virtual void logMessage (federate_id_t federateID, int logLevel, const std::string &messageToLog) = 0;

    /** set the filter callback operator
    @param[in] filter  the handle of the filter
    @param[in] operator pointer to the operator class executing the filter
    */
    virtual void setFilterOperator (handle_id_t filter, std::shared_ptr<FilterOperator> callback) = 0;

    /** define a logging function to use for logging message and notices from the federation and individual
    federate
    @param federateID  the identifier for the individual federate or 0 for the Core Logger
    @param logFunction the callback function for doing something with a log message
    it takes 3 inputs an integer for logLevel 0-4+  0 -error, 1- warning 2-status, 3-debug 44trace
    A string indicating the source of the message and another string with the actual message
    */
    virtual void
    setLoggingCallback (federate_id_t federateID,
                        std::function<void(int, const std::string &, const std::string &)> logFunction) = 0;

    /** make a query for information from the co-simulation
    @details the format is somewhat unspecified  target is the name of an object typically one of
    "federation",  "broker", "core", or the name of a specific object
    query is a broken
    @param target the specific target of the query
    @param queryStr the actual query
    @return a string containing the response to the query.  Query is a blocking call and will not return until the
    query is answered so use with caution
    */
    virtual std::string query (const std::string &target, const std::string &queryStr) = 0;
    /** supply a query callback function
    @details the intention of the query callback is to allow federates to answer particular requests through the
    query interface this allows other federates to make requests or queries of other federates in an asynchronous
    fashion.
    @param federateID the identifier for the federate
    @param queryFunction  a function object that returns a string as a result of a query in the form of const
    string ref. This callback will be called when a federate received a query that cannot be answered that directed
    at a particular federate
    */
    virtual void setQueryCallback (federate_id_t federateID,
                                   std::function<std::string (const std::string &)> queryFunction) = 0;
};

// set at a large negative number but not the largest negative number
constexpr Core::federate_id_t invalid_fed_id = -2'000'000'000;
constexpr Core::handle_id_t invalid_handle = -2'000'000'000;
constexpr Core::handle_id_t direct_send_handle =
  -1'745'234;  //!< this special handle can be used to directly send a message in a core

}  // namespace helics
>>>>>>> 7792a6ed
<|MERGE_RESOLUTION|>--- conflicted
+++ resolved
@@ -1,1257 +1,626 @@
-<<<<<<< HEAD
-/*
-Copyright (C) 2017-2018, Battelle Memorial Institute
-All rights reserved.
-
-This software was co-developed by Pacific Northwest National Laboratory, operated by the Battelle Memorial
-Institute; the National Renewable Energy Laboratory, operated by the Alliance for Sustainable Energy, LLC; and the
-Lawrence Livermore National Laboratory, operated by Lawrence Livermore National Security, LLC.
-*/
-#pragma once
-
-#include "core-data.hpp"
-#include <functional>
-#include <utility>
-
-/**
- * HELICS Core API
- */
-namespace helics
-{
-/** @file
- * The HELICS core interface.  Abstract class that is
- * implemented for the specific communication systems (e.g. ZMQ and
- * MPI).
- *
- * Multiple federates are allowed.  Due to the collective blocking
- * nature of some calls, like requestTime(), federates may need to be in
- * separate threads in order to function correctly.
- *
- *
- * Implementations should be thread safe.
- *
- * Note: Methods should all be pure virtual.
- */
-
-class CoreFederateInfo;
-
-/** the class defining the core interface through an abstract class*/
-class Core
-{
-  public:
-    /** default constructor*/
-    Core () = default;
-    /**virtual destructor*/
-    virtual ~Core () = default;
-
-    /**
-     * FederateID uniquely identifies a federate.
-     */
-    using federate_id_t = int32_t;
-
-    /**
-     * HandleID uniquely identifies a handle.
-     */
-    using handle_id_t = int32_t;
-
-    /**
-     * Simulator control.
-     */
-
-    /**
-     * Initialize the core.
-     *
-     * Should be invoked a single time to initialize the co-simulation core.
-     *
-     */
-    virtual void initialize (const std::string &initializationString) = 0;
-    /**
-     * Initialize the core from command line arguments.
-     *
-     * Should be invoked a single time to initialize the co-simulation core.
-     *
-     */
-    virtual void initializeFromArgs (int argc, const char *const *argv) = 0;
-    /**
-     * Returns true if the core has been initialized.
-     */
-    virtual bool isInitialized () const = 0;
-    /**
-    * connect the core to a broker if needed
-    @return true if the connection was successful
-    */
-    virtual bool connect () = 0;
-    /**
-     * check if the core is connected properly
-     */
-    virtual bool isConnected () const = 0;
-
-    /**
-     * disconnect the core from its broker
-     */
-    virtual void disconnect () = 0;
-
-    /** check if the core is ready to accept new federates
-     */
-    virtual bool isOpenToNewFederates () const = 0;
-    /** get and identifier string for the core
-     */
-    virtual const std::string &getIdentifier () const = 0;
-    /**
-     * Federate has encountered an unrecoverable error.
-     */
-    virtual void error (federate_id_t federateID, int errorCode = -1) = 0;
-
-    /**
-     * Federate has completed.
-     *
-     * Should be invoked a single time to complete the simulation.
-     *
-     */
-    virtual void finalize (federate_id_t federateID) = 0;
-
-    /**
-     * Federates may be in three states.
-     *
-     * Federates are in three states.
-     *    -# Startup
-     *       Configuration of the federate.
-     *       State begins when registerFederate() is invoked and ends when enterInitializingState() is invoked.
-     *    -# Initializing
-     *       Configure of the simulation state prior to the start of time stepping.
-     *       State begins when enterInitializingState() is invoked and ends when enterExecutingState(true) is
-     * invoked.
-     *    -# Executing
-     *       State begins when enterExecutingState() is invoked and ends when Finalize() is invoked.
-     */
-
-    /**
-     * Change the federate state to the Initializing state.
-     *
-     * May only be invoked in Created state otherwise an error is thrown
-     */
-    virtual void enterInitializingState (federate_id_t federateID) = 0;
-
-    /** set the core to ready to enter init
-    @details this function only needs to be called for cores that don't have any federates but may
-    have filters for cores with federates it won't do anything*/
-    virtual void setCoreReadyToInit() = 0; 
-
-    /**
-     * Change the federate state to the Executing state.
-     *
-     * May only be invoked in Initializing state.
-     @param[in] federateID  the identifier of the federate
-     @param[in] iterationCompleted  if true no more iterations on this federate are requested
-     if nonconverged the federate requests an iterative update
-     @return nonconverged if the executing state has not been entered and there are updates, complete if the
-     simulation is ready to move on to the executing state
-     */
-    virtual iteration_result
-    enterExecutingState (federate_id_t federateID, iteration_request iterate = NO_ITERATION) = 0;
-
-    /**
-     * Register a federate.
-     *
-     * The returned FederateId is local to invoking process,
-     * FederateId's should not be used as a global identifier.
-     *
-     * May only be invoked in initialize state otherwise throws an error
-     */
-    virtual federate_id_t registerFederate (const std::string &name, const CoreFederateInfo &info) = 0;
-
-    /**
-     * Returns the federate name.
-     *
-     */
-    virtual const std::string &getFederateName (federate_id_t federateID) const = 0;
-
-    /**
-     * Returns the federate Id.
-     *
-     */
-    virtual federate_id_t getFederateId (const std::string &name) = 0;
-
-    /**
-     * Returns the global number of federates that are registered only return accurately after the initialization
-     * state has been entered
-     */
-    virtual int32_t getFederationSize () = 0;
-
-    /**
-     * Time management.
-     */
-
-    /**
-     * Request a new time advancement window for non-reiterative federates.
-     *
-     * RequestTime() blocks until all non-reiterative federates have
-     * invoked requestTime() and all reiterative federates have
-     * converged (called requestTimeIterative() with localConverged
-     * value of true). Return time is the minimum of all supplied
-     * times.
-     *
-     * May only be invoked in Executing state.
-     *
-     * Iterative federates may not invoke this method.
-     *
-     * @param next
-     */
-    virtual Time timeRequest (federate_id_t federateID, Time next) = 0;
-
-    /**
-     * Request a new time advancement window for reiterative federates.
-     *
-     * Reiterative federates block on requestTimeIterative() until all
-     * reiterative federates have invoked requestTimeIterative(). The
-     * bool returned a global AND of all localConverged values. If
-     * globalConverged is false, time returned is the previous
-     * granted time.  Time should not advance and another iteration
-     * attempted.   Federates should recompute state based on newly
-     * published values. Time is advanced only when all reiterative
-     * federates have converged. If globalConverged is True,
-     * grantedTime is the minimum of over all next
-     * times in both reiterative and non-reiterative federates.
-     *
-     * If a federate determines it cannot converge it should invoke the error() method.
-     *
-     * Federates only participate it in reiterations for times that
-     * are evenly divisible by the federates time delta.
-     *
-     * May only be invoked in Executing state.
-     *
-     * Non-reiterative federates may not invoke this method.
-     *@param federateID the identifier for the federate to process
-     * @param next the requested time
-     * @param localConverged has the local federate converged
-     @return an iteration_time object with two field grantedTime and a enumeration indicating the state of the
-     iteration
-     */
-    virtual iteration_time
-    requestTimeIterative (federate_id_t federateID, Time next, iteration_request iterate) = 0;
-
-    /**
-     * Returns the current reiteration count for the specified federate.
-     */
-    virtual uint64_t getCurrentReiteration (federate_id_t federateID) const = 0;
-
-    /** get the most recent granted Time
-    @param federateID, the id of the federate to get the time
-    @return the most recent granted time or the startup time
-    */
-    virtual Time getCurrentTime (federate_id_t federateID) const = 0;
-    /**
-     * Set the maximum number of iterations allowed.
-     *
-     * The minimum value set in any federate is used.
-     *
-     * Default value is the maximum allowed value for uint64_t.
-     *
-     * May only be invoked in the initialize state.
-     */
-
-    virtual void setMaximumIterations (federate_id_t federateID, int32_t iterations) = 0;
-
-    /**
-     * Set the minimum time resolution for the specified federate.
-     *
-     * The value is used to constrain when the timeRequest methods
-     * return to values that are multiples of the specified delta.
-     * This is useful for federates that are time-stepped and making
-     * sub-time-step updates is not meaningful.
-     *
-     * @param time
-     */
-    virtual void setTimeDelta (federate_id_t federateID, Time time) = 0;
-
-    /**
-     * Set the outputDelay time for the specified federate.
-     *
-     * The value is used to determine the interaction amongst various federates as to
-     * when a specific federate can influence another
-     * @param federateID  the identifier for the federate
-     * @param timeoutputDelay
-     */
-    virtual void setOutputDelay (federate_id_t federateID, Time timeoutputDelay) = 0;
-    /**
-     * Set the period for a specified federate.
-     *
-     * The value is used to determine the interaction amongst various federates as to
-     * when a specific federate can influence another
-     * @param federateID  the identifier for the federate
-     * @param timeoutputDelay
-     */
-    virtual void setPeriod (federate_id_t federateID, Time timePeriod) = 0;
-    /**
-    * Set the periodic offset for a specified federate.
-    *
-    * The value is used as a time shift for calculating the allowable time in a federate
-    the granted time must one of N*period+offset
-    
-
-
-
-    * @param federateID  the identifier for the federate
-    * @param timeOffset the periodic phase shift
-    */
-    virtual void setTimeOffset (federate_id_t federateID, Time timeOffset) = 0;
-    /**
-     * Set the inputDelay time.
-     *
-     * The value is used to determine the interaction amongst various federates as to
-     * when a specific federate can influence another
-     * @param federateID  the identifier for the federate
-     * @param timeImpact the length of time it take outside message to propagate into a federate
-     */
-    virtual void setInputDelay (federate_id_t federateID, Time timeImpact) = 0;
-    /**
-    Set the logging level
-    @details set the logging level for an individual federate
-    set federateID to 0 for the core logging level
-    * @param federateID  the identifier for the federate
-    * @param loggingLevel the level of logging to enable
-    <0-no logging, 0 -error only, 1- warnings, 2-normal, 3-debug, 4-trace
-    */
-    virtual void setLoggingLevel (federate_id_t federateID, int loggingLevel) = 0;
-
-    /**
-    Set a flag in a a federate
-    * @param federateID  the identifier for the federate
-    * @param flag an index code for the flag to set
-    @param flagValue the value to set the flag to
-    */
-    virtual void setFlag (federate_id_t federateID, int flag, bool flagValue = true) = 0;
-    /**
-     * Value interface.
-     */
-
-    /**
-     * Register a subscription for the specified federate.
-     *
-     * May only be invoked in the initialize state.
-     * @param[in] federateID
-     * @param[in] key the name of the subscription
-     * @param[in] type a string describing the type of the federate
-     * @param[in] units a string naming the units of the federate
-     * @param[in] check_mode  if set to required the core will error if the subscription does not have a
-     * corresponding publication when converting to init mode
-     */
-    virtual handle_id_t registerSubscription (federate_id_t federateID,
-                                              const std::string &key,
-                                              const std::string &(type),
-                                              const std::string &units,
-                                              handle_check_mode check_mode) = 0;
-    /** get a subscription Handle from its key
-    @param federateID the identifier for the federate
-    @key the tag of the subscription
-    @return a handle to identify the subscription*/
-    virtual handle_id_t getSubscription (federate_id_t federateID, const std::string &key) const = 0;
-
-    /**
-     * Register a publication.
-     *
-     * May only be invoked in the initialize state.
-     @param federateID the identifier for the federate
-     @param key the tag for the publication
-     @param type the type of data the publication produces
-     @param units the units associated with the publication
-     @return a handle to identify the publication
-     */
-    virtual handle_id_t registerPublication (federate_id_t federateID,
-                                             const std::string &key,
-                                             const std::string &type,
-                                             const std::string &units) = 0;
-
-    /** get a publication Handle from its key
-    @param federateID the identifier for the federate
-    @key the name of the publication
-     @return a handle to identify the publication*/
-    virtual handle_id_t getPublication (federate_id_t federateID, const std::string &key) const = 0;
-
-    /**
-     * Returns the name or identifier for a specified handle
-     */
-    virtual const std::string &getHandleName (handle_id_t handle) const = 0;
-
-    /**
-    * Returns the target of a specified handle
-    @details for publications and subscriptions this is the key
-    for filters this is the target and for endpoints this will return an empty string
-    */
-    virtual const std::string &getTarget (handle_id_t handle) const = 0;
-    /**
-     * Returns units for specified handle.
-     */
-    virtual const std::string &getUnits (handle_id_t handle) const = 0;
-
-    /**
-     * Returns type for specified handle.
-     @details for endpoints, publications, and filters, this is the input type
-     for subscriptions this is the type of the publication(if available)
-     @param handle the handle from the publication, subscription, endpoint or filter
-     */
-    virtual const std::string &getType (handle_id_t handle) const = 0;
-
-    /**
-    * Returns output type for specified handle.
-    @details for filters this is the outputType, for Subscriptions this is the expected type
-    for endpoints and publications this is the same as getType();
-    @param handle the handle from the publication, subscription, endpoint or filter
-    */
-    virtual const std::string &getOutputType (handle_id_t handle) const = 0;
-
-    /**
-     * Publish specified data to the specified key.
-     *
-     * @param handle a handle to a publication to use for the value
-     @param[in] data the raw data to send
-     @param len the size of the data
-     */
-    virtual void setValue (handle_id_t handle, const char *data, uint64_t len) = 0;
-
-    /**
-     * Return the data for the specified handle.
-     *
-     */
-    virtual std::shared_ptr<const data_block> getValue (handle_id_t handle) = 0;
-
-    /**
-     * Returns vector of subscription handles that received an update during the last
-     * time request.  The data remains valid until the next call to getValueUpdates for the given federateID
-     *@param federateID the identification code of the federate to query
-     @return a reference to the location of an array of handles that have been updated
-     */
-    virtual const std::vector<handle_id_t> &getValueUpdates (federate_id_t federateID) = 0;
-
-    /**
-     * Message interface.
-     * Designed for point-to-point communication patterns.
-     */
-
-    /**
-     * Register an endpoint.
-     *
-     * May only be invoked in the Initialization state.
-     */
-    virtual handle_id_t
-    registerEndpoint (federate_id_t federateID, const std::string &name, const std::string &type) = 0;
-
-    /** get a endpoint Handle from its name or target(this may not be unique so it will only find the first one)
-    @param federateID the identifier for the federate
-    @param name the name of the endpoint
-    @return a handle to identify the endpoint*/
-    virtual handle_id_t getEndpoint (federate_id_t federateID, const std::string &name) const = 0;
-
-    /**
-     * Register source filter.
-     *
-     * May only be invoked in the Initialization state.
-     @param filterName the name of the filter (may be left blank and one will be automatically assigned)
-     @param source the target endpoint for the filter
-     @param type_in the input type of the filter
-     @param type_out the output type of the filter (may be left blank if the filter doesn't change type)
-     this is important for ordering in filters with operators
-     @return the handle for the new filter
-     */
-    virtual handle_id_t registerSourceFilter (const std::string &filterName,
-                                              const std::string &source,
-                                              const std::string &type_in,
-                                              const std::string &type_out) = 0;
-    /**
-    * Register destination filter.
-    @details a destination filter will create an additional processing step of messages before they get to a
-    destination endpoint
-    *
-    * May only be invoked in the Initialization state.
-    @param filterName the name of the filter (may be left blank)
-    @param dest the target endpoint for the filter
-    @param type_in the input type of the filter (may be left blank,  this is for error checking and will produce a
-    warning if it doesn't match with the input type of the target endpoint
-    @return the handle for the new filter
-    */
-    virtual handle_id_t registerDestinationFilter (const std::string &filterName,
-                                                   const std::string &dest,
-                                                   const std::string &type_in,
-                                                   const std::string &type_out) = 0;
-
-    /** get a source filter Handle from its name or target(this may not be unique so it will only find the first
-    one)
-    @param name the name of the filter or its target
-    @return a handle to identify the filter*/
-    virtual handle_id_t getSourceFilter (const std::string &name) const = 0;
-
-    /** get a destination filter Handle from its name or target(this may not be unique so it will only find the
-    first one)
-    @param name the name of the filter or its target
-    @return a handle to identify the filter*/
-    virtual handle_id_t getDestinationFilter (const std::string &name) const = 0;
-
-    /**
-    * add a time dependency between federates
-    * @details this function is primarily useful for Message federates which do not otherwise restrict the
-    dependencies
-    * adding a dependency gives additional information to the core that the specified federate(given by id) will be
-    sending Messages to the named Federate(by federateName)
-    @param[in] federateID  the identifier for the federate
-    @param[in] federateName the name of the dependent federate
-    */
-    virtual void addDependency (federate_id_t federateID, const std::string &federateName) = 0;
-    /**
-     * Register known frequently communicating source/destination end points.
-     *
-     * May be used for error checking for compatible types and possible optimization by
-     * pre-registering the intent for these endpoints to communicate.
-     */
-    virtual void registerFrequentCommunicationsPair (const std::string &source, const std::string &dest) = 0;
-
-    /**
-     * Send data from source to destination.
-     *
-     * Time is implicitly defined as the end of the current time
-     * advancement window (value returned by last call to nextTime().
-     *
-     * This send version was designed to enable communication of
-     * data between federates with the possible introduction of
-     * source and destination filters to represent properties of a
-     * communication network.  This enables simulations to be run with/without
-     * a communications model present.
-     */
-    virtual void
-    send (handle_id_t sourceHandle, const std::string &destination, const char *data, uint64_t length) = 0;
-
-    /**
-     * Send data from source to destination with explicit expected delivery time.
-     *
-     * Time supplied is the time that will be reported in the message in the receiving
-     * federate.
-     *
-     * This send version was designed to enable communication of
-     * events between discrete event federates.  For this use case
-     * the receiving federate can deserialize the data and schedule
-     * an event for the specified time.
-     @param time the time the event is scheduled for
-     @param sourceHandle the source of the event
-     @param destination  the target of the event
-     @param data the raw data for the event
-     @param length the record length of the event
-     */
-    virtual void sendEvent (Time time,
-                            handle_id_t sourceHandle,
-                            const std::string &destination,
-                            const char *data,
-                            uint64_t length) = 0;
-
-    /**
-     * Send for filters.
-     *
-     * Continues sending the message to the next filter or to final destination.
-     *
-     */
-    virtual void sendMessage (handle_id_t sourceHandle, std::unique_ptr<Message> message) = 0;
-
-    /**
-     * Returns the number of pending receives for the specified destination endpoint or filter.
-     */
-    virtual uint64_t receiveCount (handle_id_t destination) = 0;
-
-    /**
-     * Returns the next buffered message the specified destination endpoint or filter.
-     @details this is a non-blocking call and will return a nullptr if no message are available
-     */
-    virtual std::unique_ptr<Message> receive (handle_id_t destination) = 0;
-
-    /**
-     * Receives a message for any destination.
-     @details this is a non-blocking call and will return a nullptr if no messages are available
-     @param federateID the identifier for the federate
-     @param[out] endpoint_id the endpoint handle related to the message gets stored here
-     */
-    virtual std::unique_ptr<Message> receiveAny (federate_id_t federateID, handle_id_t &enpoint_id) = 0;
-
-    /**
-     * Returns number of messages for all destinations.
-     */
-    virtual uint64_t receiveCountAny (federate_id_t federateID) = 0;
-
-    /** send a log message to the Core for logging
-    @param[in] federateID the federate that is sending the log message
-    @param[in] logLevel  an integer for the log level (0- error, 1- warning, 2-status, 3-debug)
-    @param[in] messageToLog
-    */
-    virtual void logMessage (federate_id_t federateID, int logLevel, const std::string &messageToLog) = 0;
-
-    /** set the filter callback operator
-    @param[in] filter  the handle of the filter
-    @param[in] operator pointer to the operator class executing the filter
-    */
-    virtual void setFilterOperator (handle_id_t filter, std::shared_ptr<FilterOperator> callback) = 0;
-
-    /** define a logging function to use for logging message and notices from the federation and individual
-    federate
-    @param federateID  the identifier for the individual federate or 0 for the Core Logger
-    @param logFunction the callback function for doing something with a log message
-    it takes 3 inputs an integer for logLevel 0-4+  0 -error, 1- warning 2-status, 3-debug 44trace
-    A string indicating the source of the message and another string with the actual message
-    */
-    virtual void
-    setLoggingCallback (federate_id_t federateID,
-                        std::function<void(int, const std::string &, const std::string &)> logFunction) = 0;
-
-    /** make a query for information from the co-simulation
-    @details the format is somewhat unspecified  target is the name of an object typically one of
-    "federation",  "broker", "core", or the name of a specific object
-    query is a broken
-    @param target the specific target of the query
-    @param queryStr the actual query
-    @return a string containing the response to the query.  Query is a blocking call and will not return until the
-    query is answered so use with caution
-    */
-    virtual std::string query (const std::string &target, const std::string &queryStr) = 0;
-    /** supply a query callback function
-    @details the intention of the query callback is to allow federates to answer particular requests through the
-    query interface this allows other federates to make requests or queries of other federates in an asynchronous
-    fashion.
-    @param federateID the identifier for the federate
-    @param queryFunction  a function object that returns a string as a result of a query in the form of const
-    string ref. This callback will be called when a federate received a query that cannot be answered that directed
-    at a particular federate
-    */
-    virtual void setQueryCallback (federate_id_t federateID,
-                                   std::function<std::string (const std::string &)> queryFunction) = 0;
-};
-
-// set at a large negative number but not the largest negative number
-constexpr Core::federate_id_t invalid_fed_id = -2'000'000'000;
-constexpr Core::handle_id_t invalid_handle = -2'000'000'000;
-constexpr Core::handle_id_t direct_send_handle =
-  -1'745'234;  //!< this special handle can be used to directly send a message in a core
-
-}  // namespace helics
-
-=======
-/*
-Copyright © 2017-2018,
-Battelle Memorial Institute; Lawrence Livermore National Security, LLC; Alliance for Sustainable Energy, LLC
-All rights reserved. See LICENSE file and DISCLAIMER for more details.
-*/
-#pragma once
-
-#include "core-data.hpp"
-#include <functional>
-#include <utility>
-
-/**
- * HELICS Core API
- */
-namespace helics
-{
-/** @file
- * The HELICS core interface.  Abstract class that is
- * implemented for the specific communication systems (e.g. ZMQ and
- * MPI).
- *
- * Multiple federates are allowed.  Due to the collective blocking
- * nature of some calls, like requestTime(), federates may need to be in
- * separate threads in order to function correctly.
- *
- *
- * Implementations should be thread safe.
- *
- * Note: Methods should all be pure virtual.
- */
-
-class CoreFederateInfo;
-
-/** the class defining the core interface through an abstract class*/
-class Core
-{
-  public:
-    /** default constructor*/
-    Core () = default;
-    /**virtual destructor*/
-    virtual ~Core () = default;
-
-    /**
-     * FederateID uniquely identifies a federate.
-     */
-    using federate_id_t = int32_t;
-
-    /**
-     * HandleID uniquely identifies a handle.
-     */
-    using handle_id_t = int32_t;
-
-    /**
-     * Simulator control.
-     */
-
-    /**
-     * Initialize the core.
-     *
-     * Should be invoked a single time to initialize the co-simulation core.
-     *
-     */
-    virtual void initialize (const std::string &initializationString) = 0;
-    /**
-     * Initialize the core from command line arguments.
-     *
-     * Should be invoked a single time to initialize the co-simulation core.
-     *
-     */
-    virtual void initializeFromArgs (int argc, const char *const *argv) = 0;
-    /**
-     * Returns true if the core has been initialized.
-     */
-    virtual bool isInitialized () const = 0;
-    /**
-    * connect the core to a broker if needed
-    @return true if the connection was successful
-    */
-    virtual bool connect () = 0;
-    /**
-     * check if the core is connected properly
-     */
-    virtual bool isConnected () const = 0;
-
-    /**
-     * disconnect the core from its broker
-     */
-    virtual void disconnect () = 0;
-
-    /** check if the core is ready to accept new federates
-     */
-    virtual bool isOpenToNewFederates () const = 0;
-    /** get and identifier string for the core
-     */
-    virtual const std::string &getIdentifier () const = 0;
-    /**
-     * Federate has encountered an unrecoverable error.
-     */
-    virtual void error (federate_id_t federateID, int errorCode = -1) = 0;
-
-    /**
-     * Federate has completed.
-     *
-     * Should be invoked a single time to complete the simulation.
-     *
-     */
-    virtual void finalize (federate_id_t federateID) = 0;
-
-    /**
-     * Federates may be in three states.
-     *
-     * Federates are in three states.
-     *    -# Startup
-     *       Configuration of the federate.
-     *       State begins when registerFederate() is invoked and ends when enterInitializingState() is invoked.
-     *    -# Initializing
-     *       Configure of the simulation state prior to the start of time stepping.
-     *       State begins when enterInitializingState() is invoked and ends when enterExecutingState(true) is
-     * invoked.
-     *    -# Executing
-     *       State begins when enterExecutingState() is invoked and ends when Finalize() is invoked.
-     */
-
-    /**
-     * Change the federate state to the Initializing state.
-     *
-     * May only be invoked in Created state otherwise an error is thrown
-     */
-    virtual void enterInitializingState (federate_id_t federateID) = 0;
-
-    /** set the core to ready to enter init
-    @details this function only needs to be called for cores that don't have any federates but may
-    have filters for cores with federates it won't do anything*/
-    virtual void setCoreReadyToInit() = 0;
-
-    /**
-     * Change the federate state to the Executing state.
-     *
-     * May only be invoked in Initializing state.
-     @param[in] federateID  the identifier of the federate
-     @param[in] iterationCompleted  if true no more iterations on this federate are requested
-     if nonconverged the federate requests an iterative update
-     @return nonconverged if the executing state has not been entered and there are updates, complete if the
-     simulation is ready to move on to the executing state
-     */
-    virtual iteration_result
-    enterExecutingState (federate_id_t federateID, helics_iteration_request iterate = NO_ITERATION) = 0;
-
-    /**
-     * Register a federate.
-     *
-     * The returned FederateId is local to invoking process,
-     * FederateId's should not be used as a global identifier.
-     *
-     * May only be invoked in initialize state otherwise throws an error
-     */
-    virtual federate_id_t registerFederate (const std::string &name, const CoreFederateInfo &info) = 0;
-
-    /**
-     * Returns the federate name.
-     *
-     */
-    virtual const std::string &getFederateName (federate_id_t federateID) const = 0;
-
-    /**
-     * Returns the federate Id.
-     *
-     */
-    virtual federate_id_t getFederateId (const std::string &name) = 0;
-
-    /**
-     * Returns the global number of federates that are registered only return accurately after the initialization
-     * state has been entered
-     */
-    virtual int32_t getFederationSize () = 0;
-
-    /**
-     * Time management.
-     */
-
-    /**
-     * Request a new time advancement window for non-reiterative federates.
-     *
-     * RequestTime() blocks until all non-reiterative federates have
-     * invoked requestTime() and all reiterative federates have
-     * converged (called requestTimeIterative() with localConverged
-     * value of true). Return time is the minimum of all supplied
-     * times.
-     *
-     * May only be invoked in Executing state.
-     *
-     * Iterative federates may not invoke this method.
-     *
-     * @param next
-     */
-    virtual Time timeRequest (federate_id_t federateID, Time next) = 0;
-
-    /**
-     * Request a new time advancement window for reiterative federates.
-     *
-     * Reiterative federates block on requestTimeIterative() until all
-     * reiterative federates have invoked requestTimeIterative(). The
-     * bool returned a global AND of all localConverged values. If
-     * globalConverged is false, time returned is the previous
-     * granted time.  Time should not advance and another iteration
-     * attempted.   Federates should recompute state based on newly
-     * published values. Time is advanced only when all reiterative
-     * federates have converged. If globalConverged is True,
-     * grantedTime is the minimum of over all next
-     * times in both reiterative and non-reiterative federates.
-     *
-     * If a federate determines it cannot converge it should invoke the error() method.
-     *
-     * Federates only participate it in reiterations for times that
-     * are evenly divisible by the federates time delta.
-     *
-     * May only be invoked in Executing state.
-     *
-     * Non-reiterative federates may not invoke this method.
-     *@param federateID the identifier for the federate to process
-     * @param next the requested time
-     * @param localConverged has the local federate converged
-     @return an iteration_time object with two field grantedTime and a enumeration indicating the state of the
-     iteration
-     */
-    virtual iteration_time
-    requestTimeIterative (federate_id_t federateID, Time next, helics_iteration_request iterate) = 0;
-
-    /**
-     * Returns the current reiteration count for the specified federate.
-     */
-    virtual uint64_t getCurrentReiteration (federate_id_t federateID) const = 0;
-
-    /** get the most recent granted Time
-    @param federateID, the id of the federate to get the time
-    @return the most recent granted time or the startup time
-    */
-    virtual Time getCurrentTime (federate_id_t federateID) const = 0;
-    /**
-     * Set the maximum number of iterations allowed.
-     *
-     * The minimum value set in any federate is used.
-     *
-     * Default value is the maximum allowed value for uint64_t.
-     *
-     * May only be invoked in the initialize state.
-     */
-
-    virtual void setMaximumIterations (federate_id_t federateID, int32_t iterations) = 0;
-
-    /**
-     * Set the minimum time resolution for the specified federate.
-     *
-     * The value is used to constrain when the timeRequest methods
-     * return to values that are multiples of the specified delta.
-     * This is useful for federates that are time-stepped and making
-     * sub-time-step updates is not meaningful.
-     *
-     * @param time
-     */
-    virtual void setTimeDelta (federate_id_t federateID, Time time) = 0;
-
-    /**
-     * Set the outputDelay time for the specified federate.
-     *
-     * The value is used to determine the interaction amongst various federates as to
-     * when a specific federate can influence another
-     * @param federateID  the identifier for the federate
-     * @param timeoutputDelay
-     */
-    virtual void setOutputDelay (federate_id_t federateID, Time timeoutputDelay) = 0;
-    /**
-     * Set the period for a specified federate.
-     *
-     * The value is used to determine the interaction amongst various federates as to
-     * when a specific federate can influence another
-     * @param federateID  the identifier for the federate
-     * @param timeoutputDelay
-     */
-    virtual void setPeriod (federate_id_t federateID, Time timePeriod) = 0;
-    /**
-    * Set the periodic offset for a specified federate.
-    *
-    * The value is used as a time shift for calculating the allowable time in a federate
-    the granted time must one of N*period+offset
-
-
-
-
-    * @param federateID  the identifier for the federate
-    * @param timeOffset the periodic phase shift
-    */
-    virtual void setTimeOffset (federate_id_t federateID, Time timeOffset) = 0;
-    /**
-     * Set the inputDelay time.
-     *
-     * The value is used to determine the interaction amongst various federates as to
-     * when a specific federate can influence another
-     * @param federateID  the identifier for the federate
-     * @param timeImpact the length of time it take outside message to propagate into a federate
-     */
-    virtual void setInputDelay (federate_id_t federateID, Time timeImpact) = 0;
-    /**
-    Set the logging level
-    @details set the logging level for an individual federate
-    set federateID to 0 for the core logging level
-    * @param federateID  the identifier for the federate
-    * @param loggingLevel the level of logging to enable
-    <0-no logging, 0 -error only, 1- warnings, 2-normal, 3-debug, 4-trace
-    */
-    virtual void setLoggingLevel (federate_id_t federateID, int loggingLevel) = 0;
-
-    /**
-    Set a flag in a a federate
-    * @param federateID  the identifier for the federate
-    * @param flag an index code for the flag to set
-    @param flagValue the value to set the flag to
-    */
-    virtual void setFlag (federate_id_t federateID, int flag, bool flagValue = true) = 0;
-    /**
-     * Value interface.
-     */
-
-    /**
-     * Register a subscription for the specified federate.
-     *
-     * May only be invoked in the initialize state.
-     * @param[in] federateID
-     * @param[in] key the name of the subscription
-     * @param[in] type a string describing the type of the federate
-     * @param[in] units a string naming the units of the federate
-     * @param[in] check_mode  if set to required the core will error if the subscription does not have a
-     * corresponding publication when converting to init mode
-     */
-    virtual handle_id_t registerSubscription (federate_id_t federateID,
-                                              const std::string &key,
-                                              const std::string &(type),
-                                              const std::string &units,
-                                              handle_check_mode check_mode) = 0;
-    /** get a subscription Handle from its key
-    @param federateID the identifier for the federate
-    @key the tag of the subscription
-    @return a handle to identify the subscription*/
-    virtual handle_id_t getSubscription (federate_id_t federateID, const std::string &key) const = 0;
-
-    /**
-     * Register a publication.
-     *
-     * May only be invoked in the initialize state.
-     @param federateID the identifier for the federate
-     @param key the tag for the publication
-     @param type the type of data the publication produces
-     @param units the units associated with the publication
-     @return a handle to identify the publication
-     */
-    virtual handle_id_t registerPublication (federate_id_t federateID,
-                                             const std::string &key,
-                                             const std::string &type,
-                                             const std::string &units) = 0;
-
-    /** get a publication Handle from its key
-    @param federateID the identifier for the federate
-    @key the name of the publication
-     @return a handle to identify the publication*/
-    virtual handle_id_t getPublication (federate_id_t federateID, const std::string &key) const = 0;
-
-    /**
-     * Returns the name or identifier for a specified handle
-     */
-    virtual const std::string &getHandleName (handle_id_t handle) const = 0;
-
-    /**
-    * Returns the target of a specified handle
-    @details for publications and subscriptions this is the key
-    for filters this is the target and for endpoints this will return an empty string
-    */
-    virtual const std::string &getTarget (handle_id_t handle) const = 0;
-    /**
-     * Returns units for specified handle.
-     */
-    virtual const std::string &getUnits (handle_id_t handle) const = 0;
-
-    /**
-     * Returns type for specified handle.
-     @details for endpoints, publications, and filters, this is the input type
-     for subscriptions this is the type of the publication(if available)
-     @param handle the handle from the publication, subscription, endpoint or filter
-     */
-    virtual const std::string &getType (handle_id_t handle) const = 0;
-
-    /**
-    * Returns output type for specified handle.
-    @details for filters this is the outputType, for Subscriptions this is the expected type
-    for endpoints and publications this is the same as getType();
-    @param handle the handle from the publication, subscription, endpoint or filter
-    */
-    virtual const std::string &getOutputType (handle_id_t handle) const = 0;
-
-    /**
-     * Publish specified data to the specified key.
-     *
-     * @param handle a handle to a publication to use for the value
-     @param[in] data the raw data to send
-     @param len the size of the data
-     */
-    virtual void setValue (handle_id_t handle, const char *data, uint64_t len) = 0;
-
-    /**
-     * Return the data for the specified handle.
-     *
-     */
-    virtual std::shared_ptr<const data_block> getValue (handle_id_t handle) = 0;
-
-    /**
-     * Returns vector of subscription handles that received an update during the last
-     * time request.  The data remains valid until the next call to getValueUpdates for the given federateID
-     *@param federateID the identification code of the federate to query
-     @return a reference to the location of an array of handles that have been updated
-     */
-    virtual const std::vector<handle_id_t> &getValueUpdates (federate_id_t federateID) = 0;
-
-    /**
-     * Message interface.
-     * Designed for point-to-point communication patterns.
-     */
-
-    /**
-     * Register an endpoint.
-     *
-     * May only be invoked in the Initialization state.
-     */
-    virtual handle_id_t
-    registerEndpoint (federate_id_t federateID, const std::string &name, const std::string &type) = 0;
-
-    /** get a endpoint Handle from its name or target(this may not be unique so it will only find the first one)
-    @param federateID the identifier for the federate
-    @param name the name of the endpoint
-    @return a handle to identify the endpoint*/
-    virtual handle_id_t getEndpoint (federate_id_t federateID, const std::string &name) const = 0;
-
-    /**
-     * Register source filter.
-     *
-     * May only be invoked in the Initialization state.
-     @param filterName the name of the filter (may be left blank and one will be automatically assigned)
-     @param source the target endpoint for the filter
-     @param type_in the input type of the filter
-     @param type_out the output type of the filter (may be left blank if the filter doesn't change type)
-     this is important for ordering in filters with operators
-     @return the handle for the new filter
-     */
-    virtual handle_id_t registerSourceFilter (const std::string &filterName,
-                                              const std::string &source,
-                                              const std::string &type_in,
-                                              const std::string &type_out) = 0;
-    /**
-    * Register destination filter.
-    @details a destination filter will create an additional processing step of messages before they get to a
-    destination endpoint
-    *
-    * May only be invoked in the Initialization state.
-    @param filterName the name of the filter (may be left blank)
-    @param dest the target endpoint for the filter
-    @param type_in the input type of the filter (may be left blank,  this is for error checking and will produce a
-    warning if it doesn't match with the input type of the target endpoint
-    @return the handle for the new filter
-    */
-    virtual handle_id_t registerDestinationFilter (const std::string &filterName,
-                                                   const std::string &dest,
-                                                   const std::string &type_in,
-                                                   const std::string &type_out) = 0;
-
-    /** get a source filter Handle from its name or target(this may not be unique so it will only find the first
-    one)
-    @param name the name of the filter or its target
-    @return a handle to identify the filter*/
-    virtual handle_id_t getSourceFilter (const std::string &name) const = 0;
-
-    /** get a destination filter Handle from its name or target(this may not be unique so it will only find the
-    first one)
-    @param name the name of the filter or its target
-    @return a handle to identify the filter*/
-    virtual handle_id_t getDestinationFilter (const std::string &name) const = 0;
-
-    /**
-    * add a time dependency between federates
-    * @details this function is primarily useful for Message federates which do not otherwise restrict the
-    dependencies
-    * adding a dependency gives additional information to the core that the specified federate(given by id) will be
-    sending Messages to the named Federate(by federateName)
-    @param[in] federateID  the identifier for the federate
-    @param[in] federateName the name of the dependent federate
-    */
-    virtual void addDependency (federate_id_t federateID, const std::string &federateName) = 0;
-    /**
-     * Register known frequently communicating source/destination end points.
-     *
-     * May be used for error checking for compatible types and possible optimization by
-     * pre-registering the intent for these endpoints to communicate.
-     */
-    virtual void registerFrequentCommunicationsPair (const std::string &source, const std::string &dest) = 0;
-
-    /**
-     * Send data from source to destination.
-     *
-     * Time is implicitly defined as the end of the current time
-     * advancement window (value returned by last call to nextTime().
-     *
-     * This send version was designed to enable communication of
-     * data between federates with the possible introduction of
-     * source and destination filters to represent properties of a
-     * communication network.  This enables simulations to be run with/without
-     * a communications model present.
-     */
-    virtual void
-    send (handle_id_t sourceHandle, const std::string &destination, const char *data, uint64_t length) = 0;
-
-    /**
-     * Send data from source to destination with explicit expected delivery time.
-     *
-     * Time supplied is the time that will be reported in the message in the receiving
-     * federate.
-     *
-     * This send version was designed to enable communication of
-     * events between discrete event federates.  For this use case
-     * the receiving federate can deserialize the data and schedule
-     * an event for the specified time.
-     @param time the time the event is scheduled for
-     @param sourceHandle the source of the event
-     @param destination  the target of the event
-     @param data the raw data for the event
-     @param length the record length of the event
-     */
-    virtual void sendEvent (Time time,
-                            handle_id_t sourceHandle,
-                            const std::string &destination,
-                            const char *data,
-                            uint64_t length) = 0;
-
-    /**
-     * Send for filters.
-     *
-     * Continues sending the message to the next filter or to final destination.
-     *
-     */
-    virtual void sendMessage (handle_id_t sourceHandle, std::unique_ptr<Message> message) = 0;
-
-    /**
-     * Returns the number of pending receives for the specified destination endpoint or filter.
-     */
-    virtual uint64_t receiveCount (handle_id_t destination) = 0;
-
-    /**
-     * Returns the next buffered message the specified destination endpoint or filter.
-     @details this is a non-blocking call and will return a nullptr if no message are available
-     */
-    virtual std::unique_ptr<Message> receive (handle_id_t destination) = 0;
-
-    /**
-     * Receives a message for any destination.
-     @details this is a non-blocking call and will return a nullptr if no messages are available
-     @param federateID the identifier for the federate
-     @param[out] endpoint_id the endpoint handle related to the message gets stored here
-     */
-    virtual std::unique_ptr<Message> receiveAny (federate_id_t federateID, handle_id_t &enpoint_id) = 0;
-
-    /**
-     * Returns number of messages for all destinations.
-     */
-    virtual uint64_t receiveCountAny (federate_id_t federateID) = 0;
-
-    /** send a log message to the Core for logging
-    @param[in] federateID the federate that is sending the log message
-    @param[in] logLevel  an integer for the log level (0- error, 1- warning, 2-status, 3-debug)
-    @param[in] messageToLog
-    */
-    virtual void logMessage (federate_id_t federateID, int logLevel, const std::string &messageToLog) = 0;
-
-    /** set the filter callback operator
-    @param[in] filter  the handle of the filter
-    @param[in] operator pointer to the operator class executing the filter
-    */
-    virtual void setFilterOperator (handle_id_t filter, std::shared_ptr<FilterOperator> callback) = 0;
-
-    /** define a logging function to use for logging message and notices from the federation and individual
-    federate
-    @param federateID  the identifier for the individual federate or 0 for the Core Logger
-    @param logFunction the callback function for doing something with a log message
-    it takes 3 inputs an integer for logLevel 0-4+  0 -error, 1- warning 2-status, 3-debug 44trace
-    A string indicating the source of the message and another string with the actual message
-    */
-    virtual void
-    setLoggingCallback (federate_id_t federateID,
-                        std::function<void(int, const std::string &, const std::string &)> logFunction) = 0;
-
-    /** make a query for information from the co-simulation
-    @details the format is somewhat unspecified  target is the name of an object typically one of
-    "federation",  "broker", "core", or the name of a specific object
-    query is a broken
-    @param target the specific target of the query
-    @param queryStr the actual query
-    @return a string containing the response to the query.  Query is a blocking call and will not return until the
-    query is answered so use with caution
-    */
-    virtual std::string query (const std::string &target, const std::string &queryStr) = 0;
-    /** supply a query callback function
-    @details the intention of the query callback is to allow federates to answer particular requests through the
-    query interface this allows other federates to make requests or queries of other federates in an asynchronous
-    fashion.
-    @param federateID the identifier for the federate
-    @param queryFunction  a function object that returns a string as a result of a query in the form of const
-    string ref. This callback will be called when a federate received a query that cannot be answered that directed
-    at a particular federate
-    */
-    virtual void setQueryCallback (federate_id_t federateID,
-                                   std::function<std::string (const std::string &)> queryFunction) = 0;
-};
-
-// set at a large negative number but not the largest negative number
-constexpr Core::federate_id_t invalid_fed_id = -2'000'000'000;
-constexpr Core::handle_id_t invalid_handle = -2'000'000'000;
-constexpr Core::handle_id_t direct_send_handle =
-  -1'745'234;  //!< this special handle can be used to directly send a message in a core
-
-}  // namespace helics
->>>>>>> 7792a6ed
+/*
+Copyright © 2017-2018,
+Battelle Memorial Institute; Lawrence Livermore National Security, LLC; Alliance for Sustainable Energy, LLC
+All rights reserved. See LICENSE file and DISCLAIMER for more details.
+*/
+#pragma once
+
+#include "core-data.hpp"
+#include <functional>
+#include <utility>
+
+/**
+ * HELICS Core API
+ */
+namespace helics
+{
+/** @file
+ * The HELICS core interface.  Abstract class that is
+ * implemented for the specific communication systems (e.g. ZMQ and
+ * MPI).
+ *
+ * Multiple federates are allowed.  Due to the collective blocking
+ * nature of some calls, like requestTime(), federates may need to be in
+ * separate threads in order to function correctly.
+ *
+ *
+ * Implementations should be thread safe.
+ *
+ * Note: Methods should all be pure virtual.
+ */
+
+class CoreFederateInfo;
+
+/** the class defining the core interface through an abstract class*/
+class Core
+{
+  public:
+    /** default constructor*/
+    Core () = default;
+    /**virtual destructor*/
+    virtual ~Core () = default;
+
+    /**
+     * FederateID uniquely identifies a federate.
+     */
+    using federate_id_t = int32_t;
+
+    /**
+     * HandleID uniquely identifies a handle.
+     */
+    using handle_id_t = int32_t;
+
+    /**
+     * Simulator control.
+     */
+
+    /**
+     * Initialize the core.
+     *
+     * Should be invoked a single time to initialize the co-simulation core.
+     *
+     */
+    virtual void initialize (const std::string &initializationString) = 0;
+    /**
+     * Initialize the core from command line arguments.
+     *
+     * Should be invoked a single time to initialize the co-simulation core.
+     *
+     */
+    virtual void initializeFromArgs (int argc, const char *const *argv) = 0;
+    /**
+     * Returns true if the core has been initialized.
+     */
+    virtual bool isInitialized () const = 0;
+    /**
+    * connect the core to a broker if needed
+    @return true if the connection was successful
+    */
+    virtual bool connect () = 0;
+    /**
+     * check if the core is connected properly
+     */
+    virtual bool isConnected () const = 0;
+
+    /**
+     * disconnect the core from its broker
+     */
+    virtual void disconnect () = 0;
+
+    /** check if the core is ready to accept new federates
+     */
+    virtual bool isOpenToNewFederates () const = 0;
+    /** get and identifier string for the core
+     */
+    virtual const std::string &getIdentifier () const = 0;
+    /**
+     * Federate has encountered an unrecoverable error.
+     */
+    virtual void error (federate_id_t federateID, int errorCode = -1) = 0;
+
+    /**
+     * Federate has completed.
+     *
+     * Should be invoked a single time to complete the simulation.
+     *
+     */
+    virtual void finalize (federate_id_t federateID) = 0;
+
+    /**
+     * Federates may be in three states.
+     *
+     * Federates are in three states.
+     *    -# Startup
+     *       Configuration of the federate.
+     *       State begins when registerFederate() is invoked and ends when enterInitializingState() is invoked.
+     *    -# Initializing
+     *       Configure of the simulation state prior to the start of time stepping.
+     *       State begins when enterInitializingState() is invoked and ends when enterExecutingState(true) is
+     * invoked.
+     *    -# Executing
+     *       State begins when enterExecutingState() is invoked and ends when Finalize() is invoked.
+     */
+
+    /**
+     * Change the federate state to the Initializing state.
+     *
+     * May only be invoked in Created state otherwise an error is thrown
+     */
+    virtual void enterInitializingState (federate_id_t federateID) = 0;
+
+    /** set the core to ready to enter init
+    @details this function only needs to be called for cores that don't have any federates but may
+    have filters for cores with federates it won't do anything*/
+    virtual void setCoreReadyToInit() = 0;
+
+    /**
+     * Change the federate state to the Executing state.
+     *
+     * May only be invoked in Initializing state.
+     @param[in] federateID  the identifier of the federate
+     @param[in] iterationCompleted  if true no more iterations on this federate are requested
+     if nonconverged the federate requests an iterative update
+     @return nonconverged if the executing state has not been entered and there are updates, complete if the
+     simulation is ready to move on to the executing state
+     */
+    virtual iteration_result
+    enterExecutingState (federate_id_t federateID, iteration_request iterate = NO_ITERATION) = 0;
+
+    /**
+     * Register a federate.
+     *
+     * The returned FederateId is local to invoking process,
+     * FederateId's should not be used as a global identifier.
+     *
+     * May only be invoked in initialize state otherwise throws an error
+     */
+    virtual federate_id_t registerFederate (const std::string &name, const CoreFederateInfo &info) = 0;
+
+    /**
+     * Returns the federate name.
+     *
+     */
+    virtual const std::string &getFederateName (federate_id_t federateID) const = 0;
+
+    /**
+     * Returns the federate Id.
+     *
+     */
+    virtual federate_id_t getFederateId (const std::string &name) = 0;
+
+    /**
+     * Returns the global number of federates that are registered only return accurately after the initialization
+     * state has been entered
+     */
+    virtual int32_t getFederationSize () = 0;
+
+    /**
+     * Time management.
+     */
+
+    /**
+     * Request a new time advancement window for non-reiterative federates.
+     *
+     * RequestTime() blocks until all non-reiterative federates have
+     * invoked requestTime() and all reiterative federates have
+     * converged (called requestTimeIterative() with localConverged
+     * value of true). Return time is the minimum of all supplied
+     * times.
+     *
+     * May only be invoked in Executing state.
+     *
+     * Iterative federates may not invoke this method.
+     *
+     * @param next
+     */
+    virtual Time timeRequest (federate_id_t federateID, Time next) = 0;
+
+    /**
+     * Request a new time advancement window for reiterative federates.
+     *
+     * Reiterative federates block on requestTimeIterative() until all
+     * reiterative federates have invoked requestTimeIterative(). The
+     * bool returned a global AND of all localConverged values. If
+     * globalConverged is false, time returned is the previous
+     * granted time.  Time should not advance and another iteration
+     * attempted.   Federates should recompute state based on newly
+     * published values. Time is advanced only when all reiterative
+     * federates have converged. If globalConverged is True,
+     * grantedTime is the minimum of over all next
+     * times in both reiterative and non-reiterative federates.
+     *
+     * If a federate determines it cannot converge it should invoke the error() method.
+     *
+     * Federates only participate it in reiterations for times that
+     * are evenly divisible by the federates time delta.
+     *
+     * May only be invoked in Executing state.
+     *
+     * Non-reiterative federates may not invoke this method.
+     *@param federateID the identifier for the federate to process
+     * @param next the requested time
+     * @param localConverged has the local federate converged
+     @return an iteration_time object with two field grantedTime and a enumeration indicating the state of the
+     iteration
+     */
+    virtual iteration_time
+    requestTimeIterative (federate_id_t federateID, Time next, iteration_request iterate) = 0;
+
+    /**
+     * Returns the current reiteration count for the specified federate.
+     */
+    virtual uint64_t getCurrentReiteration (federate_id_t federateID) const = 0;
+
+    /** get the most recent granted Time
+    @param federateID, the id of the federate to get the time
+    @return the most recent granted time or the startup time
+    */
+    virtual Time getCurrentTime (federate_id_t federateID) const = 0;
+    /**
+     * Set the maximum number of iterations allowed.
+     *
+     * The minimum value set in any federate is used.
+     *
+     * Default value is the maximum allowed value for uint64_t.
+     *
+     * May only be invoked in the initialize state.
+     */
+
+    virtual void setMaximumIterations (federate_id_t federateID, int32_t iterations) = 0;
+
+    /**
+     * Set the minimum time resolution for the specified federate.
+     *
+     * The value is used to constrain when the timeRequest methods
+     * return to values that are multiples of the specified delta.
+     * This is useful for federates that are time-stepped and making
+     * sub-time-step updates is not meaningful.
+     *
+     * @param time
+     */
+    virtual void setTimeDelta (federate_id_t federateID, Time time) = 0;
+
+    /**
+     * Set the outputDelay time for the specified federate.
+     *
+     * The value is used to determine the interaction amongst various federates as to
+     * when a specific federate can influence another
+     * @param federateID  the identifier for the federate
+     * @param timeoutputDelay
+     */
+    virtual void setOutputDelay (federate_id_t federateID, Time timeoutputDelay) = 0;
+    /**
+     * Set the period for a specified federate.
+     *
+     * The value is used to determine the interaction amongst various federates as to
+     * when a specific federate can influence another
+     * @param federateID  the identifier for the federate
+     * @param timeoutputDelay
+     */
+    virtual void setPeriod (federate_id_t federateID, Time timePeriod) = 0;
+    /**
+    * Set the periodic offset for a specified federate.
+    *
+    * The value is used as a time shift for calculating the allowable time in a federate
+    the granted time must one of N*period+offset
+
+
+
+
+    * @param federateID  the identifier for the federate
+    * @param timeOffset the periodic phase shift
+    */
+    virtual void setTimeOffset (federate_id_t federateID, Time timeOffset) = 0;
+    /**
+     * Set the inputDelay time.
+     *
+     * The value is used to determine the interaction amongst various federates as to
+     * when a specific federate can influence another
+     * @param federateID  the identifier for the federate
+     * @param timeImpact the length of time it take outside message to propagate into a federate
+     */
+    virtual void setInputDelay (federate_id_t federateID, Time timeImpact) = 0;
+    /**
+    Set the logging level
+    @details set the logging level for an individual federate
+    set federateID to 0 for the core logging level
+    * @param federateID  the identifier for the federate
+    * @param loggingLevel the level of logging to enable
+    <0-no logging, 0 -error only, 1- warnings, 2-normal, 3-debug, 4-trace
+    */
+    virtual void setLoggingLevel (federate_id_t federateID, int loggingLevel) = 0;
+
+    /**
+    Set a flag in a a federate
+    * @param federateID  the identifier for the federate
+    * @param flag an index code for the flag to set
+    @param flagValue the value to set the flag to
+    */
+    virtual void setFlag (federate_id_t federateID, int flag, bool flagValue = true) = 0;
+    /**
+     * Value interface.
+     */
+
+    /**
+     * Register a subscription for the specified federate.
+     *
+     * May only be invoked in the initialize state.
+     * @param[in] federateID
+     * @param[in] key the name of the subscription
+     * @param[in] type a string describing the type of the federate
+     * @param[in] units a string naming the units of the federate
+     * @param[in] check_mode  if set to required the core will error if the subscription does not have a
+     * corresponding publication when converting to init mode
+     */
+    virtual handle_id_t registerSubscription (federate_id_t federateID,
+                                              const std::string &key,
+                                              const std::string &(type),
+                                              const std::string &units,
+                                              handle_check_mode check_mode) = 0;
+    /** get a subscription Handle from its key
+    @param federateID the identifier for the federate
+    @key the tag of the subscription
+    @return a handle to identify the subscription*/
+    virtual handle_id_t getSubscription (federate_id_t federateID, const std::string &key) const = 0;
+
+    /**
+     * Register a publication.
+     *
+     * May only be invoked in the initialize state.
+     @param federateID the identifier for the federate
+     @param key the tag for the publication
+     @param type the type of data the publication produces
+     @param units the units associated with the publication
+     @return a handle to identify the publication
+     */
+    virtual handle_id_t registerPublication (federate_id_t federateID,
+                                             const std::string &key,
+                                             const std::string &type,
+                                             const std::string &units) = 0;
+
+    /** get a publication Handle from its key
+    @param federateID the identifier for the federate
+    @key the name of the publication
+     @return a handle to identify the publication*/
+    virtual handle_id_t getPublication (federate_id_t federateID, const std::string &key) const = 0;
+
+    /**
+     * Returns the name or identifier for a specified handle
+     */
+    virtual const std::string &getHandleName (handle_id_t handle) const = 0;
+
+    /**
+    * Returns the target of a specified handle
+    @details for publications and subscriptions this is the key
+    for filters this is the target and for endpoints this will return an empty string
+    */
+    virtual const std::string &getTarget (handle_id_t handle) const = 0;
+    /**
+     * Returns units for specified handle.
+     */
+    virtual const std::string &getUnits (handle_id_t handle) const = 0;
+
+    /**
+     * Returns type for specified handle.
+     @details for endpoints, publications, and filters, this is the input type
+     for subscriptions this is the type of the publication(if available)
+     @param handle the handle from the publication, subscription, endpoint or filter
+     */
+    virtual const std::string &getType (handle_id_t handle) const = 0;
+
+    /**
+    * Returns output type for specified handle.
+    @details for filters this is the outputType, for Subscriptions this is the expected type
+    for endpoints and publications this is the same as getType();
+    @param handle the handle from the publication, subscription, endpoint or filter
+    */
+    virtual const std::string &getOutputType (handle_id_t handle) const = 0;
+
+    /**
+     * Publish specified data to the specified key.
+     *
+     * @param handle a handle to a publication to use for the value
+     @param[in] data the raw data to send
+     @param len the size of the data
+     */
+    virtual void setValue (handle_id_t handle, const char *data, uint64_t len) = 0;
+
+    /**
+     * Return the data for the specified handle.
+     *
+     */
+    virtual std::shared_ptr<const data_block> getValue (handle_id_t handle) = 0;
+
+    /**
+     * Returns vector of subscription handles that received an update during the last
+     * time request.  The data remains valid until the next call to getValueUpdates for the given federateID
+     *@param federateID the identification code of the federate to query
+     @return a reference to the location of an array of handles that have been updated
+     */
+    virtual const std::vector<handle_id_t> &getValueUpdates (federate_id_t federateID) = 0;
+
+    /**
+     * Message interface.
+     * Designed for point-to-point communication patterns.
+     */
+
+    /**
+     * Register an endpoint.
+     *
+     * May only be invoked in the Initialization state.
+     */
+    virtual handle_id_t
+    registerEndpoint (federate_id_t federateID, const std::string &name, const std::string &type) = 0;
+
+    /** get a endpoint Handle from its name or target(this may not be unique so it will only find the first one)
+    @param federateID the identifier for the federate
+    @param name the name of the endpoint
+    @return a handle to identify the endpoint*/
+    virtual handle_id_t getEndpoint (federate_id_t federateID, const std::string &name) const = 0;
+
+    /**
+     * Register source filter.
+     *
+     * May only be invoked in the Initialization state.
+     @param filterName the name of the filter (may be left blank and one will be automatically assigned)
+     @param source the target endpoint for the filter
+     @param type_in the input type of the filter
+     @param type_out the output type of the filter (may be left blank if the filter doesn't change type)
+     this is important for ordering in filters with operators
+     @return the handle for the new filter
+     */
+    virtual handle_id_t registerSourceFilter (const std::string &filterName,
+                                              const std::string &source,
+                                              const std::string &type_in,
+                                              const std::string &type_out) = 0;
+    /**
+    * Register destination filter.
+    @details a destination filter will create an additional processing step of messages before they get to a
+    destination endpoint
+    *
+    * May only be invoked in the Initialization state.
+    @param filterName the name of the filter (may be left blank)
+    @param dest the target endpoint for the filter
+    @param type_in the input type of the filter (may be left blank,  this is for error checking and will produce a
+    warning if it doesn't match with the input type of the target endpoint
+    @return the handle for the new filter
+    */
+    virtual handle_id_t registerDestinationFilter (const std::string &filterName,
+                                                   const std::string &dest,
+                                                   const std::string &type_in,
+                                                   const std::string &type_out) = 0;
+
+    /** get a source filter Handle from its name or target(this may not be unique so it will only find the first
+    one)
+    @param name the name of the filter or its target
+    @return a handle to identify the filter*/
+    virtual handle_id_t getSourceFilter (const std::string &name) const = 0;
+
+    /** get a destination filter Handle from its name or target(this may not be unique so it will only find the
+    first one)
+    @param name the name of the filter or its target
+    @return a handle to identify the filter*/
+    virtual handle_id_t getDestinationFilter (const std::string &name) const = 0;
+
+    /**
+    * add a time dependency between federates
+    * @details this function is primarily useful for Message federates which do not otherwise restrict the
+    dependencies
+    * adding a dependency gives additional information to the core that the specified federate(given by id) will be
+    sending Messages to the named Federate(by federateName)
+    @param[in] federateID  the identifier for the federate
+    @param[in] federateName the name of the dependent federate
+    */
+    virtual void addDependency (federate_id_t federateID, const std::string &federateName) = 0;
+    /**
+     * Register known frequently communicating source/destination end points.
+     *
+     * May be used for error checking for compatible types and possible optimization by
+     * pre-registering the intent for these endpoints to communicate.
+     */
+    virtual void registerFrequentCommunicationsPair (const std::string &source, const std::string &dest) = 0;
+
+    /**
+     * Send data from source to destination.
+     *
+     * Time is implicitly defined as the end of the current time
+     * advancement window (value returned by last call to nextTime().
+     *
+     * This send version was designed to enable communication of
+     * data between federates with the possible introduction of
+     * source and destination filters to represent properties of a
+     * communication network.  This enables simulations to be run with/without
+     * a communications model present.
+     */
+    virtual void
+    send (handle_id_t sourceHandle, const std::string &destination, const char *data, uint64_t length) = 0;
+
+    /**
+     * Send data from source to destination with explicit expected delivery time.
+     *
+     * Time supplied is the time that will be reported in the message in the receiving
+     * federate.
+     *
+     * This send version was designed to enable communication of
+     * events between discrete event federates.  For this use case
+     * the receiving federate can deserialize the data and schedule
+     * an event for the specified time.
+     @param time the time the event is scheduled for
+     @param sourceHandle the source of the event
+     @param destination  the target of the event
+     @param data the raw data for the event
+     @param length the record length of the event
+     */
+    virtual void sendEvent (Time time,
+                            handle_id_t sourceHandle,
+                            const std::string &destination,
+                            const char *data,
+                            uint64_t length) = 0;
+
+    /**
+     * Send for filters.
+     *
+     * Continues sending the message to the next filter or to final destination.
+     *
+     */
+    virtual void sendMessage (handle_id_t sourceHandle, std::unique_ptr<Message> message) = 0;
+
+    /**
+     * Returns the number of pending receives for the specified destination endpoint or filter.
+     */
+    virtual uint64_t receiveCount (handle_id_t destination) = 0;
+
+    /**
+     * Returns the next buffered message the specified destination endpoint or filter.
+     @details this is a non-blocking call and will return a nullptr if no message are available
+     */
+    virtual std::unique_ptr<Message> receive (handle_id_t destination) = 0;
+
+    /**
+     * Receives a message for any destination.
+     @details this is a non-blocking call and will return a nullptr if no messages are available
+     @param federateID the identifier for the federate
+     @param[out] endpoint_id the endpoint handle related to the message gets stored here
+     */
+    virtual std::unique_ptr<Message> receiveAny (federate_id_t federateID, handle_id_t &enpoint_id) = 0;
+
+    /**
+     * Returns number of messages for all destinations.
+     */
+    virtual uint64_t receiveCountAny (federate_id_t federateID) = 0;
+
+    /** send a log message to the Core for logging
+    @param[in] federateID the federate that is sending the log message
+    @param[in] logLevel  an integer for the log level (0- error, 1- warning, 2-status, 3-debug)
+    @param[in] messageToLog
+    */
+    virtual void logMessage (federate_id_t federateID, int logLevel, const std::string &messageToLog) = 0;
+
+    /** set the filter callback operator
+    @param[in] filter  the handle of the filter
+    @param[in] operator pointer to the operator class executing the filter
+    */
+    virtual void setFilterOperator (handle_id_t filter, std::shared_ptr<FilterOperator> callback) = 0;
+
+    /** define a logging function to use for logging message and notices from the federation and individual
+    federate
+    @param federateID  the identifier for the individual federate or 0 for the Core Logger
+    @param logFunction the callback function for doing something with a log message
+    it takes 3 inputs an integer for logLevel 0-4+  0 -error, 1- warning 2-status, 3-debug 44trace
+    A string indicating the source of the message and another string with the actual message
+    */
+    virtual void
+    setLoggingCallback (federate_id_t federateID,
+                        std::function<void(int, const std::string &, const std::string &)> logFunction) = 0;
+
+    /** make a query for information from the co-simulation
+    @details the format is somewhat unspecified  target is the name of an object typically one of
+    "federation",  "broker", "core", or the name of a specific object
+    query is a broken
+    @param target the specific target of the query
+    @param queryStr the actual query
+    @return a string containing the response to the query.  Query is a blocking call and will not return until the
+    query is answered so use with caution
+    */
+    virtual std::string query (const std::string &target, const std::string &queryStr) = 0;
+    /** supply a query callback function
+    @details the intention of the query callback is to allow federates to answer particular requests through the
+    query interface this allows other federates to make requests or queries of other federates in an asynchronous
+    fashion.
+    @param federateID the identifier for the federate
+    @param queryFunction  a function object that returns a string as a result of a query in the form of const
+    string ref. This callback will be called when a federate received a query that cannot be answered that directed
+    at a particular federate
+    */
+    virtual void setQueryCallback (federate_id_t federateID,
+                                   std::function<std::string (const std::string &)> queryFunction) = 0;
+};
+
+// set at a large negative number but not the largest negative number
+constexpr Core::federate_id_t invalid_fed_id = -2'000'000'000;
+constexpr Core::handle_id_t invalid_handle = -2'000'000'000;
+constexpr Core::handle_id_t direct_send_handle =
+  -1'745'234;  //!< this special handle can be used to directly send a message in a core
+
+}  // namespace helics
+