/*
Copyright (c) 2017-2020,
Battelle Memorial Institute; Lawrence Livermore National Security, LLC; Alliance for Sustainable
Energy, LLC.  See the top-level NOTICE for additional details. All rights reserved.
SPDX-License-Identifier: BSD-3-Clause
*/
#pragma once

#include "core-data.hpp"
#include "federate_id.hpp"

#include <functional>
#include <memory>
#include <string>
#include <utility>
#include <vector>

/** @file
 * The HELICS core interface.  Abstract class that is
 * implemented for the specific communication systems (e.g. ZMQ and
 * MPI).
 *
 * Multiple federates are allowed.  Due to the collective blocking
 * nature of some calls, like requestTime(), federates may need to be in
 * separate threads in order to function correctly.
 *
 *
 * Implementations should be thread safe.
 *
 * Note: Methods should all be pure virtual.
 */

/** @namespace  helics
@brief the main namespace for the helics co-simulation library
User functions will be in the helics namespace with internal functions possible in a lower level
namespace
*/
namespace helics {
class CoreFederateInfo;

/** the class defining the core interface through an abstract class*/
class Core {
  public:
    /** default constructor*/
    Core() = default;
    /**virtual destructor*/
    virtual ~Core() = default;

    /**
     * Simulator control.
     */
    /**
     * Configure the core.
     *
     * Should be invoked a single time to configure the co-simulation core for operation
     *
     */
    [[deprecated("please use configure instead")]] void
        initialize(const std::string& configureString)
    {
        configure(configureString);
    }
    /**Configure the core from command line arguments.
     *
     * Should be invoked a single time to initialize the co-simulation core for operation
     *
     */
    [[deprecated("please use configureFromArgs instead")]] void initializeFromArgs(int argc,
                                                                                   char* argv[])
    {
        configureFromArgs(argc, argv);
    }
    /**
     * Configure the core from a configuration string
     *
     * Should be invoked a single time to initialize the co-simulation core.
     *
     */
    virtual void configure(const std::string& configureString) = 0;
    /**
     * Configure the core from command line arguments.
     *
     * Should be invoked a single time to configure the co-simulation core for operation
     *
     */
    virtual void configureFromArgs(int argc, char* argv[]) = 0;
    /**
     * Configure the core from command line arguments contained in a vector in reverse order
     *
     * Should be invoked a single time to configure the co-simulation core for operations
     *
     */
    virtual void configureFromVector(std::vector<std::string> args) = 0;
    /**
     * Returns true if the core has been configured.
     */
    virtual bool isConfigured() const = 0;
    /**
     * Returns true if the core has been configured.
     */
    [[deprecated("please use isConfigured instead")]] bool isInitialized() const
    {
        return isConfigured();
    }
    /**
    * connect the core to a broker if needed
    @return true if the connection was successful
    */
    virtual bool connect() = 0;
    /**
     * check if the core is connected properly
     */
    virtual bool isConnected() const = 0;

    /**
     * disconnect the core from its broker
     */
    virtual void disconnect() = 0;
    /** waits in the current thread until the core is disconnected
    @return true if the disconnect was successful
     */
    virtual bool waitForDisconnect(
        std::chrono::milliseconds msToWait = std::chrono::milliseconds(0)) const = 0;

    /** check if the core is ready to accept new federates
     */
    virtual bool isOpenToNewFederates() const = 0;
    /** get an identifier string for the core
     */
    virtual const std::string& getIdentifier() const = 0;
    /** get the connection network or connection address for the core*/
    virtual const std::string& getAddress() const = 0;

    /**
    * Federate has encountered a global error and the federation should halt.
    @param federateID the federate
    */
    virtual void globalError(local_federate_id federateID,
                             int32_t errorCode,
                             const std::string& error_string) = 0;

    /**
     * Federate has encountered a local error and should be disconnected.
     */
    virtual void localError(local_federate_id federateID,
                            int32_t errorCode,
                            const std::string& error_string) = 0;

    /**
     * Federate has encountered an unrecoverable error.
     */
    void error(local_federate_id federateID, int32_t errorCode = -1)
    {
        globalError(federateID, errorCode, "");
    }

    /**
     * Federate has completed.
     *
     * Should be invoked a single time to complete the simulation.
     *
     */
    virtual void finalize(local_federate_id federateID) = 0;

    /**
     * Federates may be in five Modes.
     *    -# Startup
     *       Configuration of the federate.
     *       State begins when registerFederate() is invoked and ends when enterInitializingMode()
     * is invoked.
     *    -# Initializing
     *       Configure of the simulation state prior to the start of time stepping.
     *       State begins when enterInitializingMode() is invoked and ends when
     * enterExecutingMode(true) is invoked.
     *    -# Executing
     *       State begins when enterExecutingMode() is invoked and ends when finalize() is invoked.
     *    -# Finalized
     *       state after finalize is invoked.
     *    -# Error
     *       state invoked after an error is called.
     */

    /**
     * Change the federate state to the Initializing state.
     *
     * May only be invoked in Created state otherwise an error is thrown
     */
    virtual void enterInitializingMode(local_federate_id federateID) = 0;

    /** set the core to ready to enter init
    @details this function only needs to be called for cores that don't have any federates but may
    have filters for cores with federates it won't do anything*/
    virtual void setCoreReadyToInit() = 0;

    /**
     * Change the federate state to the Executing state.
     *
     * May only be invoked in Initializing state.
     *@param federateID  the identifier of the federate
     *@param iterate  the requested iteration mode
     *if nonconverged the federate requests an iterative update
     *
     *@return an iteration result enumeration value indicating the current state of iterations
     */
    virtual iteration_result enterExecutingMode(local_federate_id federateID,
                                                iteration_request iterate = NO_ITERATION) = 0;

    /**
     * Register a federate.
     *
     * The returned FederateId is local to invoking process,
     * FederateId's should not be used as a global identifier.
     *
     * May only be invoked in initialize state otherwise throws an error
     */
    virtual local_federate_id registerFederate(const std::string& name,
                                               const CoreFederateInfo& info) = 0;

    /**
     * Returns the federate name.
     *
     */
    virtual const std::string& getFederateName(local_federate_id federateID) const = 0;

    /**
     * Returns the federate Id.
     *
     */
    virtual local_federate_id getFederateId(const std::string& name) const = 0;

    /**
     * Returns the global number of federates that are registered only return accurately after the
     * initialization state has been entered
     */
    virtual int32_t getFederationSize() = 0;

    /**
     * Time management.
     */

    /**
     * Request a new time advancement window for non-reiterative federates.
     *
     * RequestTime() blocks until all non-reiterative federates have
     * invoked requestTime() and all reiterative federates have
     * converged (called requestTimeIterative() with localConverged
     * value of true). Return time is the minimum of all supplied
     * times.
     *
     * May only be invoked in Executing state.
     *
     * Iterative federates may not invoke this method.
     *
     * @param federateID the identification of the federate requesting the time
     @param next the next time that is requested from the federate
     */
    virtual Time timeRequest(local_federate_id federateID, Time next) = 0;

    /**
     * Request a new time advancement window for reiterative federates.
     *
     * Reiterative federates block on requestTimeIterative() until all
     * reiterative federates have invoked requestTimeIterative(). The
     * bool returned a global AND of all localConverged values. If
     * globalConverged is false, time returned is the previous
     * granted time.  Time should not advance and another iteration
     * attempted.   Federates should recompute state based on newly
     * published values. Time is advanced only when all reiterative
     * federates have converged. If globalConverged is True,
     * grantedTime is the minimum of over all next
     * times in both reiterative and non-reiterative federates.
     *
     * If a federate determines it cannot converge it should invoke the error() method.
     *
     * Federates only participate it in reiterations for times that
     * are evenly divisible by the federates time delta.
     *
     * May only be invoked in Executing state.
     *
     * Non-reiterative federates may not invoke this method.
     *@param federateID the identifier for the federate to process
     * @param next the requested time
     * @param iterate the requested iteration mode /ref iteration_request
     * @return an /ref iteration_time object with two field grantedTime and a enumeration indicating
     the state of the iteration
     */
    virtual iteration_time requestTimeIterative(local_federate_id federateID,
                                                Time next,
                                                iteration_request iterate) = 0;

    /**
     * Returns the current reiteration count for the specified federate.
     */
    virtual uint64_t getCurrentReiteration(local_federate_id federateID) const = 0;

    /** set a timebased property on a federate
    @param federateID the federate to set a time based property on
    @param property the property to set see /ref defs::properties
    @param timeValue the requested value of the property
    */
    virtual void
        setTimeProperty(local_federate_id federateID, int32_t property, Time timeValue) = 0;
    /** get a timebased property on a federate
    @param federateID the federate to set a time based property on
    @param property the property to set see /ref defs::properties
    @return the current value of the requested property
    */
    virtual Time getTimeProperty(local_federate_id federateID, int32_t property) const = 0;
    /** set an integer property on a federate
    @param federateID the federate to set a time based property on
    @param property the property to set see /ref defs::properties
    @param propValue the requested value of the property
    */
    virtual void
        setIntegerProperty(local_federate_id federateID, int32_t property, int16_t propValue) = 0;
    /** get an integer property on a federate
    @param federateID the federate to set a time based property on
    @param property the property to set see /ref defs::properties
    @return the current value of the property
    */
    virtual int16_t getIntegerProperty(local_federate_id federateID, int32_t property) const = 0;
    /** get the most recent granted Time
    @param federateID the identifier of the federate to get the time
    @return the most recent granted time or the startup time
    */
    virtual Time getCurrentTime(local_federate_id federateID) const = 0;

    /**
    Set a flag in a a federate
    * @param federateID  the identifier for the federate
    * @param flag an index code for the flag to set
    * @param flagValue the value to set the flag to
    */
    virtual void setFlagOption(local_federate_id federateID, int32_t flag, bool flagValue) = 0;

    /**
    Set a flag in a a federate
    * @param federateID  the identifier for the federate
    * @param flag an index code for the flag to set
    * @return the value of the flag
    */
    virtual bool getFlagOption(local_federate_id federateID, int32_t flag) const = 0;
    /**
     * Value interface.
     */

    /**
     * Register a publication.
     *
     * May only be invoked in the initialize state.
     @param federateID the identifier for the federate
     @param key the tag for the publication
     @param type the type of data the publication produces
     @param units the units associated with the publication
     @return a handle to identify the publication
     */
    virtual interface_handle registerPublication(local_federate_id federateID,
                                                 const std::string& key,
                                                 const std::string& type,
                                                 const std::string& units) = 0;

    /** get a publication Handle from its key
    @param federateID the identifier for the federate
    @param key the name of the publication
     @return a handle to identify the publication*/
    virtual interface_handle getPublication(local_federate_id federateID,
                                            const std::string& key) const = 0;

    /**
     * Register a control input for the specified federate.
     *
     * May only be invoked in the initialize state.
     * @param federateID the identifier for the federate to register an input interface on
     * @param key the name of the control input
     * @param type a string describing the type of the federate
     * @param units a string naming the units of the federate
     */
    virtual interface_handle registerInput(local_federate_id federateID,
                                           const std::string& key,
                                           const std::string& type,
                                           const std::string& units) = 0;
    /** get a subscription Handle from its key
    @param federateID the identifier for the federate
    @param key the tag of the named input
    @return a handle to identify the input*/
    virtual interface_handle getInput(local_federate_id federateID,
                                      const std::string& key) const = 0;

    /**
     * Returns the name or identifier for a specified handle
     */
    virtual const std::string& getHandleName(interface_handle handle) const = 0;
    /** remove a target from a handles operation
     *@param handle the handle from the publication, input, endpoint or filter
     *@param targetToRemove the name of the target to remove
     */
    virtual void removeTarget(interface_handle handle, std::string_view targetToRemove) = 0;

    /**
     * @return the unit string for the specified handle.
     */
    virtual const std::string& getExtractionUnits(interface_handle handle) const = 0;
    /** get the injection units for an interface,  this is the type for data coming into an
     *interface
     *@details for publications this is the units associated with the transmitted data,  for inputs
     *this is the units of the transmitting publication
     *@param handle the interface handle to get the injection type for
     *
     *@return a const ref to  std::string
     */
    virtual const std::string& getInjectionUnits(interface_handle handle) const = 0;

    /**
     * Returns units for specified handle.
     */
    [[deprecated("please use getExtractionUnits instead")]] const std::string&
        getUnits(interface_handle handle) const
    {
        return getExtractionUnits(handle);
    }
    /** get the injection type for an interface,  this is the type for data coming into an interface
     *@details for filters this is the input type, for publications this is type used to transmit
     *data, for endpoints this is the specified type and for inputs this is the type of the
     *transmitting publication
     *@param handle the interface handle to get the injection type for
     *@return a const ref to  std::string
     */
    virtual const std::string& getInjectionType(interface_handle handle) const = 0;

    /** get the type for which data comes out of an interface,  this is the type for data coming
    into an interface
    @details for filters this is the output type, for publications this is the specified type, for
    endpoints this is the specified type and for inputs this is the specified type
    @param handle the interface handle to get the injection type for
    @return a const ref to  std::string  */
    virtual const std::string& getExtractionType(interface_handle handle) const = 0;

    /** set a handle option
     *@param handle the handle from the publication, input, endpoint or filter
     *@param option the option to set
     *@param option_value the value to set the option (mostly 0 or 1)
     */
    virtual void setHandleOption(interface_handle handle, int32_t option, int32_t option_value) = 0;

    /** get a handle option
    @param handle the handle from the publication, input, endpoint or filter
    @param option the option to set see /ref defs::options
    */
    virtual int32_t getHandleOption(interface_handle handle, int32_t option) const = 0;

    /** close a handle from further connections
    @param handle the handle from the publication, input, endpoint or filter
    */
    virtual void closeHandle(interface_handle handle) = 0;
    /**
     * Publish specified data to the specified key.
     *
     @param handle the handle from the publication, input, endpoint or filter
     @param data the raw data to send
     @param len the size of the data
     */
    virtual void setValue(interface_handle handle, const char* data, uint64_t len) = 0;

    /**
     * Return the data for the specified handle or the latest input
     * @param handle the input handle from which to get the data
     * @param[out] inputIndex return the index of input (always 1 for inputs with only a single
     * source)
     */
    virtual const std::shared_ptr<const SmallBuffer>& getValue(interface_handle handle,
                                                               uint32_t* inputIndex = nullptr) = 0;

    /**
     * Return all the available data for the specified handle or the latest input
     *
     */
    virtual const std::vector<std::shared_ptr<const SmallBuffer>>&
        getAllValues(interface_handle handle) = 0;

    /**
     * Returns vector of input handles that received an update during the last
     * time request.  The data remains valid until the next call to getValueUpdates for the given
     federateID
     *@param federateID the identification code of the federate to get which interfaces have been
     updated
     @return a reference to the location of an array of handles that have been updated
     */
    virtual const std::vector<interface_handle>& getValueUpdates(local_federate_id federateID) = 0;

    /**
     * Message interface.
     * Designed for point-to-point communication patterns.
     */

    /**
     * Register an endpoint.
     @param federateID the federate to associate the endpoint with
     @param name the name of the endpoint
     @param type the type of data the endpoint should accept or generate(can be left empty)
     */
    virtual interface_handle registerEndpoint(local_federate_id federateID,
                                              const std::string& name,
                                              const std::string& type) = 0;

    /**
     * Register an endpoint which can only send or receive to specific targets
     @param federateID the federate to associate the endpoint with
     @param name the name of the endpoint
     @param type the type of data the endpoint should accept or generate(can be left empty)
     */
<<<<<<< HEAD
    virtual interface_handle registerTargettedEndpoint(local_federate_id federateID,
                                                       const std::string& name,
                                                       const std::string& type) = 0;
=======
    virtual interface_handle registerTargetedEndpoint(local_federate_id federateID,
                                                      const std::string& name,
                                                      const std::string& type) = 0;
>>>>>>> 8f15cd74

    /** get an endpoint Handle from its name
    @param federateID the identifier for the federate
    @param name the name of the endpoint
    @return a handle to identify the endpoint*/
    virtual interface_handle getEndpoint(local_federate_id federateID,
                                         const std::string& name) const = 0;

    /**
    * Register a cloning filter, a cloning filter operates on a copy of the message vs the actual
    message
    *
    @param filterName the name of the filter (may be left blank and one will be automatically
    assigned)
    @param type_in the input type of the filter
    @param type_out the output type of the filter (may be left blank if the filter doesn't change
    type)
    @return the handle for the new filter
    */
    virtual interface_handle registerCloningFilter(const std::string& filterName,
                                                   const std::string& type_in,
                                                   const std::string& type_out) = 0;

    /**
     * Register source filter.
     *
     * May only be invoked in the Initialization state.
     @param filterName the name of the filter (may be left blank and one will be automatically
     assigned)
     @param type_in the input type of the filter
     @param type_out the output type of the filter (may be left blank if the filter doesn't change
     type) this is important for ordering in filters with operators
     @return the handle for the new filter
     */
    virtual interface_handle registerFilter(const std::string& filterName,
                                            const std::string& type_in,
                                            const std::string& type_out) = 0;
    /**
    * add a destination target,  the handle can be for a filter or a publication
    @details a filter will create an additional processing step for messages before they get to a
    destination endpoint, for publications this will establish a linkage from the publication to the
    named input
    *
    @param handle an interface to add the target to
    @param dest the target endpoint for the filter
    */
    virtual void addDestinationTarget(interface_handle handle,
                                      std::string_view dest,
                                      handle_type hint = handle_type::unknown) = 0;

    /** add a source target,  the handle can be a subscription, input, filter or endpoint
    @details for subscriptions and inputs this establishes a link from a publication, for endpoints
    this creates a linkage to a particular publication, for filters it add a source endpoint to
    filter
    @param handle the identifier of the interface
    @param name the name of the filter or its target
    */
    virtual void addSourceTarget(interface_handle handle,
                                 std::string_view name,
                                 handle_type hint = handle_type::unknown) = 0;

    /**
    * get the destination targets for an interface
    @param handle an interface get the destination targets for
    */
    virtual const std::string& getDestinationTargets(interface_handle handle) const = 0;

    /** get the source targets for an interface
    @param handle the identifier of the interface
    */
    virtual const std::string& getSourceTargets(interface_handle handle) const = 0;

    /** get a filter Handle from its name or target(this may not be unique so it will
    only find the first one)
    @param name the name of the filter or its target
    @return a handle to identify the filter*/
    virtual interface_handle getFilter(const std::string& name) const = 0;

    /**
    * add a time dependency between federates
    * @details this function is primarily useful for Message federates which do not otherwise
    restrict the dependencies
    * adding a dependency gives additional information to the core that the specified federate(given
    by id) will be sending Messages to the named Federate(by federateName)
    @param federateID  the identifier for the federate
    @param federateName the name of the dependent federate
    */
    virtual void addDependency(local_federate_id federateID, const std::string& federateName) = 0;
    /**
     * Register known frequently communicating source/destination end points.
     *
     * May be used for error checking for compatible types and possible optimization by
     * pre-registering the intent for these endpoints to communicate.
     */
    virtual void linkEndpoints(const std::string& source, const std::string& dest) = 0;

    /** load a file containing connection information
    @param file a JSON or TOML file containing connection information*/
    virtual void makeConnections(const std::string& file) = 0;

    /** create a data connection between a named publication and a named input
    @param source the name of the publication
    @param target the name of the input*/
    virtual void dataLink(const std::string& source, const std::string& target) = 0;
    /** create a filter connection between a named filter and a named endpoint for messages coming
    from that endpoint
    @param filter the name of the filter
    @param target the name of the source target*/
    virtual void addSourceFilterToEndpoint(const std::string& filter,
                                           const std::string& target) = 0;
    /** create a filter connection between a named filter and a named endpoint for destination
    processing
    @param filter the name of the filter
    @param target the name of the source target*/
    virtual void addDestinationFilterToEndpoint(const std::string& filter,
                                                const std::string& target) = 0;

    /**
     * Send data from a source to its targets
     *
     * Time is implicitly defined as the end of the current time
     * advancement window (value returned by last call to nextTime().
     *
     * This send version was designed to enable communication of
     * data between federates with the possible introduction of
     * source and destination filters to represent properties of a
     * communication network.  This enables simulations to be run with/without
     * a communications model present.
     */
    virtual void send(interface_handle sourceHandle, const void* data, uint64_t length) = 0;
    /**
     * Send data from source to destination.
     *
     * Time is implicitly defined as the end of the current time
     * advancement window (value returned by last call to nextTime().
     *
     * This send version was designed to enable communication of
     * data between federates with the possible introduction of
     * source and destination filters to represent properties of a
     * communication network.  This enables simulations to be run with/without
     * a communications model present.
     */
    virtual void sendTo(interface_handle sourceHandle,
                        std::string_view destination,
                        const void* data,
                        uint64_t length) = 0;

    /**
     * Send data from source to destination with explicit expected delivery time.
     *
     * Time supplied is the time that will be reported in the message in the receiving
     * federate.
     *
     * This send version was designed to enable communication of
     * events between discrete event federates.  For this use case
     * the receiving federate can deserialize the data and schedule
     * an event for the specified time.
     @param sourceHandle the source of the event
     @param time the time the event is scheduled for
     @param data the raw data for the event
     @param length the record length of the event
     */
    virtual void
        sendAt(interface_handle sourceHandle, Time time, const void* data, uint64_t length) = 0;

    /**
   * Send data from source to destination with explicit expected delivery time.
   *
   * Time supplied is the time that will be reported in the message in the receiving
   * federate.
   *
   * This send version was designed to enable communication of
   * events between discrete event federates.  For this use case
   * the receiving federate can deserialize the data and schedule
   * an event for the specified time.
   @param time the time the event is scheduled for
   @param sourceHandle the source of the event
   @param destination  the target of the event
   @param data the raw data for the event
   @param length the record length of the event
   */
    virtual void sendToAt(interface_handle sourceHandle,
                          std::string_view destination,
                          Time time,
                          const void* data,
                          uint64_t length) = 0;

    /**
     * Send for filters.
     *
     * Continues sending the message to the next filter or to final destination.
     *
     */
    virtual void sendMessage(interface_handle sourceHandle, std::unique_ptr<Message> message) = 0;

    /**
     * Returns the number of pending receives for the specified destination endpoint.
     */
    virtual uint64_t receiveCount(interface_handle destination) = 0;

    /**
     * Returns the next buffered message the specified destination endpoint.
     @details this is a non-blocking call and will return a nullptr if no message are available
     */
    virtual std::unique_ptr<Message> receive(interface_handle destination) = 0;

    /**
     * Receives a message for any destination.
     @details this is a non-blocking call and will return a nullptr if no messages are available
     @param federateID the identifier for the federate
     @param[out] endpoint_id the endpoint handle related to the message gets stored here
     */
    virtual std::unique_ptr<Message> receiveAny(local_federate_id federateID,
                                                interface_handle& endpoint_id) = 0;

    /**
     * Returns number of messages for all destinations.
     */
    virtual uint64_t receiveCountAny(local_federate_id federateID) = 0;

    /** send a log message to the Core for logging
    @param federateID the federate that is sending the log message
    @param logLevel  an integer for the log level /ref helics_log_levels
    @param messageToLog the string to send to a logger
    */
    virtual void
        logMessage(local_federate_id federateID, int logLevel, const std::string& messageToLog) = 0;

    /** set the filter callback operator
    @param filter  the handle of the filter
    @param callback pointer to the operator class executing the filter
    */
    virtual void setFilterOperator(interface_handle filter,
                                   std::shared_ptr<FilterOperator> callback) = 0;

    /** define a logging function to use for logging message and notices from the federation and
    individual federate
    @param federateID  the identifier for the individual federate or 0 for the Core Logger
    @param logFunction the callback function for doing something with a log message
    it takes 3 inputs an integer for logLevel /ref helics_log_levels
    A string indicating the source of the message and another string with the actual message
    */
    virtual void setLoggingCallback(
        local_federate_id federateID,
        std::function<void(int, std::string_view, std::string_view)> logFunction) = 0;

    /** set the core logging level*/
    virtual void setLoggingLevel(int logLevel) = 0;

    /** set the core logging file*/
    virtual void setLogFile(const std::string& lfile) = 0;

    /** set a federation global value
    @details this overwrites any previous value for this name
    @param valueName the name of the global to set
    @param value the value of the global
    */
    virtual void setGlobal(const std::string& valueName, const std::string& value) = 0;

    /** send a command to a specific target
  @details the format is somewhat unspecified; target is the name of an object, typically one of
  "federation",  "broker", "core", or the name of a specific object/core/broker
  @param target the specific target of the command
  @param commandStr the actual command
  @param source
  */
    virtual void sendCommand(const std::string& target,
                             const std::string& commandStr,
                             const std::string& source) = 0;

    /** get a command for a specific federate
     */
    virtual std::pair<std::string, std::string> getCommand(local_federate_id federateID) = 0;

    /** get a command for a specific federate. block until a command is received
     */
    virtual std::pair<std::string, std::string> waitCommand(local_federate_id federateID) = 0;

    /** make a query for information from the co-simulation
    @details the format is somewhat unspecified  target is the name of an object typically one of
    "federation",  "broker", "core", or the name of a specific object/core/broker
    target can also be "global" to query a global value stored in the broker
    @param target the specific target of the query
    @param queryStr the actual query
    @return a string containing the response to the query.  Query is a blocking call and will not
    return until the query is answered so use with caution
    */
    virtual std::string query(const std::string& target, const std::string& queryStr) = 0;

    /** supply a query callback function
    @details the intention of the query callback is to allow federates to answer particular requests
    through the query interface this allows other federates to make requests or queries of other
    federates in an asynchronous fashion.
    @param federateID the identifier for the federate
    @param queryFunction  a function object that returns a string as a result of a query in the form
    of const string ref. This callback will be called when a federate received a query that cannot
    be answered that directed at a particular federate
    */
    virtual void setQueryCallback(local_federate_id federateID,
                                  std::function<std::string(std::string_view)> queryFunction) = 0;
    /**
     * setter for the interface information
     * @param handle the identifiers for the interface to set the info data on
     * @param info a string containing the info data
     */
    virtual void setInterfaceInfo(interface_handle handle, std::string info) = 0;
    /**
     * gett for the interface information
     * @param handle the identifiers for the interface to query
     * @return a string containing the Info data stored in an interface
     */
    virtual const std::string& getInterfaceInfo(interface_handle handle) const = 0;
};

}  // namespace helics<|MERGE_RESOLUTION|>--- conflicted
+++ resolved
@@ -508,15 +508,9 @@
      @param name the name of the endpoint
      @param type the type of data the endpoint should accept or generate(can be left empty)
      */
-<<<<<<< HEAD
-    virtual interface_handle registerTargettedEndpoint(local_federate_id federateID,
-                                                       const std::string& name,
-                                                       const std::string& type) = 0;
-=======
     virtual interface_handle registerTargetedEndpoint(local_federate_id federateID,
                                                       const std::string& name,
                                                       const std::string& type) = 0;
->>>>>>> 8f15cd74
 
     /** get an endpoint Handle from its name
     @param federateID the identifier for the federate
