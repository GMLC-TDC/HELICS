--- conflicted
+++ resolved
@@ -85,7 +85,6 @@
     std::unordered_map<std::string, int32_t>
       knownExternalEndpoints;  //!< external map for all known external endpoints with names and route
     std::mutex name_mutex_;  //!< mutex lock for name and identifier
-<<<<<<< HEAD
     std::atomic<int> queryCounter{ 1 }; //counter for active queries going to the local API
     DelayedObjects<std::string> ActiveQueries;  //!< holder for 
     JsonMapBuilder fedMap; //!< builder for the federate_map 
@@ -95,16 +94,7 @@
     JsonMapBuilder dataflowMap;  //!< builder for the dependency graph
     std::vector<ActionMessage> dataflowMapRequestors;  //!< list of requesters for the dependency graph
 
-	TriggerVariable disconnection; //!< controller for the disconection process
-=======
-    std::atomic<int> queryCounter{1};  // counter for active queries going to the local API
-    DelayedObjects<std::string> ActiveQueries;  //!< holder for
-    JsonMapBuilder fedMap;  //!< builder for the federate_map
-    std::vector<ActionMessage> fedMapRequestors;  //!< list of requesters for the active federate map
-    JsonMapBuilder depMap;  //!< builder for the dependency graph
-    std::vector<ActionMessage> depMapRequestors;  //!< list of requesters for the dependency graph
 	TriggerVariable disconnection; //!< controller for the disconnection process
->>>>>>> c0cf5f12
   private:
     /** function that processes all the messages
     @param[in] command -- the message to process
@@ -219,6 +209,7 @@
     /** get the local identification for the broker*/
     virtual const std::string &getIdentifier () const override final { return identifier; }
     virtual const std::string &getAddress () const override final;
+    virtual void setLoggingLevel (int logLevel) override final;
     virtual std::string query(const std::string &target, const std::string &queryStr) override final;
     virtual void dataConnect (const std::string &source, const std::string &target) override final;
 
