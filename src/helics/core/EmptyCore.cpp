/*
Copyright (c) 2017-2022,
Battelle Memorial Institute; Lawrence Livermore National Security, LLC; Alliance for Sustainable
Energy, LLC.  See the top-level NOTICE for additional details. All rights reserved.
SPDX-License-Identifier: BSD-3-Clause
*/
#include "EmptyCore.hpp"

#include "../common/JsonGeneration.hpp"
#include "core-exceptions.hpp"
#include "helicsVersion.hpp"

#include <iostream>

namespace helics {

<<<<<<< HEAD
    //NOLINTNEXTLINE
    const std::string EmptyCore::emptyString{};
=======
const std::string EmptyCore::emptyString{};
>>>>>>> 5dde30c0

// timeoutMon is a unique_ptr
EmptyCore::EmptyCore() noexcept {}

void EmptyCore::configure(std::string_view /*configureString*/) {}

void EmptyCore::configureFromArgs(int /*argc*/, char* /*argv*/[]) {}

void EmptyCore::configureFromVector(std::vector<std::string> /*args*/) {}

bool EmptyCore::connect()
{
    return false;
}

bool EmptyCore::isConnected() const
{
    return false;
}

const std::string& EmptyCore::getIdentifier() const
{
    return emptyString;
}

const std::string& EmptyCore::getAddress() const
{
    return emptyString;
}

void EmptyCore::disconnect() {}

bool EmptyCore::waitForDisconnect(std::chrono::milliseconds /*msToWait*/) const
{
    return true;
}

EmptyCore::~EmptyCore() {}

bool EmptyCore::isConfigured() const
{
    return false;
}

bool EmptyCore::isOpenToNewFederates() const
{
    return false;
}

bool EmptyCore::hasError() const
{
    return false;
}
void EmptyCore::globalError(LocalFederateId /*federateID*/,
                            int errorCode,
                            std::string_view errorString)
{
    throw(FederateError(errorCode, errorString));
}

void EmptyCore::localError(LocalFederateId /*federateID*/,
                           int errorCode,
                           std::string_view errorString)
{
    throw(FederateError(errorCode, errorString));
}

int EmptyCore::getErrorCode() const
{
    return 0;
}

std::string EmptyCore::getErrorMessage() const
{
    return "";
}

void EmptyCore::finalize(LocalFederateId /*federateID*/) {}

void EmptyCore::setCoreReadyToInit() {}

void EmptyCore::enterInitializingMode(LocalFederateId /*federateID*/) {}

IterationResult EmptyCore::enterExecutingMode(LocalFederateId /*federateID*/,
                                              IterationRequest /*iterate*/)
{
    return IterationResult::HALTED;
}

LocalFederateId EmptyCore::registerFederate(std::string_view /*name*/,
                                            const CoreFederateInfo& /*info*/)
{
    throw(RegistrationFailure(std::string("Registration is not possible for Null Core")));
}

const std::string& EmptyCore::getFederateName(LocalFederateId /*federateID*/) const
{
    throw(InvalidIdentifier("federateID not valid (federateName)"));
}

// static const std::string unknownString("#unknown");

LocalFederateId EmptyCore::getFederateId(std::string_view /*name*/) const
{
    return {};
}

int32_t EmptyCore::getFederationSize()
{
    return 0;
}

Time EmptyCore::timeRequest(LocalFederateId /*federateID*/, Time /*next*/)
{
    throw(InvalidFunctionCall("time request should only be called in execution state"));
}

iteration_time EmptyCore::requestTimeIterative(LocalFederateId /*federateID*/,
                                               Time /*next*/,
                                               IterationRequest /*iterate*/)
{
    throw(InvalidFunctionCall("time request should only be called in execution state"));
}

void EmptyCore::processCommunications(LocalFederateId /*federateID*/,
                                      std::chrono::milliseconds /*msToWait*/)
{
}

Time EmptyCore::getCurrentTime(LocalFederateId /*federateID*/) const
{
    return Time::maxVal();
}

uint64_t EmptyCore::getCurrentReiteration(LocalFederateId /*federateID*/) const
{
    return 0U;
}

void EmptyCore::setIntegerProperty(LocalFederateId /*federateID*/,
                                   int32_t /*property*/,
                                   int16_t /*propertyValue*/)
{
}

void EmptyCore::setTimeProperty(LocalFederateId /*federateID*/, int32_t /*property*/, Time /*time*/)
{
}

Time EmptyCore::getTimeProperty(LocalFederateId /*federateID*/, int32_t /*property*/) const
{
    return Time::minVal();
}

int16_t EmptyCore::getIntegerProperty(LocalFederateId /*federateID*/, int32_t /*property*/) const
{
    return 0;
}

void EmptyCore::setFlagOption(LocalFederateId /*federateID*/, int32_t /*flag*/, bool /*flagValue*/)
{
}

bool EmptyCore::getFlagOption(LocalFederateId /*federateID*/, int32_t /*flag*/) const
{
    return false;
}

static const std::string emptyString;

InterfaceHandle EmptyCore::registerInput(LocalFederateId /*federateID*/,
                                         std::string_view /*key*/,
                                         std::string_view /*type*/,
                                         std::string_view /*units*/)
{
    return {};
}

InterfaceHandle EmptyCore::registerTranslator(std::string_view /*translatorName*/,
                                              std::string_view /*message_type*/,
                                              std::string_view /*units*/)
{
    return {};
}

InterfaceHandle EmptyCore::getInput(LocalFederateId /*federateID*/, std::string_view /*key*/) const
{
    return {};
}

InterfaceHandle EmptyCore::registerPublication(LocalFederateId /*federateID*/,
                                               std::string_view /*key*/,
                                               std::string_view /*type*/,
                                               std::string_view /*units*/)
{
    return {};
}

InterfaceHandle EmptyCore::getPublication(LocalFederateId /*federateID*/,
                                          std::string_view /*key*/) const
{
    return {};
}

const std::string& EmptyCore::getHandleName(InterfaceHandle /*handle*/) const
{
    return emptyString;
}

const std::string& EmptyCore::getInjectionUnits(InterfaceHandle /*handle*/) const
{
    return emptyString;
}  // namespace helics

const std::string& EmptyCore::getExtractionUnits(InterfaceHandle /*handle*/) const
{
    return emptyString;
}

const std::string& EmptyCore::getInjectionType(InterfaceHandle /*handle*/) const
{
    return emptyString;
}

const std::string& EmptyCore::getExtractionType(InterfaceHandle /*handle*/) const
{
    return emptyString;
}

void EmptyCore::setHandleOption(InterfaceHandle /*handle*/,
                                int32_t /*option*/,
                                int32_t /*option_value*/)
{
}

int32_t EmptyCore::getHandleOption(InterfaceHandle /*handle*/, int32_t /*option*/) const
{
    return 0;
}

void EmptyCore::closeHandle(InterfaceHandle /*handle*/) {}

void EmptyCore::removeTarget(InterfaceHandle /*handle*/, std::string_view /*targetToRemove*/) {}

void EmptyCore::addDestinationTarget(InterfaceHandle /*handle*/,
                                     std::string_view /*dest*/,
                                     InterfaceType /*hint*/)
{
}

void EmptyCore::addSourceTarget(InterfaceHandle /*handle*/,
                                std::string_view /*targetName*/,
                                InterfaceType /*hint*/)
{
}

const std::string& EmptyCore::getDestinationTargets(InterfaceHandle /*handle*/) const
{
    return emptyString;
}

const std::string& EmptyCore::getSourceTargets(InterfaceHandle /*handle*/) const
{
    return emptyString;
}

void EmptyCore::setValue(InterfaceHandle /*handle*/, const char* /*data*/, uint64_t /*len*/) {}

const std::shared_ptr<const SmallBuffer>& EmptyCore::getValue(InterfaceHandle /*handle*/,
                                                              uint32_t* /*inputIndex*/)
{
    static const std::shared_ptr<const SmallBuffer> empty;
    return empty;
}

const std::vector<std::shared_ptr<const SmallBuffer>>&
    EmptyCore::getAllValues(InterfaceHandle /*handle*/)
{
    static const std::vector<std::shared_ptr<const SmallBuffer>> emptyV;
    return emptyV;
}

const std::vector<InterfaceHandle>& EmptyCore::getValueUpdates(LocalFederateId /*federateID*/)
{
    static const std::vector<InterfaceHandle> emptyV;

    return emptyV;
}

InterfaceHandle EmptyCore::registerEndpoint(LocalFederateId /*federateID*/,
                                            std::string_view /*name*/,
                                            std::string_view /*type*/)
{
    return {};
}

InterfaceHandle EmptyCore::registerTargetedEndpoint(LocalFederateId /*federateID*/,
                                                    std::string_view /*name*/,
                                                    std::string_view /*type*/)
{
    return {};
}

InterfaceHandle EmptyCore::getEndpoint(LocalFederateId /*federateID*/,
                                       std::string_view /*name*/) const
{
    return {};
}

InterfaceHandle EmptyCore::registerFilter(std::string_view /*filterName*/,
                                          std::string_view /*type_in*/,
                                          std::string_view /*type_out*/)
{
    return {};
}

InterfaceHandle EmptyCore::registerCloningFilter(std::string_view /*filterName*/,
                                                 std::string_view /*type_in*/,
                                                 std::string_view /*type_out*/)
{
    return {};
}

InterfaceHandle EmptyCore::getFilter(std::string_view /*name*/) const
{
    return {};
}

InterfaceHandle EmptyCore::getTranslator(std::string_view /*name*/) const
{
    return {};
}
void EmptyCore::makeConnections(const std::string& /*file*/) {}

void EmptyCore::linkEndpoints(std::string_view /*source*/, std::string_view /*dest*/) {}

void EmptyCore::dataLink(std::string_view /*source*/, std::string_view /*target*/) {}

void EmptyCore::addSourceFilterToEndpoint(std::string_view /*filter*/,
                                          std::string_view /*endpoint*/)
{
}

void EmptyCore::addDestinationFilterToEndpoint(std::string_view /*filter*/,
                                               std::string_view /*endpoint*/)
{
}

void EmptyCore::addDependency(LocalFederateId /*federateID*/, std::string_view /*federateName*/) {}

void EmptyCore::sendTo(InterfaceHandle /*sourceHandle*/,
                       const void* /*data*/,
                       uint64_t /*length*/,
                       std::string_view /*destination*/)
{
}

void EmptyCore::sendToAt(InterfaceHandle /*sourceHandle*/,
                         const void* /*data*/,
                         uint64_t /*length*/,
                         std::string_view /*destination*/,
                         Time /*sendTime*/)
{
}

void EmptyCore::send(InterfaceHandle /*sourceHandle*/, const void* /*data*/, uint64_t /*length*/) {}

void EmptyCore::sendAt(InterfaceHandle /*sourceHandle*/,
                       const void* /*data*/,
                       uint64_t /*length*/,
                       Time /*time*/)
{
}

void EmptyCore::sendMessage(InterfaceHandle /*sourceHandle*/, std::unique_ptr<Message> /*message*/)
{
}

uint64_t EmptyCore::receiveCount(InterfaceHandle /*destination*/)
{
    return 0;
}

std::unique_ptr<Message> EmptyCore::receive(InterfaceHandle /*destination*/)
{
    return nullptr;
}

std::unique_ptr<Message> EmptyCore::receiveAny(LocalFederateId /*federateID*/,
                                               InterfaceHandle& /*endpoint_id*/)
{
    return nullptr;
}

uint64_t EmptyCore::receiveCountAny(LocalFederateId /*federateID*/)
{
    return 0;
}

void EmptyCore::logMessage(LocalFederateId /*federateID*/,
                           int logLevel,
                           std::string_view messageToLog)
{
    if (logLevel <= HELICS_LOG_LEVEL_WARNING) {
        std::cerr << messageToLog << std::endl;
    } else {
        std::cout << messageToLog << std::endl;
    }
}

void EmptyCore::setLoggingLevel(int /*logLevel*/) {}

void EmptyCore::setLogFile(std::string_view /*lfile*/) {}

std::pair<std::string, std::string> EmptyCore::getCommand(LocalFederateId /*federateID*/)
{
    return {};
}

std::pair<std::string, std::string> EmptyCore::waitCommand(LocalFederateId /*federateID*/)
{
    return {};
}

void EmptyCore::setLoggingCallback(
    LocalFederateId /*federateID*/,
    std::function<void(int, std::string_view, std::string_view)> /*logFunction*/)
{
}

void EmptyCore::setFilterOperator(InterfaceHandle /*filter*/,
                                  std::shared_ptr<FilterOperator> /*callback*/)
{
}

void EmptyCore::setTranslatorOperator(InterfaceHandle /*translator*/,
                                      std::shared_ptr<TranslatorOperator> /*callback*/)
{
}
void EmptyCore::setQueryCallback(LocalFederateId /*federateID*/,
                                 std::function<std::string(std::string_view)> /*queryFunction*/)
{
}

static std::string quickCoreQueries(std::string_view queryStr)
{
    if ((queryStr == "queries") || (queryStr == "available_queries")) {
        return "[\"isinit\",\"isconnected\",\"exists\",\"name\",\"identifier\",\"address\",\"queries\",\"address\",\"federates\",\"inputs\",\"endpoints\",\"filtered_endpoints\","
               "\"publications\",\"filters\",\"tags\",\"version\",\"version_all\",\"federate_map\",\"dependency_graph\",\"data_flow_graph\",\"dependencies\",\"dependson\",\"dependents\",\"current_time\",\"global_time\",\"global_state\",\"global_flush\",\"current_state\"]";
    }
    if (queryStr == "isconnected" || queryStr == "isinit") {
        return "false";
    }
    if (queryStr == "name" || queryStr == "identifier") {
        return std::string{"\""} + "null" + '"';
    }
    if (queryStr == "exists") {
        return "true";
    }
    if (queryStr == "version") {
        return std::string{"\""} + versionString + '"';
    }
    return generateJsonErrorResponse(JsonErrorCodes::DISCONNECTED, "Core is disconnected");
}

std::string EmptyCore::query(std::string_view target,
                             std::string_view queryStr,
                             HelicsSequencingModes /*mode*/)
{
    if (target == "core" || target == getIdentifier() || target.empty()) {
        return quickCoreQueries(queryStr);
    }
    return generateJsonErrorResponse(JsonErrorCodes::DISCONNECTED, "Federate is disconnected");
}

void EmptyCore::setGlobal(std::string_view /*valueName*/, std::string_view /*value*/) {}

void EmptyCore::sendCommand(std::string_view /*target*/,
                            std::string_view /*commandStr*/,
                            std::string_view /*source*/,
                            HelicsSequencingModes /*mode*/)
{
}

const std::string& EmptyCore::getInterfaceInfo(InterfaceHandle /*handle*/) const
{
    return emptyString;
}

void EmptyCore::setInterfaceInfo(helics::InterfaceHandle /*handle*/, std::string_view /*info*/) {}

const std::string& EmptyCore::getInterfaceTag(InterfaceHandle /*handle*/,
                                              std::string_view /*tag*/) const
{
    return emptyString;
}

void EmptyCore::setInterfaceTag(InterfaceHandle /*handle*/,
                                std::string_view /*tag*/,
                                std::string_view /*value*/)
{
}

const std::string& EmptyCore::getFederateTag(LocalFederateId /*fid*/,
                                             std::string_view /*tag*/) const
{
    return emptyString;
}

void EmptyCore::setFederateTag(LocalFederateId /*fid*/,
                               std::string_view /*tag*/,
                               std::string_view /*value*/)
{
}

}  // namespace helics<|MERGE_RESOLUTION|>--- conflicted
+++ resolved
@@ -14,12 +14,8 @@
 
 namespace helics {
 
-<<<<<<< HEAD
     //NOLINTNEXTLINE
     const std::string EmptyCore::emptyString{};
-=======
-const std::string EmptyCore::emptyString{};
->>>>>>> 5dde30c0
 
 // timeoutMon is a unique_ptr
 EmptyCore::EmptyCore() noexcept {}
