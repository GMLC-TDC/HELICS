--- conflicted
+++ resolved
@@ -11,19 +11,12 @@
 #ifndef _HELICS_ENDPOINTINFO_
 #define _HELICS_ENDPOINTINFO_
 
-<<<<<<< HEAD
 #include "Core.hpp"
 #include "helics-time.hpp"
 
-#include "../common/GuardedTypes.hpp"
-=======
-#include "../common/blocking_queue.h"
-#include "Core.hpp"
-#include "helics-time.hpp"
 #include "helics/helics-config.h"
 
-#include "libguarded/shared_guarded.hpp"
->>>>>>> 2f5ef6c7
+#include "../common/GuardedTypes.hpp"
 #include <deque>
 namespace helics
 {
@@ -45,16 +38,7 @@
     const std::string key;  //!< name of the endpoint
     const std::string type;  //!< type of the endpoint
   private:
-<<<<<<< HEAD
       shared_guarded<std::deque<std::unique_ptr<Message>>> message_queue;  //!< storage for the messages
-=======
-#ifdef HAVE_SHARED_TIMED_MUTEX
-    libguarded::shared_guarded<std::deque<std::unique_ptr<Message>>> message_queue;  //!< storage for the messages
-#else
-    libguarded::shared_guarded<std::deque<std::unique_ptr<Message>>, std::mutex>
-      message_queue;  //!< storage for the messages
-#endif
->>>>>>> 2f5ef6c7
   public:
     bool hasFilter = false;  //!< indicator that the message has a filter
     /** get the next message up to the specified time*/
