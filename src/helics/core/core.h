--- conflicted
+++ resolved
@@ -1,1201 +1,612 @@
-<<<<<<< HEAD
-/*
-
-Copyright (C) 2017, Battelle Memorial Institute
-All rights reserved.
-
-This software was co-developed by Pacific Northwest National Laboratory, operated by the Battelle Memorial
-Institute; the National Renewable Energy Laboratory, operated by the Alliance for Sustainable Energy, LLC; and the
-Lawrence Livermore National Laboratory, operated by Lawrence Livermore National Security, LLC.
-
-*/
-#ifndef _HELICS_CORE_
-#define _HELICS_CORE_
-#pragma once
-
-#include "core-data.h"
-#include <functional>
-#include <memory>
-#include <string>
-#include <utility>
-
-/**
- * HELICS Core API
- */
-namespace helics
-{
-/**
- * The GMLC TD&C core interface.  Abstract class that is
- * implemented for the specific communication systems (e.g. ZMQ and
- * MPI).
- *
- * Multiple federates are allowed.  Due to the collective blocking
- * nature of some calls, like nextTime(), federates need to be in
- * separate threads in order to function correctly.
- *
- *
- *  For Memory management all message_t and data_t pointers return from the core API should be released via
- a call to the dereference function,  the core assumes all data given it via send or publish calls could be invalid
- after the call returns
- *
- * Implementations should be thread safe.
- *
- * Note: Methods should all be pure virtual, leaving syntactical sugar off while iterating API design.
- */
-
-/** class defining some required information about the federate*/
-class CoreFederateInfo
-{
-  public:
-    Time timeDelta = timeEpsilon;  // the minimum time advance allowed by the federate
-                                   // federate
-    Time lookAhead = timeZero;  //!< the lookahead value, the window of time between the time request return and
-                                //!< the availability of values
-    Time impactWindow = timeZero;  //!< the time it takes values to propagate to the Federate
-    Time period = timeZero;  //!< a period value,  all granted times must be on this period
-    Time offset = timeZero;  //!< offset to the time period
-    int logLevel;  //!< the logging level above which not to log to file
-    bool observer = false;  //!< flag indicating that the federate is an observer
-    bool uninteruptible =
-      false;  //!< flag indicating that the federate should never return a time other than requested
-    bool time_agnostic = false;  //!< flag indicating that the federate does not participate in time advancement
-                                 //!< and should be ignored in all timeRequest operations
-    bool source_only =
-      false;  //!< flag indicating that the federate does not receive or do anything with received information.
-              // 4 byte gap
-    bool filter_only = false;  //!< flag indicating that the source filter federate is not modifying the
-                               //!< destination of a filtered message only time or content
-                               // there is 1 bytes undefined in this structure
-    int16_t max_iterations = 3;  //!< the maximum number of iterations allowed for the federate
-};
-
-/** the object defining the core interface through an abstract class*/
-class Core
-{
-  public:
-    /** default constructor*/
-    Core () = default;
-    /**virtual destructor*/
-    virtual ~Core () = default;
-
-    /**
-     * FederateID uniquely identifies a federate.
-     */
-    using federate_id_t = int32_t;
-
-    /**
-     * HandleID uniquely identifies a handle.
-     */
-    using Handle = int32_t;
-
-    /**
-     * Simulator control.
-     */
-
-    /**
-     * Initialize the core.
-     *
-     * Should be invoked a single time to initialize the co-simulation core.
-     *
-     * Invoked by the CoreFactory, users should call directly.
-     */
-    virtual void initialize (const std::string &initializationString) = 0;
-
-    /**
-     * Returns true if the core has been initialized.
-     */
-    virtual bool isInitialized () const = 0;
-    /**
-    * connect the core to a broker if needed
-    @return true if the connection was successful
-    */
-    virtual bool connect () = 0;
-    /**
-     * check if the core is connected properly
-     */
-    virtual bool isConnected () const = 0;
-
-    /**
-     * disconnect the core from its broker
-     */
-    virtual void disconnect () = 0;
-
-    /** check if the core is joinable i.e. it is accepting new federates
-     */
-    virtual bool isJoinable () const = 0;
-    /** get and identifier string for the core
-     */
-    virtual const std::string &getIdentifier () const = 0;
-    /**
-     * Federate has encountered an unrecoverable error.
-     */
-    virtual void error (federate_id_t federateID, int errorCode = -1) = 0;
-
-    /**
-     * Federate has completed.
-     *
-     * Should be invoked a single time to complete the simulation.
-     *
-     */
-    virtual void finalize (federate_id_t federateID) = 0;
-
-    /**
-     * Federates may be in three states.
-     *
-     * Federates are in three states.
-     *    -# Startup
-     *       Configuration of the federate.
-     *       State begins when registerFederate() is invoked and ends when enterInitializingState() is invoked.
-     *    -# Initializing
-     *       Configure of the simulation state prior to the start of time stepping.
-     *       State begins when enterInitializingState() is invoked and ends when enterExecutingState(true) is
-     * invoked.
-     *    -# Executing
-     *       State begins when enterExecutingState() is invoked and ends when Finalize() is invoked.
-     */
-
-    /**
-     * Change the federate state to the Initializing state.
-     *
-     * May only be invoked in Created state otherwise an error is thrown
-     */
-    virtual void enterInitializingState (federate_id_t federateID) = 0;
-
-    /**
-     * Change the federate state to the Executing state.
-     *
-     * May only be invoked in Initializing state.
-     @param[in] federateID  the identifier of the federate
-     @param[in] iterationCompleted  if true no more iterations on this federate are requested
-     if nonconverged the federate requests an iterative update
-     @return nonconverged if the executing state has not been entered and there are updates, complete if the
-     simulation is ready to move on to the executing state
-     */
-    virtual convergence_state
-    enterExecutingState (federate_id_t federateID, convergence_state converged = convergence_state::complete) = 0;
-
-    /**
-     * Register a federate.
-     *
-     * The returned FederateId is local to invoking process,
-     * FederateId's should not be used as a global identifier.
-     *
-     * May only be invoked in initialize state otherwise throws an error
-     */
-    virtual federate_id_t registerFederate (const std::string &name, const CoreFederateInfo &info) = 0;
-
-    /**
-     * Returns the federate name.
-     *
-     */
-    virtual const std::string &getFederateName (federate_id_t federateID) const = 0;
-
-    /**
-     * Returns the federate Id.
-     *
-     */
-    virtual federate_id_t getFederateId (const std::string &name) = 0;
-
-    /**
-     * Returns the global number of federates that are registered only return accurately after the initialization
-     * state has been entered
-     */
-    virtual int32_t getFederationSize () = 0;
-
-    /**
-     * Time management.
-     */
-
-    /**
-     * Request a new time advancement window for non-reiterative federates.
-     *
-     * RequestTime() blocks until all non-reiterative federates have
-     * invoked requestTime() and all reiterative federates have
-     * converged (called requestTimeIterative() with localConverged
-     * value of true). Return time is the minimum of all supplied
-     * times.
-     *
-     * May only be invoked in Executing state.
-     *
-     * Iterative federates may not invoke this method.
-     *
-     * \param next
-     */
-    virtual Time timeRequest (federate_id_t federateID, Time next) = 0;
-
-    /**
-     * Request a new time advancement window for reiterative federates.
-     *
-     * Reiterative federates block on requestTimeIterative() until all
-     * reiterative federates have invoked requestTimeIterative(). The
-     * bool returned a global AND of all localConverged values. If
-     * globalConverged is false, time returned is the previous
-     * granted time.  Time should not advance and another iteration
-     * attempted.   Federates should recompute state based on newly
-     * published values. Time is advanced only when all reiterative
-     * federates have converged. If globalConverged is True,
-     * grantedTime is the minimum of over all next
-     * times in both reiterative and non-reiterative federates.
-     *
-     * If a federate determines it cannot converge it should invoke the die() method.
-     *
-     * Federates only participate it in reiterations for times that
-     * are evenly divisible by the federates time delta.
-     *
-     * May only be invoked in Executing state.
-     *
-     * Non-reiterative federates may not invoke this method.
-     *@param federateID the identifier for the federate to process
-     * @param next the requested time
-     * @param localConverged has the local federate converged
-     @return an iterationTime object with two field stepTime and a bool indicating the iteration has completed
-     */
-    virtual iterationTime
-    requestTimeIterative (federate_id_t federateID, Time next, convergence_state localConverged) = 0;
-
-    /**
-     * Returns the current reiteration count for the specified federate.
-     */
-    virtual uint64_t getCurrentReiteration (federate_id_t federateID) const = 0;
-
-    /** get the most recent granted Time
-    @param federateID, the id of the federate to get the time
-    @return the most recent granted time or the startup time
-    */
-    virtual Time getCurrentTime (federate_id_t federateID) const = 0;
-    /**
-     * Set the maximum number of iterations allowed.
-     *
-     * The minimum value set in any federate is used.
-     *
-     * Default value is the maximum allowed value for uint64_t.
-     *
-     * May only be invoked in the initialize state.
-     */
-
-    virtual void setMaximumIterations (federate_id_t federateID, uint64_t iterations) = 0;
-
-    /**
-     * Set the minimum time resolution for the specified federate.
-     *
-     * The value is used to constrain when the timeRequest methods
-     * return to values that are multiples of the specified delta.
-     * This is useful for federates that are time-stepped and making
-     * sub-time-step updates is not meaningful.
-     *
-     * \param time
-     */
-    virtual void setTimeDelta (federate_id_t federateID, Time time) = 0;
-
-    /**
-     * Set the lookahead time for the specified federate.
-     *
-     * The value is used to determine the interaction amongst various federates as to
-     * when a specific federate can influence another
-     * \param federateID  the identifier for the federate
-     * \param timeLookAhead
-     */
-    virtual void setLookAhead (federate_id_t federateID, Time timeLookAhead) = 0;
-    /**
-     * Set the period for a specified federate.
-     *
-     * The value is used to determine the interaction amongst various federates as to
-     * when a specific federate can influence another
-     * \param federateID  the identifier for the federate
-     * \param timeLookAhead
-     */
-    virtual void setPeriod (federate_id_t federateID, Time timePeriod) = 0;
-    /**
-    * Set the periodic offset for a specified federate.
-    *
-    * The value is used as a time shift for calculating the allowable time in a federate
-    the granted time must one of N*period+offset
-    
-
-    * \param federateID  the identifier for the federate
-    * \param timeOffset the periodic phase shift
-    */
-    virtual void setTimeOffset (federate_id_t federateID, Time timeOffset) = 0;
-    /**
-     * Set the ImpactWindow time.
-     *
-     * The value is used to determine the interaction amongst various federates as to
-     * when a specific federate can influence another
-     * \param federateID  the identifier for the federate
-     * \param timeImpact the length of time it take outside message to propagate into a federate
-     */
-    virtual void setImpactWindow (federate_id_t federateID, Time timeImpact) = 0;
-    /**
-    Set the logging level
-    @details set the logging level for an individual federate
-    set federateID to 0 for the core logging level
-    * \param federateID  the identifier for the federate
-    * \param timeImpact the length of time it take outside message to propagate into a federate
-    */
-    virtual void setLoggingLevel (federate_id_t federateID, int loggingLevel) = 0;
-    /**
-     * Value interface.
-     */
-
-    /**
-     * Register a subscription for the specified federate.
-     *
-     * May only be invoked in the initialize state.
-     * @param[in] federateID
-     * @param[in] key the name of the subscription
-     * @param[in] type a string describing the type of the federate
-     * @param[in] units a string naming the units of the federate
-     * @param[in] check_mode  if set to required the core will error if the subscription does not have a
-     * corresponding publication when converting to init mode
-     */
-    virtual Handle registerSubscription (federate_id_t federateID,
-                                         const std::string &key,
-                                         const std::string &(type),
-                                         const std::string &units,
-                                         handle_check_mode check_mode) = 0;
-    /** get a subscription Handle from its key
-    @param federateID the identifier for the federate
-    @key the tag of the subscription
-    @return a handle to identify the subscription*/
-    virtual Handle getSubscription (federate_id_t federateID, const std::string &key) const = 0;
-
-    /**
-     * Register a publication.
-     *
-     * May only be invoked in the initialize state.
-     @param federateID the identifier for the federate
-     @param key the tag for the publication
-     @param type the type of data the publication produces
-     @param units the units associated with the publication
-     @return a handle to identify the publication
-     */
-    virtual Handle registerPublication (federate_id_t federateID,
-                                        const std::string &key,
-                                        const std::string &type,
-                                        const std::string &units) = 0;
-
-    /** get a publication Handle from its key
-    @param federateID the identifier for the federate
-    @key the name of the publication
-     @return a handle to identify the publication*/
-    virtual Handle getPublication (federate_id_t federateID, const std::string &key) const = 0;
-
-    /**
-     * Returns the name or identifier for a specified handle
-     */
-    virtual const std::string &getHandleName (Handle handle) const = 0;
-
-    /**
-     * Returns units for specified handle.
-     */
-    virtual const std::string &getUnits (Handle handle) const = 0;
-
-    /**
-     * Returns type for specified handle.
-     @details for endpoints, publications, and filters, this is the input type
-     for subscriptions this is the type of the publication(if available)
-     @param handle the handle from the publication, subscription, endpoint or filter
-     */
-    virtual const std::string &getType (Handle handle) const = 0;
-
-    /**
-    * Returns output type for specified handle.
-    @details for filters this is the outputType, for Subscriptions this is the expected type
-    for endpoints and publications this is the same as getType();
-    @param handle the handle from the publication, subscription, endpoint or filter
-    */
-    virtual const std::string &getOutputType (Handle handle) const = 0;
-
-    /**
-     * Publish specified data to the specified key.
-     *
-     * Data ownership is retained by the federate.
-     */
-    virtual void setValue (Handle handle, const char *data, uint64_t len) = 0;
-
-    /**
-     * Return data for the specified handle.
-     *
-     * Returned pointer is valid until dereference() is invoked.
-     */
-    virtual std::shared_ptr<const data_block> getValue (Handle handle) = 0;
-
-    /**
-     * Returns vector of subscription handles that received an update during the last
-     * time request.  The data remains valid until the next call to getValueUpdates for the given federateID
-     *@param federateID the identification code of the federate to query
-     @return a reference to the location of an array of handles that have been updated
-     */
-    virtual const std::vector<Handle> &getValueUpdates (federate_id_t federateID) = 0;
-
-    /**
-     * Message interface.
-     * Designed for point-to-point communication patterns.
-     */
-
-    /**
-     * Register an endpoint.
-     *
-     * May only be invoked in the Initialization state.
-     */
-    virtual Handle
-    registerEndpoint (federate_id_t federateID, const std::string &name, const std::string &type) = 0;
-
-    /** get a endpoint Handle from its name or target(this may not be unique so it will only find the first one)
-    @param federateID the identifier for the federate
-    @param name the name of the endpoint
-    @return a handle to identify the endpoint*/
-    virtual Handle getEndpoint (federate_id_t federateID, const std::string &name) const = 0;
-
-    /**
-     * Register source filter.
-     *
-     * May only be invoked in the Initialization state.
-     @param filterName the name of the filter (may be left blank and one will be automatically assigned)
-     @param source the target endpoint for the filter
-     @param type_in the input type of the filter
-     @param type_out the output type of the filter (may be left blank if the filter doesn't change type)
-     this is important for ordering in filters with operators
-     @return the handle for the new filter
-     */
-    virtual Handle registerSourceFilter (const std::string &filterName,
-                                         const std::string &source,
-                                         const std::string &type_in,
-                                         const std::string &type_out) = 0;
-    /**
-    * Register destination filter.
-    @details a destination filter will create an additional processing step of messages before they get to a
-    destination endpoint
-    *
-    * May only be invoked in the Initialization state.
-    @param filterName the name of the filter (may be left blank)
-    @param dest the target endpoint for the filter
-    @param type_in the input type of the filter (may be left blank,  this is for error checking and will produce a
-    warning if it doesn't match with the input type of the target endpoint
-    @return the handle for the new filter
-    */
-    virtual Handle registerDestinationFilter (const std::string &filterName,
-                                              const std::string &dest,
-                                              const std::string &type_in,
-                                              const std::string &type_out) = 0;
-
-    /** get a source filter Handle from its name or target(this may not be unique so it will only find the first
-    one)
-    @param name the name of the filter or its target
-    @return a handle to identify the filter*/
-    virtual Handle getSourceFilter (const std::string &name) const = 0;
-
-    /** get a destination filter Handle from its name or target(this may not be unique so it will only find the
-    first one)
-    @param name the name of the filter or its target
-    @return a handle to identify the filter*/
-    virtual Handle getDestinationFilter (const std::string &name) const = 0;
-
-    /**
-    * add a time dependency between federates
-    * @details this function is primarily useful for Message federates which do not otherwise restrict the
-    dependencies
-    * adding a dependency gives additional information to the core that the specified federate(given by id) will be
-    sending Messages to the named Federate(by federateName)
-    @param[in] federateID  the identifier for the federate
-    @param[in] federateName the name of the dependent federate
-    */
-    virtual void addDependency (federate_id_t federateID, const std::string &federateName) = 0;
-    /**
-     * Register known frequently communicating source/destination end points.
-     *
-     * May be used for error checking for compatible types and possible optimization by
-     * pre-registering the intent for these endpoints to communicate.
-     */
-    virtual void registerFrequentCommunicationsPair (const std::string &source, const std::string &dest) = 0;
-
-    /**
-     * Send data from source to destination.
-     *
-     * Time is implicitly defined as the end of the current time
-     * advancement window (value returned by last call to nextTime().
-     *
-     * This send version was designed to enable communication of
-     * data between federates with the possible introduction of
-     * source and destination filters to represent properties of a
-     * communication network.  This enables simulations to be run with/without
-     * a communications model present.
-     */
-    virtual void send (Handle sourceHandle, const std::string &destination, const char *data, uint64_t length) = 0;
-
-    /**
-     * Send data from source to destination with explicit expected delivery time.
-     *
-     * Time supplied is the time that will be reported in the message in the receiving
-     * federate.
-     *
-     * This send version was designed to enable communication of
-     * events between discrete event federates.  For this use case
-     * the receiving federate can deserialize the data and schedule
-     * an event for the specified time.
-     @param time the time the event is scheduled for
-     @param sourceHandle the source of the event
-     @param destination  the target of the event
-     @param data the raw data for the event
-     @param length the record length of the event
-     */
-    virtual void sendEvent (Time time,
-                            Handle sourceHandle,
-                            const std::string &destination,
-                            const char *data,
-                            uint64_t length) = 0;
-
-    /**
-     * Send for filters.
-     *
-     * Continues sending the message to the next filter or to final destination.
-     *
-     */
-    virtual void sendMessage (Handle sourceHandle, std::unique_ptr<Message> message) = 0;
-
-    /**
-     * Returns the number of pending receives for the specified destination endpoint or filter.
-     */
-    virtual uint64_t receiveCount (Handle destination) = 0;
-
-    /**
-     * Returns the next buffered message the specified destination endpoint or filter.
-     @details this is a non-blocking call and will return a nullptr if no message are available
-     */
-    virtual std::unique_ptr<Message> receive (Handle destination) = 0;
-
-    /**
-     * Receives a message for any destination.
-     @details this is a non-blocking call and will return a nullptr if no messages are available
-     @param federateID the identifier for the federate
-     @param[out] endpoint_id the endpoint handle related to the message gets stored here
-     */
-    virtual std::unique_ptr<Message> receiveAny (federate_id_t federateID, Handle &enpoint_id) = 0;
-
-    /**
-     * Returns number of messages for all destinations.
-     */
-    virtual uint64_t receiveCountAny (federate_id_t federateID) = 0;
-
-    /** send a log message to the Core for logging
-    @param[in] federateID the federate that is sending the log message
-    @param[in] logLevel  an integer for the log level (0- error, 1- warning, 2-status, 3-debug)
-    @param[in] logMessage the message to log
-    */
-    virtual void logMessage (federate_id_t federateID, int logLevel, const std::string &logMessage) = 0;
-
-    /** set the filter callback operator
-    @param[in] filter  the handle of the filter
-    @param[in] operator pointer to the operator class executing the filter
-    */
-    virtual void setFilterOperator (Handle filter, std::shared_ptr<FilterOperator> callback) = 0;
-
-    /** define a logging function to use for logging message and notices from the federation and individual
-    federate
-    @param federateID  the identifier for the individual federate or 0 for the Core logger
-    @param logFunction the callback function for doing something with a log message
-    it takes 3 inputs an integer for logLevel 0-4+  0 -error, 1- warning 2-status, 3-debug 44trace
-    A string indicating the source of the message and another string with the actual message
-    */
-    virtual void
-    setLoggingCallback (federate_id_t federateID,
-                        std::function<void(int, const std::string &, const std::string &)> logFunction) = 0;
-
-    /** make a query for information from the co-simulation
-    @details the format is somewhat unspecified  target is the name of an object typically one of
-    "federation",  "broker", "core", or the name of a specific object
-    query is a broken
-    @param target the specific target of the query
-    @param queryStr the actual query
-    @return a string containing the response to the query.  Query is a blocking call and will not return until the
-    query is answered so use with caution
-    */
-    virtual std::string query (const std::string &target, const std::string &queryStr) = 0;
-};
-
-// set at a large negative number but not the largest negative number
-constexpr Core::federate_id_t invalid_fed_id = -2'000'000'000;
-constexpr Core::Handle invalid_Handle = -2'000'000'000;
-
-}  // namespace helics
-
-#endif /* _HELICS_CORE_ */
-=======
-/*
-
-Copyright (C) 2017, Battelle Memorial Institute
-All rights reserved.
-
-This software was co-developed by Pacific Northwest National Laboratory, operated by the Battelle Memorial Institute; the National Renewable Energy Laboratory, operated by the Alliance for Sustainable Energy, LLC; and the Lawrence Livermore National Laboratory, operated by Lawrence Livermore National Security, LLC.
-
-*/
-#ifndef _HELICS_CORE_
-#define _HELICS_CORE_
-#pragma once
-
-
-
-#include "core-data.h"
-#include <utility>
-#include <string>
-#include <memory>
-#include <functional>
-
-/**
- * HELICS Core API
- */
-namespace helics
-{
-/**
- * The HELICS core interface.  Abstract class that is
- * implemented for the specific communication systems (e.g. ZMQ and
- * MPI).
- *
- * Multiple federates are allowed.  Due to the collective blocking
- * nature of some calls, like requestTime(), federates may need to be in
- * separate threads in order to function correctly.
- *
- *
- *  For Memory management all message_t and data_t pointers return from the core API should be released via 
- a call to the dereference function,  the core assumes all data given it via send or publish calls could be invalid after
- the call returns
- *
- * Implementations should be thread safe.
- *
- * Note: Methods should all be pure virtual, leaving syntactical sugar off while iterating API design.
- */
-
-    //for
-    class CoreFederateInfo;
-
-/** the object defining the core interface through an abstract class*/
-class Core
-{
-  public:
-	  /** default constructor*/
-    Core ()=default;
-	/**virtual destructor*/
-    virtual ~Core () = default;
-
-    /**
-     * FederateID uniquely identifies a federate.
-     */
-	using federate_id_t = int32_t;
-
-    /**
-     * HandleID uniquely identifies a handle.
-     */
-    using Handle= int32_t;
-
-    /**
-     * Simulator control.
-     */
-
-    /**
-     * Initialize the core.
-     *
-     * Should be invoked a single time to initialize the co-simulation core.
-     *
-     * Invoked by the CoreFactory, users should call directly.
-     */
-    virtual void initialize (const std::string &initializationString) = 0;
-
-    /**
-     * Returns true if the core has been initialized.
-     */
-    virtual bool isInitialized () const = 0;
-	/** 
-	* connect the core to a broker if needed
-	@return true if the connection was successful
-	*/
-	virtual bool connect() = 0;
-	/** 
-	* check if the core is connected properly
-	*/
-	virtual bool isConnected() const = 0;
-
-	/**
-	* disconnect the core from its broker
-	*/
-	virtual void disconnect() = 0;
-
-	/** check if the core is joinable i.e. it is accepting new federates
-	*/
-	virtual bool isJoinable() const = 0;
-	/** get and identifier string for the core
-	*/
-	virtual const std::string &getIdentifier() const = 0;
-    /**
-     * Federate has encountered an unrecoverable error.
-     */
-    virtual void error (federate_id_t federateID, int errorCode = -1) = 0;
-
-    /**
-     * Federate has completed.
-     *
-     * Should be invoked a single time to complete the simulation.
-     *
-     */
-    virtual void finalize (federate_id_t federateID) = 0;
-
-    /**
-     * Federates may be in three states.
-     *
-     * Federates are in three states.
-     *    -# Startup
-     *       Configuration of the federate.
-     *       State begins when registerFederate() is invoked and ends when enterInitializingState() is invoked.
-     *    -# Initializing
-     *       Configure of the simulation state prior to the start of time stepping.
-     *       State begins when enterInitializingState() is invoked and ends when enterExecutingState(true) is invoked.
-     *    -# Executing
-     *       State begins when enterExecutingState() is invoked and ends when Finalize() is invoked.
-     */
-
-    /**
-     * Change the federate state to the Initializing state.
-     *
-     * May only be invoked in Created state otherwise an error is thrown
-     */
-    virtual void enterInitializingState (federate_id_t federateID) = 0;
-
-    /**
-     * Change the federate state to the Executing state.
-     *
-     * May only be invoked in Initializing state.
-     @param[in] federateID  the identifier of the federate
-     @param[in] iterationCompleted  if true no more iterations on this federate are requested
-     if nonconverged the federate requests an iterative update
-     @return nonconverged if the executing state has not been entered and there are updates, complete if the simulation is
-     ready to move on to the executing state
-     */
-    virtual iteration_result enterExecutingState (federate_id_t federateID, iteration_request iterate = NO_ITERATION) = 0;
-
-    /**
-     * Register a federate.
-     *
-     * The returned FederateId is local to invoking process,
-     * FederateId's should not be used as a global identifier.
-     *
-     * May only be invoked in initialize state otherwise throws an error
-     */
-    virtual federate_id_t registerFederate (const std::string &name, const CoreFederateInfo &info) = 0;
-
-    /**
-     * Returns the federate name.
-     *
-     */
-    virtual const std::string &getFederateName (federate_id_t federateID) const = 0;
-
-    /**
-     * Returns the federate Id.
-     *
-     */
-    virtual federate_id_t getFederateId (const std::string &name) = 0;
-
-
-    /**
-     * Returns the global number of federates that are registered only return accurately after the initialization state has been entered
-     */
-    virtual int32_t getFederationSize () = 0;
-
-    /**
-     * Time management.
-     */
-
-    /**
-     * Request a new time advancement window for non-reiterative federates.
-     *
-     * RequestTime() blocks until all non-reiterative federates have
-     * invoked requestTime() and all reiterative federates have
-     * converged (called requestTimeIterative() with localConverged
-     * value of true). Return time is the minimum of all supplied
-     * times.
-     *
-     * May only be invoked in Executing state.
-     *
-     * Iterative federates may not invoke this method.
-     *
-     * @param next
-     */
-    virtual Time timeRequest (federate_id_t federateID, Time next) = 0;
-
-    /**
-     * Request a new time advancement window for reiterative federates.
-     *
-     * Reiterative federates block on requestTimeIterative() until all
-     * reiterative federates have invoked requestTimeIterative(). The
-     * bool returned a global AND of all localConverged values. If
-     * globalConverged is false, time returned is the previous
-     * granted time.  Time should not advance and another iteration
-     * attempted.   Federates should recompute state based on newly
-     * published values. Time is advanced only when all reiterative
-     * federates have converged. If globalConverged is True,
-     * grantedTime is the minimum of over all next
-     * times in both reiterative and non-reiterative federates.
-     *
-     * If a federate determines it cannot converge it should invoke the error() method.
-     *
-     * Federates only participate it in reiterations for times that
-     * are evenly divisible by the federates time delta.
-     *
-     * May only be invoked in Executing state.
-     *
-     * Non-reiterative federates may not invoke this method.
-     *@param federateID the identifier for the federate to process
-     * @param next the requested time
-     * @param localConverged has the local federate converged
-	 @return an iterationTime object with two field stepTime and a bool indicating the iteration has completed
-     */
-    virtual iterationTime requestTimeIterative (federate_id_t federateID, Time next, iteration_request iterate) = 0;
-
-    /**
-     * Returns the current reiteration count for the specified federate.
-     */
-    virtual uint64_t getCurrentReiteration (federate_id_t federateID) const = 0;
-	
-	/** get the most recent granted Time
-	@param federateID, the id of the federate to get the time
-	@return the most recent granted time or the startup time
-	*/
-	virtual Time getCurrentTime(federate_id_t federateID) const = 0;
-    /**
-     * Set the maximum number of iterations allowed.
-     *
-     * The minimum value set in any federate is used.
-     *
-     * Default value is the maximum allowed value for uint64_t.
-     *
-     * May only be invoked in the initialize state.
-     */
-
-	
-    virtual void setMaximumIterations (federate_id_t federateID, int32_t iterations) = 0;
-
-    /**
-     * Set the minimum time resolution for the specified federate.
-     *
-     * The value is used to constrain when the timeRequest methods
-     * return to values that are multiples of the specified delta.
-     * This is useful for federates that are time-stepped and making
-     * sub-time-step updates is not meaningful.
-     *
-     * @param time
-     */
-    virtual void setTimeDelta (federate_id_t federateID, Time time) = 0;
-
-    /**
-     * Set the lookahead time for the specified federate.
-     *
-     * The value is used to determine the interaction amongst various federates as to
-     * when a specific federate can influence another
-     * @param federateID  the identifier for the federate
-     * @param timeLookAhead
-     */
-    virtual void setLookAhead (federate_id_t federateID, Time timeLookAhead) = 0;
-	/**
-	* Set the period for a specified federate.
-	*
-	* The value is used to determine the interaction amongst various federates as to
-	* when a specific federate can influence another
-	* @param federateID  the identifier for the federate
-	* @param timeLookAhead
-	*/
-	virtual void setPeriod(federate_id_t federateID, Time timePeriod) = 0;
-	/**
-	* Set the periodic offset for a specified federate.
-	*
-	* The value is used as a time shift for calculating the allowable time in a federate
-	the granted time must one of N*period+offset
-	
-	* @param federateID  the identifier for the federate
-	* @param timeOffset the periodic phase shift
-	*/
-	virtual void setTimeOffset(federate_id_t federateID, Time timeOffset) = 0;
-	/**
-	* Set the ImpactWindow time.
-	*
-	* The value is used to determine the interaction amongst various federates as to
-	* when a specific federate can influence another
-	* @param federateID  the identifier for the federate
-	* @param timeImpact the length of time it take outside message to propagate into a federate
-	*/
-	virtual void setImpactWindow(federate_id_t federateID, Time timeImpact) = 0;
-	/** 
-	Set the logging level
-	@details set the logging level for an individual federate
-	set federateID to 0 for the core logging level
-	* @param federateID  the identifier for the federate
-	* @param loggingLevel the level of logging to enable
-    <0-no logging, 0 -error only, 1- warnings, 2-normal, 3-debug, 4-trace
-	*/
-	virtual void setLoggingLevel(federate_id_t federateID, int loggingLevel) = 0;
-
-    /**
-    Set a flag in a a federate
-    * @param federateID  the identifier for the federate
-    * @param flag an index code for the flag to set
-    @param flagValue the value to set the flag to
-    */
-    virtual void setFlag(federate_id_t federateID, int flag, bool flagValue=true) = 0;
-    /**
-     * Value interface.
-     */
-
-    /**
-     * Register a subscription for the specified federate.
-     *
-     * May only be invoked in the initialize state.
-     * @param[in] federateID
-     * @param[in] key the name of the subscription
-     * @param[in] type a string describing the type of the federate
-     * @param[in] units a string naming the units of the federate
-     * @param[in] check_mode  if set to required the core will error if the subscription does not have a corresponding
-     * publication when converting to init mode
-     */
-    virtual Handle registerSubscription (federate_id_t federateID,
-                                         const std::string &key,
-                                         const std::string &(type),
-                                         const std::string &units,
-										handle_check_mode check_mode) = 0;
-
-    virtual Handle getSubscription (federate_id_t federateID, const std::string &key) = 0;
-
-    /**
-     * Register a publication.
-     *
-     * May only be invoked in the initialize state.
-     */
-    virtual Handle
-    registerPublication (federate_id_t federateID, const std::string &key, const std::string &type, const std::string &units) = 0;
-
-    virtual Handle getPublication (federate_id_t federateID, const std::string &key) = 0;
-
-    /**
-     * Returns units for specified handle.
-     */
-    virtual const std::string &getUnits (Handle handle) const= 0;
-
-    /**
-     * Returns type for specified handle.
-	 @details for endpoints, publications, and filters, this is the input type
-	 for subscriptions this is the type of the publication(if available)  
-	 @param handle the handle from the publication, subscription, endpoint or filter
-     */
-    virtual const std::string &getType (Handle handle) const= 0;
-
-    /**
-     * Publish specified data to the specified key.
-     *
-     * Data ownership is retained by the federate.
-     */
-    virtual void setValue (Handle handle, const char *data, uint64_t len) = 0;
-
-    /**
-     * Return data for the specified handle.
-     *
-     * Returned pointer is valid until dereference() is invoked.
-     */
-    virtual std::shared_ptr<const data_block> getValue (Handle handle) = 0;
-
-    
-
-    /**
-     * Returns vector of subscription handles that received an update during the last
-     * time request.  The data remains valid until the next call to getValueUpdates for the given federateID
-     *@param federateID the identification code of the federate to query
-	 @return a reference to the location of an array of handles that have been updated
-     */
-    virtual const std::vector<Handle> &getValueUpdates (federate_id_t federateID) = 0;
-
-    /**
-     * Message interface.
-     * Designed for point-to-point communication patterns.
-     */
-
-    /**
-     * Register an endpoint.
-     *
-     * May only be invoked in the Initialization state.
-     */
-    virtual Handle registerEndpoint (federate_id_t federateID, const std::string &name, const std::string &type)=0;
-
-    /**
-     * Register source filter.
-     *
-     * May only be invoked in the Initialization state.
-	 @param federateID the identifier for the federate
-	 @param filterName the name of the filter (may be left blank)
-	 @param source the target endpoint for the filter
-	 @param type_in the input type of the filter
-	 @param type_out the output type of the filter (may be left blank if the filter doesn't change type)
-	 this is important for ordering in filters with operators
-	 @return the handle for the new filter
-     */
-    virtual Handle registerSourceFilter (federate_id_t federateID,
-                                         const std::string &filterName,
-                                         const std::string &source,
-                                         const std::string &type_in,
-										const std::string &type_out) = 0;
-	/**
-	* Register destination filter.
-	@details a destination filter will create an additional processing step of messages before they get to a destination endpoint
-	*
-	* May only be invoked in the Initialization state.
-	@param federateID the identifier for the federate
-	@param filterName the name of the filter (may be left blank)
-	@param dest the target endpoint for the filter
-	@param type_in the input type of the filter (may be left blank,  this is for error checking and will produce a warning if it doesn't 
-	match with the input type of the target endpoint
-	@return the handle for the new filter
-	*/
-    virtual Handle registerDestinationFilter (federate_id_t federateID,
-                                              const std::string &filterName,
-                                              const std::string &dest,
-                                              const std::string &type_in,
-											  const std::string &type_out) = 0;
-	/**
-	* add a time dependency between federates
-	* @details this function is primarily useful for Message federates which do not otherwise restrict the dependencies
-	* adding a dependency gives additional information to the core that the specified federate(given by id) will be sending Messages to
-	the named Federate(by federateName)
-	@param[in] federateID  the identifier for the federate
-	@param[in] federateName the name of the dependent federate
-	*/
-	virtual void addDependency(federate_id_t federateID, const std::string &federateName)=0;
-    /**
-     * Register known frequently communicating source/destination end points.
-     *
-     * May be used for error checking for compatible types and possible optimization by
-     * pre-registering the intent for these endpoints to communicate.
-     */
-    virtual void registerFrequentCommunicationsPair (const std::string &source, const std::string &dest) = 0;
-
-    /**
-     * Send data from source to destination.
-     *
-     * Time is implicitly defined as the end of the current time
-     * advancement window (value returned by last call to nextTime().
-     *
-     * This send version was designed to enable communication of
-     * data between federates with the possible introduction of
-     * source and destination filters to represent properties of a
-     * communication network.  This enables simulations to be run with/without
-     * a communications model present.
-     */
-    virtual void send (Handle sourceHandle, const std::string &destination, const char *data, uint64_t length) = 0;
-
-    /**
-     * Send data from source to destination with explicit expected delivery time.
-     *
-     * Time supplied is the time that will be reported in the message in the receiving
-     * federate.
-     *
-     * This send version was designed to enable communication of
-     * events between discrete event federates.  For this use case
-     * the receiving federate can deserialize the data and schedule
-     * an event for the specified time.
-	 @param time the time the event is scheduled for
-	 @param sourceHandle the source of the event
-	 @param destination  the target of the event 
-	 @param data the raw data for the event
-	 @param length the record length of the event
-     */
-    virtual void
-    sendEvent (Time time, Handle sourceHandle, const std::string &destination, const char *data, uint64_t length) = 0;
-
-    /**
-     * Send for filters.
-     *
-     * Continues sending the message to the next filter or to final destination.
-     *
-     */
-    virtual void sendMessage (Handle sourceHandle, std::unique_ptr<Message> message) = 0;
-
-    /**
-     * Returns the number of pending receives for the specified destination endpoint or filter.
-     */
-    virtual uint64_t receiveCount (Handle destination) = 0;
-
-    /**
-     * Returns the next buffered message the specified destination endpoint or filter.
-	 @details this is a non-blocking call and will return a nullptr if no message are available
-     */
-    virtual std::unique_ptr<Message> receive (Handle destination) = 0;
-
-    /**
-     * Receives a message for any destination.
-	 @details this is a non-blocking call and will return a nullptr if no messages are available
-	 @param federateID the identifier for the federate
-	 @param[out] endpoint_id the endpoint handle related to the message gets stored here
-     */
-    virtual std::unique_ptr<Message> receiveAny (federate_id_t federateID,Handle &enpoint_id) = 0;
-
-    /**
-     * Returns number of messages for all destinations.
-     */
-    virtual uint64_t receiveCountAny (federate_id_t federateID) = 0;
-
-    /** send a log message to the Core for logging
-    @param[in] federateID the federate that is sending the log message
-    @param[in] logLevel  an integer for the log level (0- error, 1- warning, 2-status, 3-debug)
-    @param[in] logMessage the message to log
-    */
-    virtual void logMessage (federate_id_t federateID, int logLevel, const std::string &logMessage) = 0;
-
-	/** set the filter callback *  setting a filter callback implies that the filter has no time or order dependency
-	and the filter is an independent function
-	@param[in] filter  the handle of the filter
-	@param[in] callback the function to operate on the message
-	*/
-	virtual void setFilterOperator(Handle filter, std::shared_ptr<FilterOperator> callback) = 0;
-
-	/**
-	* Returns number of messages for all filters.
-	*/
-	virtual uint64_t receiveFilterCount(federate_id_t federateID) = 0;
-
-	/**
-	* Receives a message for any filter.
-	@details this is a non-blocking call and will return nullptr if no messages are available
-	@param federateID the identifier for the federate
-	@param[out] filter_id the filter handle related to the message gets stored here
-	*/
-	virtual std::unique_ptr<Message> receiveAnyFilter(federate_id_t federateID, Handle &filter_id) = 0;
-
-	/** define a logging function to use for logging message and notices from the federation and individual federate
-	@param federateID  the identifier for the individual federate or 0 for the Core logger
-	@param logFunction the callback function for doing something with a log message
-	it takes 3 inputs an integer for logLevel 0-3+  0 -error, 1- warning 2-status, 3-debug
-	A string indicating the source of the message and another string with the actual message
-	*/
-	virtual void setLoggingCallback(federate_id_t federateID, std::function<void(int, const std::string &, const std::string &)> logFunction) = 0;
-	
-	/** make a query for information from the co-simulation
-	@details the format is somewhat unspecified  target is the name of an object typically one of 
-	"federation",  "broker", "core", or the name of a specific object
-	query is a broken 
-	@param target the specific target of the query
-	@param queryStr the actual query
-	@return a string containing the response to the query.  Query is a blocking call and will not return until the query is answered
-	so use with caution
-	*/
-	virtual std::string query(const std::string &target, const std::string &queryStr) = 0;
-	/** supply a query callback function
-	@details the intention of the query callback is to allow federates to answer particular requests through the query interface
-	this allows other federates to make requests or queries of other federates in an asynchronous fashion.  
-	@param federateID the indentifier for the federate
-	@param queryFunction  a function object that returns a string as a result of a query in the form of const string ref.  
-	This callback will be called when a federate received a query that cannot be answered that directed at a particular federate
-	*/
-	virtual void setQueryCallback(federate_id_t federateID, std::function<std::string(const std::string &)> queryFunction)=0;
-};
-
-// set at a large negative number but not the largest negative number
-constexpr Core::federate_id_t invalid_fed_id = -2'000'000'000;
-constexpr Core::Handle invalid_Handle = -2'000'000'000;
-
-}  // namespace helics
-
-#endif /* _HELICS_CORE_ */
->>>>>>> 8d6ad5db
+/*
+
+Copyright (C) 2017, Battelle Memorial Institute
+All rights reserved.
+
+This software was co-developed by Pacific Northwest National Laboratory, operated by the Battelle Memorial
+Institute; the National Renewable Energy Laboratory, operated by the Alliance for Sustainable Energy, LLC; and the
+Lawrence Livermore National Laboratory, operated by Lawrence Livermore National Security, LLC.
+
+*/
+#ifndef _HELICS_CORE_
+#define _HELICS_CORE_
+#pragma once
+
+#include "core-data.h"
+#include <functional>
+#include <memory>
+#include <string>
+#include <utility>
+
+/**
+ * HELICS Core API
+ */
+namespace helics
+{
+/**
+ * The HELICS core interface.  Abstract class that is
+ * implemented for the specific communication systems (e.g. ZMQ and
+ * MPI).
+ *
+ * Multiple federates are allowed.  Due to the collective blocking
+ * nature of some calls, like requestTime(), federates may need to be in
+ * separate threads in order to function correctly.
+ *
+ *
+ *  For Memory management all message_t and data_t pointers return from the core API should be released via
+ a call to the dereference function,  the core assumes all data given it via send or publish calls could be invalid
+ after the call returns
+ *
+ * Implementations should be thread safe.
+ *
+ * Note: Methods should all be pure virtual, leaving syntactical sugar off while iterating API design.
+ */
+
+    //for
+    class CoreFederateInfo;
+
+/** the object defining the core interface through an abstract class*/
+class Core
+{
+  public:
+    /** default constructor*/
+    Core () = default;
+    /**virtual destructor*/
+    virtual ~Core () = default;
+
+    /**
+     * FederateID uniquely identifies a federate.
+     */
+    using federate_id_t = int32_t;
+
+    /**
+     * HandleID uniquely identifies a handle.
+     */
+    using Handle = int32_t;
+
+    /**
+     * Simulator control.
+     */
+
+    /**
+     * Initialize the core.
+     *
+     * Should be invoked a single time to initialize the co-simulation core.
+     *
+     * Invoked by the CoreFactory, users should call directly.
+     */
+    virtual void initialize (const std::string &initializationString) = 0;
+
+    /**
+     * Returns true if the core has been initialized.
+     */
+    virtual bool isInitialized () const = 0;
+    /**
+    * connect the core to a broker if needed
+    @return true if the connection was successful
+    */
+    virtual bool connect () = 0;
+    /**
+     * check if the core is connected properly
+     */
+    virtual bool isConnected () const = 0;
+
+    /**
+     * disconnect the core from its broker
+     */
+    virtual void disconnect () = 0;
+
+    /** check if the core is joinable i.e. it is accepting new federates
+     */
+    virtual bool isJoinable () const = 0;
+    /** get and identifier string for the core
+     */
+    virtual const std::string &getIdentifier () const = 0;
+    /**
+     * Federate has encountered an unrecoverable error.
+     */
+    virtual void error (federate_id_t federateID, int errorCode = -1) = 0;
+
+    /**
+     * Federate has completed.
+     *
+     * Should be invoked a single time to complete the simulation.
+     *
+     */
+    virtual void finalize (federate_id_t federateID) = 0;
+
+    /**
+     * Federates may be in three states.
+     *
+     * Federates are in three states.
+     *    -# Startup
+     *       Configuration of the federate.
+     *       State begins when registerFederate() is invoked and ends when enterInitializingState() is invoked.
+     *    -# Initializing
+     *       Configure of the simulation state prior to the start of time stepping.
+     *       State begins when enterInitializingState() is invoked and ends when enterExecutingState(true) is
+     * invoked.
+     *    -# Executing
+     *       State begins when enterExecutingState() is invoked and ends when Finalize() is invoked.
+     */
+
+    /**
+     * Change the federate state to the Initializing state.
+     *
+     * May only be invoked in Created state otherwise an error is thrown
+     */
+    virtual void enterInitializingState (federate_id_t federateID) = 0;
+
+    /**
+     * Change the federate state to the Executing state.
+     *
+     * May only be invoked in Initializing state.
+     @param[in] federateID  the identifier of the federate
+     @param[in] iterationCompleted  if true no more iterations on this federate are requested
+     if nonconverged the federate requests an iterative update
+     @return nonconverged if the executing state has not been entered and there are updates, complete if the
+     simulation is ready to move on to the executing state
+     */
+    virtual iteration_result enterExecutingState (federate_id_t federateID, iteration_request iterate = NO_ITERATION) = 0;
+
+    /**
+     * Register a federate.
+     *
+     * The returned FederateId is local to invoking process,
+     * FederateId's should not be used as a global identifier.
+     *
+     * May only be invoked in initialize state otherwise throws an error
+     */
+    virtual federate_id_t registerFederate (const std::string &name, const CoreFederateInfo &info) = 0;
+
+    /**
+     * Returns the federate name.
+     *
+     */
+    virtual const std::string &getFederateName (federate_id_t federateID) const = 0;
+
+    /**
+     * Returns the federate Id.
+     *
+     */
+    virtual federate_id_t getFederateId (const std::string &name) = 0;
+
+    /**
+     * Returns the global number of federates that are registered only return accurately after the initialization
+     * state has been entered
+     */
+    virtual int32_t getFederationSize () = 0;
+
+    /**
+     * Time management.
+     */
+
+    /**
+     * Request a new time advancement window for non-reiterative federates.
+     *
+     * RequestTime() blocks until all non-reiterative federates have
+     * invoked requestTime() and all reiterative federates have
+     * converged (called requestTimeIterative() with localConverged
+     * value of true). Return time is the minimum of all supplied
+     * times.
+     *
+     * May only be invoked in Executing state.
+     *
+     * Iterative federates may not invoke this method.
+     *
+     * @param next
+     */
+    virtual Time timeRequest (federate_id_t federateID, Time next) = 0;
+
+    /**
+     * Request a new time advancement window for reiterative federates.
+     *
+     * Reiterative federates block on requestTimeIterative() until all
+     * reiterative federates have invoked requestTimeIterative(). The
+     * bool returned a global AND of all localConverged values. If
+     * globalConverged is false, time returned is the previous
+     * granted time.  Time should not advance and another iteration
+     * attempted.   Federates should recompute state based on newly
+     * published values. Time is advanced only when all reiterative
+     * federates have converged. If globalConverged is True,
+     * grantedTime is the minimum of over all next
+     * times in both reiterative and non-reiterative federates.
+     *
+     * If a federate determines it cannot converge it should invoke the error() method.
+     *
+     * Federates only participate it in reiterations for times that
+     * are evenly divisible by the federates time delta.
+     *
+     * May only be invoked in Executing state.
+     *
+     * Non-reiterative federates may not invoke this method.
+     *@param federateID the identifier for the federate to process
+     * @param next the requested time
+     * @param localConverged has the local federate converged
+     @return an iterationTime object with two field stepTime and a bool indicating the iteration has completed
+     */
+    virtual iterationTime requestTimeIterative (federate_id_t federateID, Time next, iteration_request iterate) = 0;
+
+    /**
+     * Returns the current reiteration count for the specified federate.
+     */
+    virtual uint64_t getCurrentReiteration (federate_id_t federateID) const = 0;
+
+    /** get the most recent granted Time
+    @param federateID, the id of the federate to get the time
+    @return the most recent granted time or the startup time
+    */
+    virtual Time getCurrentTime (federate_id_t federateID) const = 0;
+    /**
+     * Set the maximum number of iterations allowed.
+     *
+     * The minimum value set in any federate is used.
+     *
+     * Default value is the maximum allowed value for uint64_t.
+     *
+     * May only be invoked in the initialize state.
+     */
+
+    virtual void setMaximumIterations (federate_id_t federateID, int32_t iterations) = 0;
+
+    /**
+     * Set the minimum time resolution for the specified federate.
+     *
+     * The value is used to constrain when the timeRequest methods
+     * return to values that are multiples of the specified delta.
+     * This is useful for federates that are time-stepped and making
+     * sub-time-step updates is not meaningful.
+     *
+     * @param time
+     */
+    virtual void setTimeDelta (federate_id_t federateID, Time time) = 0;
+
+    /**
+     * Set the lookahead time for the specified federate.
+     *
+     * The value is used to determine the interaction amongst various federates as to
+     * when a specific federate can influence another
+     * @param federateID  the identifier for the federate
+     * @param timeLookAhead
+     */
+    virtual void setLookAhead (federate_id_t federateID, Time timeLookAhead) = 0;
+    /**
+     * Set the period for a specified federate.
+     *
+     * The value is used to determine the interaction amongst various federates as to
+     * when a specific federate can influence another
+	* @param federateID  the identifier for the federate
+	* @param timeLookAhead
+     */
+    virtual void setPeriod (federate_id_t federateID, Time timePeriod) = 0;
+    /**
+    * Set the periodic offset for a specified federate.
+    *
+    * The value is used as a time shift for calculating the allowable time in a federate
+    the granted time must one of N*period+offset
+    
+	* @param federateID  the identifier for the federate
+	* @param timeOffset the periodic phase shift
+    */
+    virtual void setTimeOffset (federate_id_t federateID, Time timeOffset) = 0;
+    /**
+     * Set the ImpactWindow time.
+     *
+     * The value is used to determine the interaction amongst various federates as to
+     * when a specific federate can influence another
+	* @param federateID  the identifier for the federate
+	* @param timeImpact the length of time it take outside message to propagate into a federate
+     */
+    virtual void setImpactWindow (federate_id_t federateID, Time timeImpact) = 0;
+    /**
+    Set the logging level
+    @details set the logging level for an individual federate
+    set federateID to 0 for the core logging level
+	* @param federateID  the identifier for the federate
+	* @param loggingLevel the level of logging to enable
+    <0-no logging, 0 -error only, 1- warnings, 2-normal, 3-debug, 4-trace
+    */
+    virtual void setLoggingLevel (federate_id_t federateID, int loggingLevel) = 0;
+
+    /**
+    Set a flag in a a federate
+    * @param federateID  the identifier for the federate
+    * @param flag an index code for the flag to set
+    @param flagValue the value to set the flag to
+    */
+    virtual void setFlag(federate_id_t federateID, int flag, bool flagValue=true) = 0;
+    /**
+     * Value interface.
+     */
+
+    /**
+     * Register a subscription for the specified federate.
+     *
+     * May only be invoked in the initialize state.
+     * @param[in] federateID
+     * @param[in] key the name of the subscription
+     * @param[in] type a string describing the type of the federate
+     * @param[in] units a string naming the units of the federate
+     * @param[in] check_mode  if set to required the core will error if the subscription does not have a
+     * corresponding publication when converting to init mode
+     */
+    virtual Handle registerSubscription (federate_id_t federateID,
+                                         const std::string &key,
+                                         const std::string &(type),
+                                         const std::string &units,
+                                         handle_check_mode check_mode) = 0;
+    /** get a subscription Handle from its key
+    @param federateID the identifier for the federate
+    @key the tag of the subscription
+    @return a handle to identify the subscription*/
+    virtual Handle getSubscription (federate_id_t federateID, const std::string &key) const = 0;
+
+    /**
+     * Register a publication.
+     *
+     * May only be invoked in the initialize state.
+     @param federateID the identifier for the federate
+     @param key the tag for the publication
+     @param type the type of data the publication produces
+     @param units the units associated with the publication
+     @return a handle to identify the publication
+     */
+    virtual Handle registerPublication (federate_id_t federateID,
+                                        const std::string &key,
+                                        const std::string &type,
+                                        const std::string &units) = 0;
+
+    /** get a publication Handle from its key
+    @param federateID the identifier for the federate
+    @key the name of the publication
+     @return a handle to identify the publication*/
+    virtual Handle getPublication (federate_id_t federateID, const std::string &key) const = 0;
+
+    /**
+     * Returns the name or identifier for a specified handle
+     */
+    virtual const std::string &getHandleName (Handle handle) const = 0;
+
+    /**
+     * Returns units for specified handle.
+     */
+    virtual const std::string &getUnits (Handle handle) const = 0;
+
+    /**
+     * Returns type for specified handle.
+     @details for endpoints, publications, and filters, this is the input type
+     for subscriptions this is the type of the publication(if available)
+     @param handle the handle from the publication, subscription, endpoint or filter
+     */
+    virtual const std::string &getType (Handle handle) const = 0;
+
+    /**
+    * Returns output type for specified handle.
+    @details for filters this is the outputType, for Subscriptions this is the expected type
+    for endpoints and publications this is the same as getType();
+    @param handle the handle from the publication, subscription, endpoint or filter
+    */
+    virtual const std::string &getOutputType (Handle handle) const = 0;
+
+    /**
+     * Publish specified data to the specified key.
+     *
+     * Data ownership is retained by the federate.
+     */
+    virtual void setValue (Handle handle, const char *data, uint64_t len) = 0;
+
+    /**
+     * Return data for the specified handle.
+     *
+     * Returned pointer is valid until dereference() is invoked.
+     */
+    virtual std::shared_ptr<const data_block> getValue (Handle handle) = 0;
+
+    /**
+     * Returns vector of subscription handles that received an update during the last
+     * time request.  The data remains valid until the next call to getValueUpdates for the given federateID
+     *@param federateID the identification code of the federate to query
+     @return a reference to the location of an array of handles that have been updated
+     */
+    virtual const std::vector<Handle> &getValueUpdates (federate_id_t federateID) = 0;
+
+    /**
+     * Message interface.
+     * Designed for point-to-point communication patterns.
+     */
+
+    /**
+     * Register an endpoint.
+     *
+     * May only be invoked in the Initialization state.
+     */
+    virtual Handle
+    registerEndpoint (federate_id_t federateID, const std::string &name, const std::string &type) = 0;
+
+    /** get a endpoint Handle from its name or target(this may not be unique so it will only find the first one)
+    @param federateID the identifier for the federate
+    @param name the name of the endpoint
+    @return a handle to identify the endpoint*/
+    virtual Handle getEndpoint (federate_id_t federateID, const std::string &name) const = 0;
+
+    /**
+     * Register source filter.
+     *
+     * May only be invoked in the Initialization state.
+     @param filterName the name of the filter (may be left blank and one will be automatically assigned)
+     @param source the target endpoint for the filter
+     @param type_in the input type of the filter
+     @param type_out the output type of the filter (may be left blank if the filter doesn't change type)
+     this is important for ordering in filters with operators
+     @return the handle for the new filter
+     */
+    virtual Handle registerSourceFilter (const std::string &filterName,
+                                         const std::string &source,
+                                         const std::string &type_in,
+                                         const std::string &type_out) = 0;
+    /**
+    * Register destination filter.
+    @details a destination filter will create an additional processing step of messages before they get to a
+    destination endpoint
+    *
+    * May only be invoked in the Initialization state.
+    @param filterName the name of the filter (may be left blank)
+    @param dest the target endpoint for the filter
+    @param type_in the input type of the filter (may be left blank,  this is for error checking and will produce a
+    warning if it doesn't match with the input type of the target endpoint
+    @return the handle for the new filter
+    */
+    virtual Handle registerDestinationFilter (const std::string &filterName,
+                                              const std::string &dest,
+                                              const std::string &type_in,
+                                              const std::string &type_out) = 0;
+
+    /** get a source filter Handle from its name or target(this may not be unique so it will only find the first
+    one)
+    @param name the name of the filter or its target
+    @return a handle to identify the filter*/
+    virtual Handle getSourceFilter (const std::string &name) const = 0;
+
+    /** get a destination filter Handle from its name or target(this may not be unique so it will only find the
+    first one)
+    @param name the name of the filter or its target
+    @return a handle to identify the filter*/
+    virtual Handle getDestinationFilter (const std::string &name) const = 0;
+
+    /**
+    * add a time dependency between federates
+    * @details this function is primarily useful for Message federates which do not otherwise restrict the
+    dependencies
+    * adding a dependency gives additional information to the core that the specified federate(given by id) will be
+    sending Messages to the named Federate(by federateName)
+    @param[in] federateID  the identifier for the federate
+    @param[in] federateName the name of the dependent federate
+    */
+    virtual void addDependency (federate_id_t federateID, const std::string &federateName) = 0;
+    /**
+     * Register known frequently communicating source/destination end points.
+     *
+     * May be used for error checking for compatible types and possible optimization by
+     * pre-registering the intent for these endpoints to communicate.
+     */
+    virtual void registerFrequentCommunicationsPair (const std::string &source, const std::string &dest) = 0;
+
+    /**
+     * Send data from source to destination.
+     *
+     * Time is implicitly defined as the end of the current time
+     * advancement window (value returned by last call to nextTime().
+     *
+     * This send version was designed to enable communication of
+     * data between federates with the possible introduction of
+     * source and destination filters to represent properties of a
+     * communication network.  This enables simulations to be run with/without
+     * a communications model present.
+     */
+    virtual void send (Handle sourceHandle, const std::string &destination, const char *data, uint64_t length) = 0;
+
+    /**
+     * Send data from source to destination with explicit expected delivery time.
+     *
+     * Time supplied is the time that will be reported in the message in the receiving
+     * federate.
+     *
+     * This send version was designed to enable communication of
+     * events between discrete event federates.  For this use case
+     * the receiving federate can deserialize the data and schedule
+     * an event for the specified time.
+     @param time the time the event is scheduled for
+     @param sourceHandle the source of the event
+     @param destination  the target of the event
+     @param data the raw data for the event
+     @param length the record length of the event
+     */
+    virtual void sendEvent (Time time,
+                            Handle sourceHandle,
+                            const std::string &destination,
+                            const char *data,
+                            uint64_t length) = 0;
+
+    /**
+     * Send for filters.
+     *
+     * Continues sending the message to the next filter or to final destination.
+     *
+     */
+    virtual void sendMessage (Handle sourceHandle, std::unique_ptr<Message> message) = 0;
+
+    /**
+     * Returns the number of pending receives for the specified destination endpoint or filter.
+     */
+    virtual uint64_t receiveCount (Handle destination) = 0;
+
+    /**
+     * Returns the next buffered message the specified destination endpoint or filter.
+     @details this is a non-blocking call and will return a nullptr if no message are available
+     */
+    virtual std::unique_ptr<Message> receive (Handle destination) = 0;
+
+    /**
+     * Receives a message for any destination.
+     @details this is a non-blocking call and will return a nullptr if no messages are available
+     @param federateID the identifier for the federate
+     @param[out] endpoint_id the endpoint handle related to the message gets stored here
+     */
+    virtual std::unique_ptr<Message> receiveAny (federate_id_t federateID, Handle &enpoint_id) = 0;
+
+    /**
+     * Returns number of messages for all destinations.
+     */
+    virtual uint64_t receiveCountAny (federate_id_t federateID) = 0;
+
+    /** send a log message to the Core for logging
+    @param[in] federateID the federate that is sending the log message
+    @param[in] logLevel  an integer for the log level (0- error, 1- warning, 2-status, 3-debug)
+    @param[in] logMessage the message to log
+    */
+    virtual void logMessage (federate_id_t federateID, int logLevel, const std::string &logMessage) = 0;
+
+    /** set the filter callback operator
+    @param[in] filter  the handle of the filter
+    @param[in] operator pointer to the operator class executing the filter
+    */
+    virtual void setFilterOperator (Handle filter, std::shared_ptr<FilterOperator> callback) = 0;
+
+    /** define a logging function to use for logging message and notices from the federation and individual
+    federate
+    @param federateID  the identifier for the individual federate or 0 for the Core logger
+    @param logFunction the callback function for doing something with a log message
+    it takes 3 inputs an integer for logLevel 0-4+  0 -error, 1- warning 2-status, 3-debug 44trace
+    A string indicating the source of the message and another string with the actual message
+    */
+    virtual void
+    setLoggingCallback (federate_id_t federateID,
+                        std::function<void(int, const std::string &, const std::string &)> logFunction) = 0;
+
+    /** make a query for information from the co-simulation
+    @details the format is somewhat unspecified  target is the name of an object typically one of
+    "federation",  "broker", "core", or the name of a specific object
+    query is a broken
+    @param target the specific target of the query
+    @param queryStr the actual query
+    @return a string containing the response to the query.  Query is a blocking call and will not return until the
+    query is answered so use with caution
+    */
+    virtual std::string query (const std::string &target, const std::string &queryStr) = 0;
+	/** supply a query callback function
+	@details the intention of the query callback is to allow federates to answer particular requests through the query interface
+	this allows other federates to make requests or queries of other federates in an asynchronous fashion.  
+	@param federateID the indentifier for the federate
+	@param queryFunction  a function object that returns a string as a result of a query in the form of const string ref.  
+	This callback will be called when a federate received a query that cannot be answered that directed at a particular federate
+	*/
+	virtual void setQueryCallback(federate_id_t federateID, std::function<std::string(const std::string &)> queryFunction)=0;
+};
+
+// set at a large negative number but not the largest negative number
+constexpr Core::federate_id_t invalid_fed_id = -2'000'000'000;
+constexpr Core::Handle invalid_Handle = -2'000'000'000;
+
+}  // namespace helics
+
+#endif /* _HELICS_CORE_ */