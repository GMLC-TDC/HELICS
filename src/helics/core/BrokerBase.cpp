/*
Copyright (c) 2017-2020,
Battelle Memorial Institute; Lawrence Livermore National Security, LLC; Alliance for Sustainable
Energy, LLC.  See the top-level NOTICE for additional details. All rights reserved.
SPDX-License-Identifier: BSD-3-Clause
*/

#include "BrokerBase.hpp"

#include "../common/fmt_format.h"
#include "ForwardingTimeCoordinator.hpp"
#include "flagOperations.hpp"
#include "gmlc/libguarded/guarded.hpp"
#include "gmlc/utilities/stringOps.h"
#include "helics/core/helicsCLI11JsonConfig.hpp"
#include "helicsCLI11.hpp"
#include "loggingHelper.hpp"
#include "spdlog/sinks/basic_file_sink.h"
#include "spdlog/sinks/stdout_color_sinks.h"
#include "spdlog/spdlog.h"
#if !defined(WIN32)
#    include "spdlog/sinks/syslog_sink.h"
#endif

#ifndef HELICS_DISABLE_ASIO
#    include "../common/AsioContextManager.h"

#    include <asio/steady_timer.hpp>
#else
#    ifdef _WIN32
#        include <windows.h>
#    else
#        include <unistd.h>
#    endif
#endif

#include <iostream>
#include <map>
#include <utility>
#include <vector>

static inline std::string genId()
{
    std::string nm = gmlc::utilities::randomString(24);

    nm[0] = '-';
    nm[6] = '-';
    nm[12] = '-';
    nm[18] = '-';

#ifdef _WIN32
    std::string pid_str = std::to_string(GetCurrentProcessId()) + nm;
#else
    std::string pid_str = std::to_string(getpid()) + nm;
#endif
    return pid_str;
}

namespace helics {
BrokerBase::BrokerBase(bool DisableQueue) noexcept: queueDisabled(DisableQueue) {}

BrokerBase::BrokerBase(const std::string& broker_name, bool DisableQueue):
    identifier(broker_name), queueDisabled(DisableQueue)
{
}

BrokerBase::~BrokerBase()
{
    consoleLogger.reset();
    if (fileLogger) {
        spdlog::drop(identifier);
    }
    if (!queueDisabled) {
        try {
            joinAllThreads();
        }
        catch (...) {
            // no exceptions in the destructor
        }
    }
}
std::function<void(int, const std::string&, const std::string&)>
    BrokerBase::getLoggingCallback() const
{
    return [this](int level, const std::string& name, const std::string& message) {
        sendToLogger(global_id.load(), level, name, message);
    };
}

void BrokerBase::joinAllThreads()
{
    if ((!queueDisabled) && (queueProcessingThread.joinable())) {
        actionQueue.push(CMD_TERMINATE_IMMEDIATELY);
        queueProcessingThread.join();
    }
}

std::shared_ptr<helicsCLI11App> BrokerBase::generateCLI()
{
    auto hApp = std::make_shared<helicsCLI11App>("Core/Broker specific arguments");
    hApp->remove_helics_specifics();
    return hApp;
}

static const std::map<std::string, int> log_level_map{{"none", HELICS_LOG_LEVEL_NO_PRINT},
                                                      {"no_print", HELICS_LOG_LEVEL_NO_PRINT},
                                                      {"error", HELICS_LOG_LEVEL_ERROR},
                                                      {"warning", HELICS_LOG_LEVEL_WARNING},
                                                      {"summary", HELICS_LOG_LEVEL_SUMMARY},
                                                      {"connections", HELICS_LOG_LEVEL_CONNECTIONS},
                                                      /** connections+ interface definitions*/
                                                      {"interfaces", HELICS_LOG_LEVEL_INTERFACES},
                                                      /** interfaces + timing message*/
                                                      {"timing", HELICS_LOG_LEVEL_TIMING},
                                                      /** timing+ data transfer notices*/
                                                      {"data", HELICS_LOG_LEVEL_DATA},
                                                      /** all internal messages*/
                                                      {"trace", HELICS_LOG_LEVEL_TRACE}};

std::shared_ptr<helicsCLI11App> BrokerBase::generateBaseCLI()
{
    auto hApp = std::make_shared<helicsCLI11App>("Arguments applying to all Brokers and Cores");
    auto* fmtr = addJsonConfig(hApp.get());
    fmtr->maxLayers(0);
    hApp->option_defaults()->ignore_underscore()->ignore_case();
    hApp->add_option("--federates,-f",
                     minFederateCount,
                     "the minimum number of federates that will be connecting");
    hApp->add_option("--name,-n,--identifier,--uuid", identifier, "the name of the broker/core");
    hApp->add_option("--max_iterations",
                     maxIterationCount,
                     "the maximum number of iterations allowed")
        ->capture_default_str();
    hApp->add_option(
        "--minbrokers,--minbroker,--minbrokercount",
        minBrokerCount,
        "the minimum number of cores/brokers that need to be connected (ignored in cores)");
    hApp->add_option("--brokerkey",
                     brokerKey,
                     "specify a key to use for all connections to/from a broker");
    hApp->add_flag(
        "--slowresponding",
        no_ping,
        "specify that a broker might be slow or unresponsive to ping requests from other brokers");
    hApp->add_flag(
        "--restrictive_time_policy",
        restrictive_time_policy,
        "specify that a broker should use a conservative time policy in the time coordinator");
    hApp->add_flag(
        "--debugging",
        debugging,
        "specify that a broker/core should operate in user debugging mode equivalent to --slow_responding --disable_timer");
    hApp->add_flag("--terminate_on_error",
                   terminate_on_error,
                   "specify that a broker should cause the federation to terminate on an error");
    auto* logging_group =
        hApp->add_option_group("logging", "Options related to file and message logging");
    logging_group->add_flag_function(
        "--force_logging_flush",
        [this](int64_t val) {
            if (val > 0) {
                forceLoggingFlush = true;
            }
        },
        "flush the log after every message");
    logging_group->add_option("--logfile", logFile, "the file to log the messages to");
    logging_group
        ->add_option_function<int>(
            "--loglevel",
            [this](int val) { setLogLevel(val); },
            "the level which to log the higher this is set to the more gets logs(-1) for no logging")
        ->transform(
            CLI::CheckedTransformer(&log_level_map, CLI::ignore_case, CLI::ignore_underscore));

    logging_group
        ->add_option("--fileloglevel",
                     fileLogLevel,
                     "the level at which messages get sent to the file")
        ->transform(
            CLI::CheckedTransformer(&log_level_map, CLI::ignore_case, CLI::ignore_underscore));
    logging_group
        ->add_option("--consoleloglevel",
                     consoleLogLevel,
                     "the level at which messages get sent to the file")

        ->transform(
            CLI::CheckedTransformer(&log_level_map, CLI::ignore_case, CLI::ignore_underscore));
    logging_group->add_flag(
        "--dumplog",
        dumplog,
        "capture a record of all messages and dump a complete log to file or console on termination");

    auto* timeout_group =
        hApp->add_option_group("timeouts", "Options related to network and process timeouts");
    timeout_group->add_option(
        "--tick",
        tickTimer,
        "heartbeat time in ms, if there is no broker communication for 2 ticks then "
        "secondary actions are taken  (can also be entered as a time like '10s' or '45ms')");
    timeout_group->add_flag(
        "--disable_timer,--no_tick",
        disable_timer,
        "if set to true the timeout timer is disabled, cannot be re-enabled later");
    timeout_group->add_option(
        "--timeout",
        timeout,
        "time to wait to establish a network or for a connection to communicate, default "
        "unit is in ms (can also be entered as "
        "a time like '10s' or '45ms') ");
    timeout_group->add_option(
        "--networktimeout",
        networkTimeout,
        "time to wait for a broker connection default unit is in ms(can also be entered as a time "
        "like '10s' or '45ms') ");
    timeout_group
        ->add_option("--errordelay,--errortimeout",
                     errorDelay,
                     "time to wait after an error state before terminating "
                     "like '10s' or '45ms') ")
        ->default_str(std::to_string(static_cast<double>(errorDelay)));

    return hApp;
}

void BrokerBase::generateLoggers()
{
    try {
        consoleLogger = spdlog::get("console");
        if (!consoleLogger) {
            try {
                consoleLogger = spdlog::stdout_color_mt("console");
                consoleLogger->flush_on(spdlog::level::info);
                consoleLogger->set_level(spdlog::level::trace);
            }
            catch (const spdlog::spdlog_ex&) {
                consoleLogger = spdlog::get("console");
            }
        }
        if (logFile == "syslog") {
#if !defined(WIN32)
            fileLogger = spdlog::syslog_logger_mt("syslog", identifier);
#endif
        } else if (!logFile.empty()) {
            fileLogger = spdlog::basic_logger_mt(identifier, logFile);
        }
        if (fileLogger) {
            fileLogger->flush_on(spdlog::level::info);
            fileLogger->set_level(spdlog::level::trace);
        }
    }
    catch (const spdlog::spdlog_ex& ex) {
        std::cerr << "Log init failed in " << identifier << " : " << ex.what() << std::endl;
    }
}

int BrokerBase::parseArgs(int argc, char* argv[])
{
    auto app = generateBaseCLI();
    auto sApp = generateCLI();
    app->add_subcommand(sApp);
    auto res = app->helics_parse(argc, argv);
    return static_cast<int>(res);
}

int BrokerBase::parseArgs(std::vector<std::string> args)
{
    auto app = generateBaseCLI();
    auto sApp = generateCLI();
    app->add_subcommand(sApp);
    auto res = app->helics_parse(std::move(args));
    return static_cast<int>(res);
}

int BrokerBase::parseArgs(const std::string& initializationString)
{
    auto app = generateBaseCLI();
    auto sApp = generateCLI();
    app->add_subcommand(sApp);
    auto res = app->helics_parse(initializationString);
    return static_cast<int>(res);
}

void BrokerBase::configureBase()
{
    if (debugging) {
        no_ping = true;
        disable_timer = true;
    }
    if (networkTimeout < timeZero) {
        networkTimeout = 4.0;
    }

    if (!noAutomaticID) {
        if (identifier.empty()) {
            identifier = genId();
        }
    }

    if (identifier.size() == 36) {
        if (identifier[8] == '-' && identifier[12] == '-' && identifier[16] == '-' &&
            identifier[20] == '-') {
            uuid_like = true;
        }
    }
    timeCoord = std::make_unique<ForwardingTimeCoordinator>();
    timeCoord->setMessageSender([this](const ActionMessage& msg) { addActionMessage(msg); });
    timeCoord->restrictive_time_policy = restrictive_time_policy;

    generateLoggers();

    mainLoopIsRunning.store(true);
    queueProcessingThread = std::thread(&BrokerBase::queueProcessingLoop, this);
    brokerState = broker_state_t::configured;
}

<<<<<<< HEAD
static spdlog::level::level_enum getSpdLogLevel(int helicsLogLevel) {
    if (helicsLogLevel >= HELICS_LOG_LEVEL_TRACE || helicsLogLevel == -10) {
        // dumplog == -10
=======
static spdlog::level::level_enum getSpdLogLevel(int helicsLogLevel)
{
    if (helicsLogLevel >= HELICS_LOG_LEVEL_TRACE) {
>>>>>>> cc221a3b
        return spdlog::level::trace;
    }
    if (helicsLogLevel >= HELICS_LOG_LEVEL_TIMING) {
        return spdlog::level::debug;
<<<<<<< HEAD
    }
    if (helicsLogLevel >= HELICS_LOG_LEVEL_SUMMARY) {
       return spdlog::level::info;
    }
    if (helicsLogLevel >= HELICS_LOG_LEVEL_WARNING) {
=======
    } else if (helicsLogLevel >= HELICS_LOG_LEVEL_SUMMARY) {
        return spdlog::level::info;
    } else if (helicsLogLevel >= HELICS_LOG_LEVEL_WARNING) {
>>>>>>> cc221a3b
        return spdlog::level::warn;
    }
    if (helicsLogLevel >= HELICS_LOG_LEVEL_ERROR) {
        return spdlog::level::err;
    }
    return spdlog::level::critical;
}

bool BrokerBase::sendToLogger(GlobalFederateId federateID,
                              int logLevel,
                              std::string_view name,
                              std::string_view message) const
{
    bool alwaysLog{false};
    if (logLevel > LogLevels::FED - 100) {
        logLevel -= static_cast<int>(LogLevels::FED);
        alwaysLog = true;
    }
    if ((federateID == parent_broker_id) || (federateID == global_id.load())) {
        if (logLevel > maxLogLevel && !alwaysLog) {
            // check the logging level
            return true;
        }
        double currentTime = getSimulationTime();
        bool useTime = (currentTime != mInvalidSimulationTime);
        if (loggerFunction) {
            if (useTime) {
                loggerFunction(
                    logLevel,
                    fmt::format("{} ({})[{}]", name, federateID.baseValue(), currentTime),
                    message);
            } else {
                loggerFunction(logLevel,
                               fmt::format("{} ({})", name, federateID.baseValue()),
                               message);
            }
        } else {
            if (consoleLogLevel >= logLevel || alwaysLog) {
                if (logLevel == -10) {  // dumplog
                    consoleLogger->log(spdlog::level::trace, "{}", message);
                } else {
                    if (useTime) {
                        consoleLogger->log(getSpdLogLevel(logLevel),
                                           "{} ({})[{}]::{}",
                                           name,
                                           federateID.baseValue(),
                                           currentTime,
                                           message);
                    } else {
                        consoleLogger->log(getSpdLogLevel(logLevel),
                                           "{} ({})::{}",
                                           name,
                                           federateID.baseValue(),
                                           message);
                    }
                }

                if (forceLoggingFlush) {
                    consoleLogger->flush();
                }
            }
            if (fileLogger && (logLevel <= fileLogLevel || alwaysLog)) {
                if (logLevel == -10) {  // dumplog
                    fileLogger->log(spdlog::level::trace, "{}", message);
                } else {
                    if (useTime) {
                        fileLogger->log(getSpdLogLevel(logLevel),
                                        "{} ({})[{}]::{}",
                                        name,
                                        federateID.baseValue(),
                                        currentTime,
                                        message);
                    } else {
                        fileLogger->log(getSpdLogLevel(logLevel),
                                        "{} ({})::{}",
                                        name,
                                        federateID.baseValue(),
                                        message);
                    }
                }

                if (forceLoggingFlush) {
                    fileLogger->flush();
                }
            }
        }
        return true;
    }
    return false;
}

void BrokerBase::generateNewIdentifier()
{
    identifier = genId();
    uuid_like = false;
}

void BrokerBase::setErrorState(int eCode, std::string_view estring)
{
    lastErrorString = std::string(estring);
    lastErrorCode = eCode;
    if (brokerState.load() != broker_state_t::errored) {
        brokerState.store(broker_state_t::errored);
        if (errorDelay <= timeZero) {
            ActionMessage halt(CMD_USER_DISCONNECT, global_id.load(), global_id.load());
            addActionMessage(halt);
        } else {
            errorTimeStart = std::chrono::steady_clock::now();
            ActionMessage(CMD_ERROR_CHECK, global_id.load(), global_id.load());
        }
    }

    sendToLogger(global_id.load(), HELICS_LOG_LEVEL_ERROR, identifier, estring);
}

void BrokerBase::setLoggingFile(const std::string& lfile)
{
    if (logFile.empty() || lfile != logFile) {
        logFile = lfile;
        if (!logFile.empty()) {
            fileLogger = spdlog::basic_logger_mt(identifier, logFile);
        } else {
            if (fileLogger) {
                spdlog::drop(identifier);
                fileLogger.reset();
            }
        }
    }
}

bool BrokerBase::getFlagValue(int32_t flag) const
{
    switch (flag) {
        case HELICS_FLAG_DUMPLOG:
            return dumplog;
        case HELICS_FLAG_FORCE_LOGGING_FLUSH:
            return forceLoggingFlush.load();
        default:
            return false;
    }
}

void BrokerBase::setLoggerFunction(
    std::function<void(int, std::string_view, std::string_view)> logFunction)
{
    loggerFunction = std::move(logFunction);
}

void BrokerBase::setLogLevel(int32_t level)
{
    setLogLevels(level, level);
}

void BrokerBase::logFlush()
{
    if (consoleLogger) {
        consoleLogger->flush();
    }
    if (fileLogger) {
        fileLogger->flush();
    }
}
/** set the logging levels
@param consoleLevel the logging level for the console display
@param fileLevel the logging level for the log file
*/
void BrokerBase::setLogLevels(int32_t consoleLevel, int32_t fileLevel)
{
    consoleLogLevel = consoleLevel;
    fileLogLevel = fileLevel;
    maxLogLevel = (std::max)(consoleLogLevel, fileLogLevel);
}

void BrokerBase::addActionMessage(const ActionMessage& m)
{
    // if (m.dest_id == global_federate_id(131074) && m.source_id == global_federate_id(1879048194))
    // {
    ///   if (m.action() == CMD_TIME_REQUEST && m.actionTime>timeZero) {
    //       printf("adding action message\n");
    //  }
    //}
    if (isPriorityCommand(m)) {
        actionQueue.pushPriority(m);
    } else {
        // just route to the general queue;
        actionQueue.push(m);
    }
}

void BrokerBase::addActionMessage(ActionMessage&& m)
{
    // if (m.dest_id == global_federate_id(131074) && m.source_id == global_federate_id(1879048194))
    // {
    //    if (m.action() == CMD_TIME_REQUEST && m.actionTime > timeZero) {
    //        printf("adding action message 2\n");
    //    }
    //}
    if (isPriorityCommand(m)) {
        actionQueue.emplacePriority(std::move(m));
    } else {
        // just route to the general queue;
        actionQueue.emplace(std::move(m));
    }
}
#ifndef HELICS_DISABLE_ASIO
using activeProtector = gmlc::libguarded::guarded<std::pair<bool, bool>>;

static bool haltTimer(activeProtector& active, asio::steady_timer& tickTimer)
{
    bool TimerRunning = true;
    {
        auto p = active.lock();
        if (p->second) {
            p->first = false;
            p.unlock();
            auto cancelled = tickTimer.cancel();
            if (cancelled == 0) {
                TimerRunning = false;
            }
        } else {
            TimerRunning = false;
        }
    }
    int ii = 0;
    while (TimerRunning) {
        if (ii % 4 != 3) {
            std::this_thread::yield();
        } else {
            std::this_thread::sleep_for(std::chrono::milliseconds(40));
        }
        auto res = active.load();
        TimerRunning = res.second;
        ++ii;
        if (ii == 100) {
            // assume the timer was never started so just exit and hope it doesn't somehow get
            // called later and generate a seg fault.
            return false;
        }
    }
    return true;
}

static void
    timerTickHandler(BrokerBase* bbase, activeProtector& active, const std::error_code& error)
{
    auto p = active.lock();
    if (p->first) {
        if (error != asio::error::operation_aborted) {
            try {
                bbase->addActionMessage(CMD_TICK);
            }
            catch (std::exception& e) {
                std::cerr << "exception caught from addActionMessage" << e.what() << std::endl;
            }
        } else {
            ActionMessage M(CMD_TICK);
            setActionFlag(M, error_flag);
            bbase->addActionMessage(M);
        }
    }
    p->second = false;
}

#endif

bool BrokerBase::tryReconnect()
{
    return false;
}

//#define DISABLE_TICK
void BrokerBase::queueProcessingLoop()
{
    if (haltOperations) {
        mainLoopIsRunning.store(false);
        return;
    }
    std::vector<ActionMessage> dumpMessages;
#ifndef HELICS_DISABLE_ASIO
    auto serv = AsioContextManager::getContextPointer();
    auto contextLoop = serv->startContextLoop();
    asio::steady_timer ticktimer(serv->getBaseContext());
    activeProtector active(true, false);

    auto timerCallback = [this, &active](const std::error_code& ec) {
        timerTickHandler(this, active, ec);
    };
    if (tickTimer > timeZero && !disable_timer) {
        if (tickTimer < Time(0.5)) {
            tickTimer = Time(0.5);
        }
        active = std::make_pair(true, true);
        ticktimer.expires_at(std::chrono::steady_clock::now() + tickTimer.to_ns());
        ticktimer.async_wait(timerCallback);
    }
    auto timerStop = [&, this]() {
        if (!haltTimer(active, ticktimer)) {
            sendToLogger(global_broker_id_local,
                         LogLevels::WARNING,
                         identifier,
                         "timer unable to cancel properly");
        }
        contextLoop = nullptr;
    };
#else
    auto timerStop = []() {};
#endif

    global_broker_id_local = global_id.load();
    int messagesSinceLastTick = 0;
    auto logDump = [&, this]() {
        if (!dumpMessages.empty()) {
            for (auto& act : dumpMessages) {
                sendToLogger(parent_broker_id,
                             -10,
                             identifier,
                             fmt::format("|| dl cmd:{} from {} to {}",
                                         prettyPrintString(act),
                                         act.source_id.baseValue(),
                                         act.dest_id.baseValue()));
            }
        }
    };
    if (haltOperations) {
        timerStop();
        mainLoopIsRunning.store(false);
        return;
    }
    while (true) {
        auto command = actionQueue.pop();
        ++messageCounter;
        if (dumplog) {
            dumpMessages.push_back(command);
        }
        if (command.action() == CMD_IGNORE) {
            continue;
        }
        auto ret = commandProcessor(command);
        if (ret == CMD_IGNORE) {
            ++messagesSinceLastTick;
            continue;
        }
        switch (ret) {
            case CMD_TICK:
                if (checkActionFlag(command, error_flag)) {
#ifndef HELICS_DISABLE_ASIO
                    contextLoop = nullptr;
                    contextLoop = serv->startContextLoop();
#endif
                }
                // deal with error state timeout
                if (brokerState.load() == broker_state_t::errored) {
                    auto ctime = std::chrono::steady_clock::now();
                    auto td = ctime - errorTimeStart;
                    if (td >= errorDelay.to_ms()) {
                        command.setAction(CMD_USER_DISCONNECT);
                        addActionMessage(command);
                    } else {
#ifndef HELICS_DISABLE_ASIO
                        if (!disable_timer) {
                            ticktimer.expires_at(errorTimeStart + errorDelay.to_ns());
                            active = std::make_pair(true, true);
                            ticktimer.async_wait(timerCallback);
                        } else {
                            command.setAction(CMD_ERROR_CHECK);
                            addActionMessage(command);
                        }
#else
                        command.setAction(CMD_ERROR_CHECK);
                        addActionMessage(command);
#endif
                    }
                    break;
                }
                if (messagesSinceLastTick == 0 || forwardTick) {
#ifndef DISABLE_TICK
                    processCommand(std::move(command));
#endif
                }
                messagesSinceLastTick = 0;
// reschedule the timer
#ifndef HELICS_DISABLE_ASIO
                if (tickTimer > timeZero && !disable_timer) {
                    ticktimer.expires_at(std::chrono::steady_clock::now() + tickTimer.to_ns());
                    active = std::make_pair(true, true);
                    ticktimer.async_wait(timerCallback);
                }
#endif
                break;
            case CMD_ERROR_CHECK:
                if (brokerState.load() == broker_state_t::errored) {
                    auto ctime = std::chrono::steady_clock::now();
                    auto td = ctime - errorTimeStart;
                    if (td > errorDelay.to_ms()) {
                        command.setAction(CMD_USER_DISCONNECT);
                        addActionMessage(command);
                    } else {
#ifndef HELICS_DISABLE_ASIO
                        if (tickTimer > td * 2 || disable_timer) {
                            std::this_thread::sleep_for(std::chrono::milliseconds(200));
                            addActionMessage(command);
                        }
#else
                        std::this_thread::sleep_for(std::chrono::milliseconds(200));
                        addActionMessage(command);
#endif
                    }
                }
                break;
            case CMD_PING:
                // ping is processed normally but doesn't count as an actual message for timeout
                // purposes unless it comes from the parent
                if (command.source_id != parent_broker_id) {
                    ++messagesSinceLastTick;
                }
                processCommand(std::move(command));
                break;
            case CMD_BASE_CONFIGURE:
                baseConfigure(command);
                break;
            case CMD_IGNORE:
            default:
                break;
            case CMD_TERMINATE_IMMEDIATELY:
                timerStop();
                mainLoopIsRunning.store(false);
                logDump();
                {
                    auto tcmd = actionQueue.try_pop();
                    while (tcmd) {
                        if (!isDisconnectCommand(*tcmd)) {
                            LOG_TRACE(global_broker_id_local,
                                      identifier,
                                      std::string("TI unprocessed command ") +
                                          prettyPrintString(*tcmd));
                        }
                        tcmd = actionQueue.try_pop();
                    }
                }
                return;  // immediate return
            case CMD_STOP:
                timerStop();
                if (!haltOperations) {
                    processCommand(std::move(command));
                    mainLoopIsRunning.store(false);
                    logDump();
                    processDisconnect();
                }
                auto tcmd = actionQueue.try_pop();
                while (tcmd) {
                    if (!isDisconnectCommand(*tcmd)) {
                        LOG_TRACE(global_broker_id_local,
                                  identifier,
                                  std::string("STOPPED unprocessed command ") +
                                      prettyPrintString(*tcmd));
                    }
                    tcmd = actionQueue.try_pop();
                }
                return;
        }
    }
}

void BrokerBase::baseConfigure(ActionMessage& command)
{
    if (command.action() == CMD_BASE_CONFIGURE) {
        switch (command.messageID) {
            case HELICS_FLAG_DUMPLOG:
                dumplog = checkActionFlag(command, indicator_flag);
                break;
            case HELICS_FLAG_FORCE_LOGGING_FLUSH:
                forceLoggingFlush = checkActionFlag(command, indicator_flag);
                break;
            default:
                break;
        }
    }
}

action_message_def::action_t BrokerBase::commandProcessor(ActionMessage& command)
{
    switch (command.action()) {
        case CMD_IGNORE:
            break;
        case CMD_TERMINATE_IMMEDIATELY:
        case CMD_STOP:
        case CMD_TICK:
        case CMD_BASE_CONFIGURE:
        case CMD_PING:
        case CMD_ERROR_CHECK:
            return command.action();
        case CMD_MULTI_MESSAGE:
            for (int ii = 0; ii < command.counter; ++ii) {
                ActionMessage NMess;
                NMess.from_string(command.getString(ii));
                auto V = commandProcessor(NMess);
                if (V != CMD_IGNORE) {
                    // overwrite the abort command but ignore ticks in a multi-message context
                    // they shouldn't be there
                    if (V != CMD_TICK) {
                        command = NMess;
                        return V;
                    }
                }
            }
            break;
        default:
            if (!haltOperations) {
                if (isPriorityCommand(command)) {
                    processPriorityCommand(std::move(command));
                } else {
                    processCommand(std::move(command));
                }
            }
    }
    return CMD_IGNORE;
}

// LCOV_EXCL_START
const std::string& brokerStateName(BrokerBase::broker_state_t state)
{
    static const std::string createdString = "created";
    static const std::string configuringString = "configuring";
    static const std::string configuredString = "configured";
    static const std::string connectingString = "connecting";
    static const std::string connectedString = "connected";
    static const std::string initializingString = "initializing";
    static const std::string operatingString = "operating";
    static const std::string terminatingString = "terminating";
    static const std::string terminatedString = "terminated";
    static const std::string erroredString = "error";
    static const std::string otherString = "other";
    switch (state) {
        case BrokerBase::broker_state_t::created:
            return createdString;
        case BrokerBase::broker_state_t::configuring:
            return configuringString;
        case BrokerBase::broker_state_t::configured:
            return configuredString;
        case BrokerBase::broker_state_t::connecting:
            return connectingString;
        case BrokerBase::broker_state_t::connected:
            return connectedString;
        case BrokerBase::broker_state_t::initializing:
            return initializingString;
        case BrokerBase::broker_state_t::operating:
            return operatingString;
        case BrokerBase::broker_state_t::terminating:
            return terminatingString;
        case BrokerBase::broker_state_t::terminated:
            return terminatedString;
        case BrokerBase::broker_state_t::errored:
            return erroredString;
        default:
            return otherString;
    }
}
// LCOV_EXCL_STOP

}  // namespace helics<|MERGE_RESOLUTION|>--- conflicted
+++ resolved
@@ -313,30 +313,19 @@
     brokerState = broker_state_t::configured;
 }
 
-<<<<<<< HEAD
-static spdlog::level::level_enum getSpdLogLevel(int helicsLogLevel) {
+static spdlog::level::level_enum getSpdLogLevel(int helicsLogLevel)
+{
     if (helicsLogLevel >= HELICS_LOG_LEVEL_TRACE || helicsLogLevel == -10) {
         // dumplog == -10
-=======
-static spdlog::level::level_enum getSpdLogLevel(int helicsLogLevel)
-{
-    if (helicsLogLevel >= HELICS_LOG_LEVEL_TRACE) {
->>>>>>> cc221a3b
         return spdlog::level::trace;
     }
     if (helicsLogLevel >= HELICS_LOG_LEVEL_TIMING) {
         return spdlog::level::debug;
-<<<<<<< HEAD
     }
     if (helicsLogLevel >= HELICS_LOG_LEVEL_SUMMARY) {
        return spdlog::level::info;
     }
     if (helicsLogLevel >= HELICS_LOG_LEVEL_WARNING) {
-=======
-    } else if (helicsLogLevel >= HELICS_LOG_LEVEL_SUMMARY) {
-        return spdlog::level::info;
-    } else if (helicsLogLevel >= HELICS_LOG_LEVEL_WARNING) {
->>>>>>> cc221a3b
         return spdlog::level::warn;
     }
     if (helicsLogLevel >= HELICS_LOG_LEVEL_ERROR) {
@@ -366,8 +355,8 @@
             if (useTime) {
                 loggerFunction(
                     logLevel,
-                    fmt::format("{} ({})[{}]", name, federateID.baseValue(), currentTime),
-                    message);
+                               fmt::format("{} ({})[{}]", name, federateID.baseValue(),currentTime),
+                               message);
             } else {
                 loggerFunction(logLevel,
                                fmt::format("{} ({})", name, federateID.baseValue()),
@@ -393,7 +382,7 @@
                                            message);
                     }
                 }
-
+               
                 if (forceLoggingFlush) {
                     consoleLogger->flush();
                 }
