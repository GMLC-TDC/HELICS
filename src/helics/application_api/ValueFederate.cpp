--- conflicted
+++ resolved
@@ -13,7 +13,6 @@
 #include "../core/Core.hpp"
 #include "../core/core-exceptions.hpp"
 #include "ValueFederateManager.hpp"
-#include "../common/JsonProcessingFunctions.hpp"
 
 namespace helics
 {
@@ -125,13 +124,8 @@
     {
         throw (InvalidFunctionCall ("cannot call register Interfaces after entering initialization mode"));
     }
-<<<<<<< HEAD
-	auto doc = loadJsonString(jsonString);
-    
-=======
     auto doc = loadJsonString (jsonString);
 
->>>>>>> 69ef2827
     if (doc.isMember ("publications"))
     {
         auto pubs = doc["publications"];
