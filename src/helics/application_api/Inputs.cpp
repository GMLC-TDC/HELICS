/*
Copyright (c) 2017-2020,
Battelle Memorial Institute; Lawrence Livermore National Security, LLC; Alliance for Sustainable
Energy, LLC.  See the top-level NOTICE for additional details. All rights reserved.
SPDX-License-Identifier: BSD-3-Clause
*/

#include "Inputs.hpp"

#include "../common/JsonProcessingFunctions.hpp"
#include "../core/core-exceptions.hpp"
#include "ValueFederate.hpp"
#include "units/units/units.hpp"

#include <algorithm>
#include <limits>
#include <string>
#include <vector>

namespace helics {
Input::Input(ValueFederate* valueFed,
             interface_handle id,
             const std::string& actName,
             const std::string& unitsOut):
    Interface(valueFed, id, actName),
    fed(valueFed)
{
    if (!unitsOut.empty()) {
        outputUnits = std::make_shared<units::precise_unit>(units::unit_from_string(unitsOut));
        if (!units::is_valid(*outputUnits)) {
            outputUnits.reset();
        }
    }
}

Input::Input(ValueFederate* valueFed,
             const std::string& key,
             const std::string& defaultType,
             const std::string& units)
{
    auto& inp = valueFed->getInput(key);
    if (inp.isValid()) {
        operator=(inp);
    } else {
        operator=(valueFed->registerInput(key, defaultType, units));
    }
}

Input::Input(interface_visibility locality,
             ValueFederate* valueFed,
             const std::string& key,
             const std::string& defaultType,
             const std::string& units)
{
    try {
        if (locality == interface_visibility::global) {
            operator=(valueFed->registerGlobalInput(key, defaultType, units));
        } else {
            operator=(valueFed->registerInput(key, defaultType, units));
        }
    }
    catch (const RegistrationFailure&) {
        operator=(valueFed->getInput(key));
        if (!isValid()) {
            throw;
        }
    }
}

void Input::setDefaultRaw(data_view val)
{
    fed->setDefaultValue(*this, val);
}

void Input::handleCallback(Time time)
{
    if (!isUpdated()) {
        return;
    }
    switch (value_callback.index()) {
        case double_loc: {
            auto val = getValue<double>();
            std::get<std::function<void(const double&, Time)>>(value_callback)(val, time);
        } break;
        case int_loc: {
            auto val = getValue<int64_t>();
            std::get<std::function<void(const int64_t&, Time)>>(value_callback)(val, time);
        } break;
        case string_loc:
        default: {
            auto val = getValue<std::string>();
            std::get<std::function<void(const std::string&, Time)>>(value_callback)(val, time);
        } break;
        case complex_loc: {
            auto val = getValue<std::complex<double>>();
            std::get<std::function<void(const std::complex<double>&, Time)>>(value_callback)(val,
                                                                                             time);
        } break;
        case vector_loc: {
            auto val = getValue<std::vector<double>>();
            std::get<std::function<void(const std::vector<double>&, Time)>>(value_callback)(val,
                                                                                            time);
        } break;
        case complex_vector_loc: {
            auto val = getValue<std::vector<std::complex<double>>>();
            std::get<std::function<void(const std::vector<std::complex<double>>&, Time)>>(
                value_callback)(val, time);
        } break;
        case named_point_loc: {
            auto val = getValue<NamedPoint>();
            std::get<std::function<void(const NamedPoint&, Time)>>(value_callback)(val, time);
        } break;
        case 7:  // bool loc
        {
            auto val = getValue<bool>();
            std::get<std::function<void(const bool&, Time)>>(value_callback)(val, time);
        } break;
        case 8:  // Time loc
        {
            auto val = getValue<Time>();
            std::get<std::function<void(const Time&, Time)>>(value_callback)(val, time);
        } break;
    }
}

template<class X>
X varMax(const std::vector<defV>& vals)
{
    X dmax = std::get<X>(vals.front());
    for (const auto& dval : vals) {
        if (std::get<X>(dval) > dmax) {
            dmax = std::get<X>(dval);
        }
    }
    return dmax;
}

template<class X, class Y, typename OP>
Y varDiff(const std::vector<defV>& vals, const OP& op)
{
    Y val = op(std::get<X>(vals.front()));
    for (size_t ii = 1; ii < vals.size(); ++ii) {
        val = val - op(std::get<X>(vals[ii]));
    }
    return val;
}

template<class X>
size_t varMaxIndex(const std::vector<defV>& vals, std::function<double(const X&)> op)
{
    double dmax = -std::numeric_limits<double>::max();
    size_t index{0};
    size_t mxIndex{0};
    for (const auto& dval : vals) {
        auto val = op(std::get<X>(dval));
        if (val > dmax) {
            dmax = val;
            mxIndex = index;
        }
        ++index;
    }
    return mxIndex;
}

template<class X>
X varMin(const std::vector<defV>& vals)
{
    X dmin = std::get<X>(vals.front());
    for (const auto& dval : vals) {
        if (std::get<X>(dval) < dmin) {
            dmin = std::get<X>(dval);
        }
    }
    return dmin;
}

template<class X>
size_t varMinIndex(const std::vector<defV>& vals, std::function<double(const X&)> op)
{
    double dmin = std::numeric_limits<double>::max();
    size_t index{0};
    size_t mnIndex{0};
    for (const auto& dval : vals) {
        auto val = op(std::get<X>(dval));
        if (val < dmin) {
            dmin = val;
            mnIndex = index;
        }
        ++index;
    }
    return mnIndex;
}

static defV maxOperation(const std::vector<defV>& vals)
{
    if (vals.empty()) {
        return invalidDouble;
    }
    switch (vals.front().index()) {
        case double_loc:
        default:
            return varMax<double>(vals);
        case int_loc:
            return varMax<int64_t>(vals);
        case string_loc:
            return varMax<std::string>(vals);
        case complex_loc: {
            auto index =
                varMaxIndex<std::complex<double>>(vals, [](const auto& v) { return std::abs(v); });
            return vals[index];
        }
        case vector_loc: {
            auto index =
                varMaxIndex<std::vector<double>>(vals, [](const auto& v) { return vectorNorm(v); });
            return vals[index];
        };
        case complex_vector_loc: {
            auto index = varMaxIndex<std::vector<std::complex<double>>>(vals, [](const auto& v) {
                return vectorNorm(v);
            });
            return vals[index];
        } break;
        case named_point_loc: {
            auto index = varMaxIndex<NamedPoint>(vals, [](const auto& v) { return v.value; });
            return vals[index];
        } break;
    }
}

static defV diffOperation(const std::vector<defV>& vals)
{
    if (vals.empty()) {
        return invalidDouble;
    }
    switch (vals.front().index()) {
        case double_loc:
        default:
            return varDiff<double, double>(vals, [](const double& x) { return x; });
        case int_loc:
            return varDiff<int64_t, int64_t>(vals, [](const int64_t& x) { return x; });
        case string_loc: {
            const auto& val = std::get<std::string>(vals.front());
            for (size_t ii = 1; ii < vals.size(); ++ii) {
                if (std::get<std::string>(vals[ii]) != val) {
                    return "1";
                }
            }
            return "0";
        }
        case complex_loc: {
            using C = std::complex<double>;
            return varDiff<C, C>(vals, [](const C& x) { return x; });
        }
        case vector_loc: {
            using C = std::vector<double>;
            return varDiff<C, double>(vals, [](const auto& v) { return vectorNorm(v); });
        }
        case complex_vector_loc: {
            using C = std::vector<std::complex<double>>;
            return varDiff<C, double>(vals, [](const auto& v) { return vectorNorm(v); });
        }
        case named_point_loc:
            return varDiff<NamedPoint, double>(vals, [](const NamedPoint& x) { return x.value; });
    }
}

static defV vectorizeOperation(const std::vector<defV>& vals)
{
    switch (vals.front().index()) {
        case vector_loc: {
            if (vals.empty()) {
                return std::vector<double>();
            }
            std::vector<double> res;
            for (const auto& val : vals) {
                const auto& v = std::get<std::vector<double>>(val);
                res.insert(res.end(), v.begin(), v.end());
            }
            return res;
        }
        case string_loc: {
            if (vals.empty()) {
                return std::string{};
            }
            Json::Value svect = Json::arrayValue;
            for (const auto& val : vals) {
                svect.append(std::get<std::string>(val));
            }

            return generateJsonString(svect);
        }
        case complex_vector_loc: {
            if (vals.empty()) {
                return std::vector<std::complex<double>>();
            }
            std::vector<std::complex<double>> res;
            for (const auto& val : vals) {
                const auto& v = std::get<std::vector<std::complex<double>>>(val);
                res.insert(res.end(), v.begin(), v.end());
            }
            return res;
        }
        default:
            return std::vector<double>();
    }
}

static defV minOperation(const std::vector<defV>& vals)
{
    if (vals.empty()) {
        return invalidDouble;
    }
    switch (vals.front().index()) {
        case double_loc:
        default:
            return varMin<double>(vals);
        case int_loc:
            return varMin<int64_t>(vals);
        case string_loc:
            return varMin<std::string>(vals);
        case complex_loc: {
            auto index =
                varMinIndex<std::complex<double>>(vals, [](const auto& v) { return std::abs(v); });
            return vals[index];
        }
        case vector_loc: {
            auto index =
                varMinIndex<std::vector<double>>(vals, [](const auto& v) { return vectorNorm(v); });
            return vals[index];
        };
        case complex_vector_loc: {
            auto index = varMinIndex<std::vector<std::complex<double>>>(vals, [](const auto& v) {
                return vectorNorm(v);
            });
            return vals[index];
        } break;
        case named_point_loc: {
            auto index = varMinIndex<NamedPoint>(vals, [](const auto& v) { return v.value; });
            return vals[index];
        } break;
    }
}

static defV vectorSum(const std::vector<defV>& vals)
{
    double result{0.0};
    for (const auto& v : vals) {
        const auto& vect = std::get<std::vector<double>>(v);
        for (const auto& el : vect) {
            result += el;
        }
    }
    return result;
}

static defV vectorAvg(const std::vector<defV>& vals)
{
    double result{0.0};
    int N{0};
    for (const auto& v : vals) {
        const auto& vect = std::get<std::vector<double>>(v);
        for (const auto& el : vect) {
            result += el;
            ++N;
        }
    }
    return result / static_cast<double>(N);
}

static defV vectorDiff(const std::vector<defV>& vals)
{
    std::vector<double> X;
    double start{invalidDouble};
    for (const auto& v : vals) {
        const auto& vect = std::get<std::vector<double>>(v);
        for (const auto& el : vect) {
            if (start != invalidDouble) {
                X.push_back(start - el);
            }
            start = el;
        }
    }
    return X;
}

static bool changeDetected(const defV& prevValue, const defV& newVal, double deltaV)
{
    auto visitor = [&](const auto& arg) { return changeDetected(prevValue, arg, deltaV); };
    return std::visit(visitor, newVal);
}

bool Input::vectorDataProcess(const std::vector<std::shared_ptr<const SmallBuffer>>& dataV)
{
    if (injectionType == data_type::helics_unknown ||
        static_cast<int32_t>(dataV.size()) != prevInputCount) {
        loadSourceInformation();
        prevInputCount = static_cast<int32_t>(dataV.size());
    }
    std::vector<defV> res;
    res.reserve(dataV.size());
    for (size_t ii = 0; ii < dataV.size(); ++ii) {
        if (dataV[ii]) {
            auto localTargetType = (injectionType == helics::data_type::helics_multi) ?
                sourceTypes[ii].first :
                injectionType;

            const auto& localUnits = (multiUnits) ? sourceTypes[ii].second : inputUnits;
            if (localTargetType == helics::data_type::helics_double) {
                res.emplace_back(doubleExtractAndConvert(*dataV[ii], localUnits, outputUnits));
            } else if (localTargetType == helics::data_type::helics_int) {
                res.emplace_back();
                integerExtractAndConvert(res.back(), *dataV[ii], localUnits, outputUnits);
            } else {
                res.emplace_back();
                valueExtract(*dataV[ii], localTargetType, res.back());
            }
        }
    }
    data_type type = data_type::helics_multi;
    switch (inputVectorOp) {
        case multi_input_handling_method::and_operation:
        case multi_input_handling_method::or_operation:
            type = data_type::helics_bool;
            break;
        case multi_input_handling_method::sum_operation:
        case multi_input_handling_method::average_operation:
            type = data_type::helics_vector;
            break;
        case multi_input_handling_method::vectorize_operation:
            switch (targetType) {
                case data_type::helics_string:
                    type = targetType;
                    break;
                case data_type::helics_complex:
                case data_type::helics_complex_vector:
                    type = data_type::helics_complex_vector;
                    break;
                default:
                    type = data_type::helics_vector;
                    break;
            }
            break;
        default:
            type =
                (targetType == data_type::helics_unknown) ? data_type::helics_double : targetType;
            break;
    }
    // convert everything to a uniform type
    for (auto& ival : res) {
        valueConvert(ival, type);
    }
    defV result;
    switch (inputVectorOp) {
        case multi_input_handling_method::max_operation:
            result = maxOperation(res);
            break;
        case multi_input_handling_method::min_operation:
            result = minOperation(res);
            break;
        case multi_input_handling_method::and_operation:
            result = std::all_of(res.begin(),
                                 res.end(),
                                 [](auto& val) {
                                     bool boolResult;
                                     valueExtract(val, boolResult);
                                     return boolResult;
                                 }) ?
                "1" :
                "0";
            break;
        case multi_input_handling_method::or_operation:
            result = std::any_of(res.begin(),
                                 res.end(),
                                 [](auto& val) {
                                     bool boolResult;
                                     valueExtract(val, boolResult);
                                     return boolResult;
                                 }) ?
                "1" :
                "0";
            break;
        case multi_input_handling_method::sum_operation:
            result = vectorSum(res);
            break;
        case multi_input_handling_method::average_operation:
            result = vectorAvg(res);
            break;
        case multi_input_handling_method::diff_operation:
            if (type == data_type::helics_vector) {
                result = vectorDiff(res);
            } else {
                result = diffOperation(res);
            }
            break;
        case multi_input_handling_method::vectorize_operation:
            result = vectorizeOperation(res);
            break;
        default:
            break;
    }
    if (changeDetectionEnabled) {
        if (changeDetected(lastValue, result, delta)) {
            lastValue = result;
            hasUpdate = true;
        } else {
            hasUpdate = false;
        }
    } else {
        lastValue = result;
        hasUpdate = true;
    }
    return hasUpdate;
}

bool Input::checkUpdate(bool assumeUpdate)
{
    if (changeDetectionEnabled) {
        if (assumeUpdate || fed->isUpdated(*this)) {
            auto dv = fed->getValueRaw(*this);
            if (injectionType == data_type::helics_unknown) {
                loadSourceInformation();
            }
            auto visitor = [&, this](auto&& arg) {
                std::remove_reference_t<decltype(arg)> newVal;
                (void)arg;  // suppress VS2015 warning
                if (injectionType == helics::data_type::helics_double) {
                    defV val = doubleExtractAndConvert(dv, inputUnits, outputUnits);
                    valueExtract(val, newVal);
                } else if (injectionType == helics::data_type::helics_int) {
                    defV val;
                    integerExtractAndConvert(val, dv, inputUnits, outputUnits);
                    valueExtract(val, newVal);
                } else {
                    valueExtract(dv, injectionType, newVal);
                }

                if (changeDetected(lastValue, newVal, delta)) {
                    lastValue = newVal;
                    hasUpdate = true;
                }
            };
            std::visit(visitor, lastValue);
        }
    } else {
        hasUpdate = (hasUpdate || assumeUpdate || fed->isUpdated(*this));
    }
    return hasUpdate;
}

void Input::setOption(int32_t option, int32_t value)
{
    if (option == helics_handle_option_multi_input_handling_method) {
        inputVectorOp = static_cast<multi_input_handling_method>(value);
    } else {
        Interface::setOption(option, value);
    }
}

/** get the current value of a flag for the handle*/
int32_t Input::getOption(int32_t option) const
{
    if (option == helics_handle_option_multi_input_handling_method) {
        return static_cast<int32_t>(inputVectorOp);
    }
    return Interface::getOption(option);
}

bool Input::isUpdated()
{
    if (hasUpdate) {
        return true;
    }
    return checkUpdate();
}

bool Input::isUpdated() const
{
    if (hasUpdate) {
        return true;
    }
    return fed->isUpdated(*this);
}

void Input::clearUpdate()
{
    hasUpdate = false;
    fed->clearUpdate(*this);
}

Time Input::getLastUpdate() const
{
    return fed->getLastUpdateTime(*this);
}

/** register a callback for an update notification
<<<<<<< HEAD
@details the callback is called in the just before the time request function returns
@param callback a function with signature void( Time time)
time is the time the value was updated  This callback is a notification callback and doesn't
=======
@details the callback is called just before the time request function returns
@param callback a function with signature void(Time time)
time is the time the value was updated,  this callback is a notification callback and doesn't
>>>>>>> 8f15cd74
return the value
*/
void Input::registerNotificationCallback(std::function<void(Time)> callback)
{
    fed->setInputNotificationCallback(*this,
                                      [this, callback = std::move(callback)](const Input& /*inp*/,
                                                                             Time time) {
                                          if (isUpdated()) {
                                              callback(time);
                                          }
                                      });
}

void Input::registerCallback()
{
    fed->setInputNotificationCallback(*this, [this](Input& /*unused*/, Time time) {
        handleCallback(time);
    });
}
size_t Input::getRawSize()
{
    isUpdated();
    auto dv = fed->getValueRaw(*this);
    if (dv.empty()) {
        const auto& out = getValueRef<std::string>();
        return out.size();
    }
    return dv.size();
}

void Input::addTarget(const std::string& target)
{
    if (givenTarget.empty()) {
        givenTarget = target;
    }
    fed->addTarget(*this, target);
}

data_view Input::getRawValue()
{
    hasUpdate = false;
    return fed->getValueRaw(*this);
}

size_t Input::getStringSize()
{
    isUpdated();
    if (allowDirectFederateUpdate()) {
        if (lastValue.index() == named_point_loc) {
            const auto& np = getValueRef<NamedPoint>();
            if (np.name.empty()) {
                return 30;  //"#invalid" string +20
            }
            // +20 is just in case the converted string is actually being requested in which case
            // the +20 is for the string representation of a double
            return np.name.size() + 20;
        }
        const auto& out = getValueRef<std::string>();
        return out.size();
    }

    if (lastValue.index() == string_loc) {
        return std::get<std::string>(lastValue).size();
    }
    if (lastValue.index() == named_point_loc) {
        const auto& np = std::get<NamedPoint>(lastValue);

        if (np.name.empty()) {
            return 30;  //"~length of #invalid" string +20
        }
        // +20 is just in case the converted string is actually being requested in which case the
        // +20 accounts for the string representation of a double
        return np.name.size() + 20;
    }
    const auto& out = getValueRef<std::string>();
    return out.size();
}

size_t Input::getVectorSize()
{
    isUpdated();
    if (allowDirectFederateUpdate()) {
        const auto& out = getValueRef<std::vector<double>>();
        return out.size();
    }
    switch (lastValue.index()) {
        case double_loc:
        case int_loc:
            return 1;
        case complex_loc:
            return 2;
        case vector_loc:
            return std::get<std::vector<double>>(lastValue).size();
        case complex_vector_loc:
            return std::get<std::vector<std::complex<double>>>(lastValue).size() * 2;
        default:
            break;
    }
    const auto& out = getValueRef<std::vector<double>>();
    return out.size();
}

void Input::loadSourceInformation()
{
    if (targetType == data_type::helics_unknown) {
        targetType = getTypeFromString(getExtractionType());
    }
    multiUnits = false;
    const auto& iType = getInjectionType();
    const auto& iUnits = getInjectionUnits();
    injectionType = getTypeFromString(iType);
    if ((injectionType == data_type::helics_multi) || (!iUnits.empty() && iUnits.front() == '[')) {
        sourceTypes.clear();
        if (injectionType == data_type::helics_multi) {
            auto jvalue = loadJsonStr(iType);
            for (auto& res : jvalue) {
                sourceTypes.emplace_back(getTypeFromString(res.asCString()), nullptr);
            }
        } else {
            auto iValue = loadJsonStr(iUnits);
            sourceTypes.resize(iValue.size(), {injectionType, nullptr});
        }
        if (!iUnits.empty()) {
            if (iUnits.front() == '[') {
                multiUnits = true;
                auto iValue = loadJsonStr(iUnits);
                int ii{0};
                for (auto& res : iValue) {
                    auto str = res.asString();
                    if (!str.empty()) {
                        auto U =
                            std::make_shared<units::precise_unit>(units::unit_from_string(str));
                        if (units::is_valid(*U)) {
                            sourceTypes[ii].second = std::move(U);
                        }
                    }
                    ++ii;
                }
            } else {
                inputUnits = std::make_shared<units::precise_unit>(units::unit_from_string(iUnits));
                if (!units::is_valid(*inputUnits)) {
                    inputUnits.reset();
                } else {
                    for (auto& src : sourceTypes) {
                        src.second = inputUnits;
                    }
                }
            }
        }

    } else {
        if (!iUnits.empty()) {
            inputUnits = std::make_shared<units::precise_unit>(units::unit_from_string(iUnits));
            if (!units::is_valid(*inputUnits)) {
                inputUnits.reset();
            }
        }
    }
}

double doubleExtractAndConvert(const data_view& dv,
                               const std::shared_ptr<units::precise_unit>& inputUnits,
                               const std::shared_ptr<units::precise_unit>& outputUnits)
{
    auto V = ValueConverter<double>::interpret(dv);
    if ((inputUnits) && (outputUnits)) {
        V = units::convert(V, *inputUnits, *outputUnits);
    }
    return V;
}

void integerExtractAndConvert(defV& store,
                              const data_view& dv,
                              const std::shared_ptr<units::precise_unit>& inputUnits,
                              const std::shared_ptr<units::precise_unit>& outputUnits)
{
    auto V = ValueConverter<int64_t>::interpret(dv);
    if ((inputUnits) && (outputUnits)) {
        store = units::convert(static_cast<double>(V), *inputUnits, *outputUnits);
    } else {
        store = V;
    }
}

data_view Input::checkAndGetFedUpdate()
{
    return (fed->isUpdated(*this) || allowDirectFederateUpdate()) ? (fed->getValueRaw(*this)) :
                                                                    data_view{};
}

char Input::getValueChar()
{
    auto dv = checkAndGetFedUpdate();
    if (!dv.empty()) {
        if (injectionType == data_type::helics_unknown) {
            loadSourceInformation();
        }

        if ((injectionType == data_type::helics_string) ||
            (injectionType == data_type::helics_any) ||
            (injectionType == data_type::helics_custom)) {
            std::string out;
            valueExtract(dv, injectionType, out);
            if (changeDetectionEnabled) {
                if (changeDetected(lastValue, out, delta)) {
                    lastValue = out;
                }
            } else {
                lastValue = out;
            }
        } else {
            int64_t out = invalidValue<int64_t>();
            if (injectionType == helics::data_type::helics_double) {
                out = static_cast<int64_t>(doubleExtractAndConvert(dv, inputUnits, outputUnits));
            } else {
                valueExtract(dv, injectionType, out);
            }
            if (changeDetectionEnabled) {
                if (changeDetected(lastValue, out, delta)) {
                    lastValue = out;
                }
            } else {
                lastValue = out;
            }
        }
    }
    char V;
    valueExtract(lastValue, V);
    hasUpdate = false;
    return V;
}

int Input::getValue(double* data, int maxsize)
{
    auto V = getValueRef<std::vector<double>>();
    int length = 0;
    if (data != nullptr && maxsize > 0) {
        length = std::min(static_cast<int>(V.size()), maxsize);
        std::memmove(data, V.data(), length * sizeof(double));
    }

    hasUpdate = false;
    return length;
}

int Input::getValue(char* str, int maxsize)
{
    const auto& S = getValueRef<std::string>();
    int length = 0;
    if (str != nullptr && maxsize > 0) {
        length = std::min(static_cast<int>(S.size()), maxsize);
        memcpy(str, S.data(), length);
        if (length == maxsize) {
            str[maxsize - 1] = '\0';
        } else {
            str[length] = '\0';
            ++length;
        }
    }
    hasUpdate = false;
    return length;
}

}  // namespace helics<|MERGE_RESOLUTION|>--- conflicted
+++ resolved
@@ -593,15 +593,9 @@
 }
 
 /** register a callback for an update notification
-<<<<<<< HEAD
-@details the callback is called in the just before the time request function returns
-@param callback a function with signature void( Time time)
-time is the time the value was updated  This callback is a notification callback and doesn't
-=======
 @details the callback is called just before the time request function returns
 @param callback a function with signature void(Time time)
 time is the time the value was updated,  this callback is a notification callback and doesn't
->>>>>>> 8f15cd74
 return the value
 */
 void Input::registerNotificationCallback(std::function<void(Time)> callback)
