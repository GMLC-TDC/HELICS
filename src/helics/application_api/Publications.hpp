--- conflicted
+++ resolved
@@ -30,11 +30,7 @@
                      const std::string &key,
                      const std::string &type,
                      const std::string &units = std::string())
-<<<<<<< HEAD
         : fed (std::addressof(*valueFed)), key_ (key), type_ (type), units_ (units)
-=======
-        : fed (valueFed), key_ (key), type_ (type), units_ (units)
->>>>>>> 240f9bcc
     {
         static_assert(std::is_base_of<ValueFederate, std::remove_reference_t<decltype(*valueFed)>>::value, "first argument must be a pointer to a ValueFederate");
         id = fed->registerPublication (key_, type_, units_);
@@ -46,11 +42,7 @@
                      const std::string &key,
                      const std::string &type,
                      const std::string &units = std::string())
-<<<<<<< HEAD
         : fed (std::addressof(*valueFed)), key_ (key), type_ (type), units_ (units)
-=======
-        : fed (valueFed), key_ (key), type_ (type), units_ (units)
->>>>>>> 240f9bcc
     {
         if (locality == GLOBAL)
         {
@@ -112,11 +104,7 @@
                  FedPtr valueFed,
                  std::string key,
                  helics_type_t type,
-<<<<<<< HEAD
-                 std::string units = std::string())
-=======
                  const std::string &units = std::string())
->>>>>>> 240f9bcc
         : PublicationBase (locality, valueFed, key, typeNameStringRef (type), units), pubType (type)
     {
     }
@@ -163,15 +151,9 @@
   private:
 };
 
-<<<<<<< HEAD
 template <class X, class FedPtr>
 typename std::enable_if_t<helicsType<X>() != helics_type_t::helicsInvalid, std::unique_ptr<Publication>>
 make_publication(FedPtr valueFed, const std::string &name, const std::string &units = std::string())
-=======
-template <class X>
-typename std::enable_if_t<helicsType<X> () != helics_type_t::helicsInvalid, std::unique_ptr<Publication>>
-make_publication (ValueFederate *valueFed, const std::string &name, const std::string &units = std::string())
->>>>>>> 240f9bcc
 {
     return std::make_unique<Publication> (valueFed, helicsType<X> (), name, units);
 }
@@ -197,12 +179,8 @@
     @param[in] name the name of the subscription
     @param[in] units the units associated with a Federate
     */
-<<<<<<< HEAD
     template<class FedPtr>
     PublicationT(FedPtr valueFed, const std::string &name, const std::string &units = std::string())
-=======
-    PublicationT (ValueFederate *valueFed, const std::string &name, const std::string &units = std::string())
->>>>>>> 240f9bcc
         : PublicationBase (valueFed, name, typeNameString<X> (), units)
     {
     }
@@ -249,18 +227,11 @@
     @param[in] minChange  the minimum change required to actually publish the value
     @param[in] units the units associated with a Federate
     */
-<<<<<<< HEAD
     template <class FedPtr>
     PublicationOnChange(FedPtr valueFed,
         const std::string &name,
         const X &minChange,
         const std::string &units = std::string())
-=======
-    PublicationOnChange (ValueFederate *valueFed,
-                         const std::string &name,
-                         const X &minChange,
-                         const std::string &units = std::string())
->>>>>>> 240f9bcc
         : PublicationT<X> (valueFed, name, units), publishDelta (minChange)
     {
         prev = X ();
