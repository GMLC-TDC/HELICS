/*

Copyright (C) 2017-2018, Battelle Memorial Institute
All rights reserved.

This software was co-developed by Pacific Northwest National Laboratory, operated by the Battelle Memorial
Institute; the National Renewable Energy Laboratory, operated by the Alliance for Sustainable Energy, LLC; and the
Lawrence Livermore National Laboratory, operated by Lawrence Livermore National Security, LLC.

*/

#include "Federate.hpp"

#include "../common/JsonProcessingFunctions.hpp"
#include "../core/core-exceptions.hpp"
#include "../core/helicsVersion.hpp"
#include <iostream>
#include <boost/filesystem.hpp>
#include <boost/program_options.hpp>

#include "../common/JsonProcessingFunctions.hpp"

namespace po = boost::program_options;
namespace filesystem = boost::filesystem;

static void argumentParser (int argc, const char *const *argv, po::variables_map &vm_map);

namespace helics
{
FederateInfo::FederateInfo (int argc, const char *const *argv) { loadInfoFromArgs (argc, argv); }

void FederateInfo::loadInfoFromArgs (int argc, const char *const *argv)
{
    po::variables_map vm;
    argumentParser (argc, argv, vm);
    if (vm.count ("name") > 0)
    {
        name = vm["name"].as<std::string> ();
    }
    if (vm.count ("corename") > 0)
    {
        coreName = vm["corename"].as<std::string> ();
    }
    std::string coretypename;
    if (vm.count ("core") > 0)
    {
        coretypename = vm["core"].as<std::string> ();
    }

    coreType = helics::coreTypeFromString (coretypename);

    coreInitString = "1";
    if (vm.count ("coreinit") > 0)
    {
        coreInitString.push_back (' ');
        coreInitString = vm["coreinit"].as<std::string> ();
    }
    if (vm.count ("broker") > 0)
    {
        coreInitString += " --broker=";
        coreInitString += vm["broker"].as<std::string> ();
    }

    if (vm.count ("timedelta") > 0)
    {
        timeDelta = vm["timedelta"].as<double> ();
    }
    if (vm.count ("inputdelay") > 0)
    {
        timeDelta = vm["inputdelay"].as<double> ();
    }

    if (vm.count ("outputdelay") > 0)
    {
        timeDelta = vm["outputdelay"].as<double> ();
    }

    if (vm.count ("period") > 0)
    {
        period = vm["period"].as<double> ();
    }

    if (vm.count ("offset") > 0)
    {
        offset = vm["offset"].as<double> ();
    }
    if (vm.count ("maxiterations") > 0)
    {
        maxIterations = static_cast<int16_t> (vm["maxiterations"].as<int> ());
    }

    if (vm.count ("flags") > 0)
    {
        auto vflag = vm["flags"].as<std::vector<std::string>> ();
        for (auto flag : vflag)
        {
            if (flag == "observer")
            {
                observer = true;
            }
            else if (flag == "rollback")
            {
                rollback = true;
            }
            else if (flag == "only_update_on_change")
            {
                only_update_on_change = true;
            }
            else if (flag == "only_transmit_on_change")
            {
                only_transmit_on_change = true;
            }
            else if (flag == "source_only")
            {
                source_only = true;
            }
            else if (flag == "uninterruptible")
            {
                uninterruptible = true;
            }
            else if (flag == "interruptible")  // can use either flag
            {
                uninterruptible = false;
            }
            else
            {
                std::cerr << "unrecognized flag " << flag << std::endl;
            }
        }
    }
}

FederateInfo loadFederateInfo (const std::string &jsonString)
{
    FederateInfo fi;
<<<<<<< HEAD
	Json_helics::Value doc = loadJsonString(jsonString);

=======
    Json_helics::Value doc;
    try
    {
        doc = loadJsonString (jsonString);
    }
    catch (const std::invalid_argument &ia)
    {
        throw (helics::InvalidParameter (ia.what ()));
    }
>>>>>>> 69ef2827

    if (doc.isMember ("name"))
    {
        fi.name = doc["name"].asString ();
    }

    if (doc.isMember ("observer"))
    {
        fi.observer = doc["observer"].asBool ();
    }
    if (doc.isMember ("rollback"))
    {
        fi.rollback = doc["rollback"].asBool ();
    }
    if (doc.isMember ("only_update_on_change"))
    {
        fi.only_update_on_change = doc["only_update_on_change"].asBool ();
    }
    if (doc.isMember ("only_transmit_on_change"))
    {
        fi.only_transmit_on_change = doc["only_transmit_on_change"].asBool ();
    }
    if (doc.isMember ("source_only"))
    {
        fi.source_only = doc["sourc_only"].asBool ();
    }
    if (doc.isMember ("uninterruptible"))
    {
        fi.uninterruptible = doc["uninterruptible"].asBool ();
    }
    if (doc.isMember ("interruptible"))  // can use either flag
    {
        fi.uninterruptible = !doc["uninterruptible"].asBool ();
    }
    if (doc.isMember ("forward_compute"))
    {
        fi.forwardCompute = doc["forward_compute"].asBool ();
    }
    if (doc.isMember ("coreType"))
    {
        try
        {
            fi.coreType = coreTypeFromString (doc["coreType"].asString ());
        }
        catch (const std::invalid_argument &ia)
        {
            std::cerr << "Unrecognized core type\n";
        }
    }
    if (doc.isMember ("coreName"))
    {
        fi.coreName = doc["coreName"].asString ();
    }
    if (doc.isMember ("coreInit"))
    {
        fi.coreInitString = doc["coreInit"].asString ();
    }
    if (doc.isMember ("maxIterations"))
    {
        fi.maxIterations = static_cast<int16_t> (doc["maxIterations"].asInt ());
    }
    if (doc.isMember ("period"))
    {
<<<<<<< HEAD
		fi.period = loadJsonTime(doc["period"]);
=======
        fi.period = loadJsonTime (doc["period"]);
>>>>>>> 69ef2827
    }

    if (doc.isMember ("offset"))
    {
<<<<<<< HEAD
		fi.offset = loadJsonTime(doc["offset"]);
=======
        fi.offset = loadJsonTime (doc["offset"]);
>>>>>>> 69ef2827
    }

    if (doc.isMember ("timeDelta"))
    {
<<<<<<< HEAD
		fi.timeDelta = loadJsonTime(doc["timeDelta"]);
=======
        fi.timeDelta = loadJsonTime (doc["timeDelta"]);
>>>>>>> 69ef2827
    }

    if (doc.isMember ("outputDelay"))
    {
<<<<<<< HEAD
		fi.outputDelay = loadJsonTime(doc["outputDelay"]);
    }
    if (doc.isMember ("inputDelay"))
    {
		fi.inputDelay = loadJsonTime(doc["inputDelay"]);
=======
        fi.outputDelay = loadJsonTime (doc["outputDelay"]);
    }
    if (doc.isMember ("inputDelay"))
    {
        fi.inputDelay = loadJsonTime (doc["inputDelay"]);
>>>>>>> 69ef2827
    }
    return fi;
}
}  // namespace helics

void argumentParser (int argc, const char *const *argv, po::variables_map &vm_map)
{
    po::options_description cmd_only ("command line only");
    po::options_description config ("configuration");
    po::options_description hidden ("hidden");

    // clang-format off
        // input boost controls
        cmd_only.add_options()
            ("help,h", "produce help message")
            ("version,v", "helics version number")
            ("config-file", po::value<std::string>(), "specify a configuration file to use");


        config.add_options()
            ("broker,b", po::value<std::string>(), "address of the broker to connect")
            ("name,n", po::value<std::string>(), "name of the player federate")
            ("corename", po::value<std::string>(), "the name of the core to create or find")
            ("core,c", po::value<std::string>(), "type of the core to connect to")
            ("offset", po::value<double>(), "the offset of the time steps")
            ("period", po::value<double>(), "the period of the federate")
            ("timedelta", po::value<double>(), "the time delta of the federate")
            ("coreinit,i", po::value<std::string>(), "the core initialization string")
            ("inputdelay", po::value<double>(), "the time delta of the federate")
            ("outputdelay", po::value<double>(), "the time delta of the federate")
            ("flags,f", po::value<std::vector<std::string>>(), "named flag for the federate");


        hidden.add_options() ("input", po::value<std::string>(), "input file");
    // clang-format on

    po::options_description cmd_line ("command line options");
    po::options_description config_file ("configuration file options");
    po::options_description visible ("allowed options");

    cmd_line.add (cmd_only).add (config).add (hidden);
    config_file.add (config).add (hidden);
    visible.add (cmd_only).add (config);

    po::variables_map cmd_vm;
    try
    {
        po::store (po::command_line_parser (argc, argv).options (cmd_line).allow_unregistered ().run (), cmd_vm);
    }
    catch (std::exception &e)
    {
        std::cerr << e.what () << std::endl;
        throw (e);
    }

    po::notify (cmd_vm);

    // objects/pointers/variables/constants

    // program options control
    if (cmd_vm.count ("help") > 0)
    {
        std::cout << visible << '\n';
        return;
    }

    if (cmd_vm.count ("version") > 0)
    {
        std::cout << helics::helicsVersionString () << '\n';
        return;
    }

    po::store (po::command_line_parser (argc, argv).options (cmd_line).allow_unregistered ().run (), vm_map);

    if (cmd_vm.count ("config-file") > 0)
    {
        std::string config_file_name = cmd_vm["config-file"].as<std::string> ();
        if (!filesystem::exists (config_file_name))
        {
            std::cerr << "config file " << config_file_name << " does not exist\n";
            throw (std::invalid_argument ("unknown config file"));
        }
        else
        {
            std::ifstream fstr (config_file_name.c_str ());
            po::store (po::parse_config_file (fstr, config_file), vm_map);
            fstr.close ();
        }
    }

    po::notify (vm_map);
}<|MERGE_RESOLUTION|>--- conflicted
+++ resolved
@@ -133,10 +133,6 @@
 FederateInfo loadFederateInfo (const std::string &jsonString)
 {
     FederateInfo fi;
-<<<<<<< HEAD
-	Json_helics::Value doc = loadJsonString(jsonString);
-
-=======
     Json_helics::Value doc;
     try
     {
@@ -146,7 +142,6 @@
     {
         throw (helics::InvalidParameter (ia.what ()));
     }
->>>>>>> 69ef2827
 
     if (doc.isMember ("name"))
     {
@@ -210,46 +205,26 @@
     }
     if (doc.isMember ("period"))
     {
-<<<<<<< HEAD
-		fi.period = loadJsonTime(doc["period"]);
-=======
         fi.period = loadJsonTime (doc["period"]);
->>>>>>> 69ef2827
     }
 
     if (doc.isMember ("offset"))
     {
-<<<<<<< HEAD
-		fi.offset = loadJsonTime(doc["offset"]);
-=======
         fi.offset = loadJsonTime (doc["offset"]);
->>>>>>> 69ef2827
     }
 
     if (doc.isMember ("timeDelta"))
     {
-<<<<<<< HEAD
-		fi.timeDelta = loadJsonTime(doc["timeDelta"]);
-=======
         fi.timeDelta = loadJsonTime (doc["timeDelta"]);
->>>>>>> 69ef2827
     }
 
     if (doc.isMember ("outputDelay"))
     {
-<<<<<<< HEAD
-		fi.outputDelay = loadJsonTime(doc["outputDelay"]);
+        fi.outputDelay = loadJsonTime (doc["outputDelay"]);
     }
     if (doc.isMember ("inputDelay"))
     {
-		fi.inputDelay = loadJsonTime(doc["inputDelay"]);
-=======
-        fi.outputDelay = loadJsonTime (doc["outputDelay"]);
-    }
-    if (doc.isMember ("inputDelay"))
-    {
         fi.inputDelay = loadJsonTime (doc["inputDelay"]);
->>>>>>> 69ef2827
     }
     return fi;
 }
