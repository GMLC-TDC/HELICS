/*

Copyright (C) 2017-2018, Battelle Memorial Institute
All rights reserved.

This software was co-developed by Pacific Northwest National Laboratory, operated by the Battelle Memorial
Institute; the National Renewable Energy Laboratory, operated by the Alliance for Sustainable Energy, LLC; and the
Lawrence Livermore National Laboratory, operated by Lawrence Livermore National Security, LLC.

*/

#include "Federate.hpp"

#include <iostream>
#include <boost/filesystem.hpp>
#include <boost/program_options.hpp>
#include "../core/helicsVersion.hpp"
<<<<<<< HEAD
#include "../core/core-exceptions.hpp"
=======

>>>>>>> 33870749
#include "../common/JsonProcessingFunctions.hpp"

namespace po = boost::program_options;
namespace filesystem = boost::filesystem;

static void argumentParser (int argc, const char *const *argv, po::variables_map &vm_map);

namespace helics
{
FederateInfo::FederateInfo (int argc, const char *const *argv) { loadInfoFromArgs (argc, argv); }

void FederateInfo::loadInfoFromArgs (int argc, const char *const *argv)
{
    po::variables_map vm;
    argumentParser (argc, argv, vm);
    if (vm.count ("name") > 0)
    {
        name = vm["name"].as<std::string> ();
    }
    if (vm.count ("corename") > 0)
    {
        coreName = vm["corename"].as<std::string> ();
    }
    std::string coretypename;
    if (vm.count ("core") > 0)
    {
        coretypename = vm["core"].as<std::string> ();
    }

    coreType = helics::coreTypeFromString (coretypename);

    coreInitString = "1";
    if (vm.count ("coreinit") > 0)
    {
        coreInitString.push_back (' ');
        coreInitString = vm["coreinit"].as<std::string> ();
    }
    if (vm.count ("broker") > 0)
    {
        coreInitString += " --broker=";
        coreInitString += vm["broker"].as<std::string> ();
    }

    if (vm.count ("timedelta") > 0)
    {
        timeDelta = vm["timedelta"].as<double> ();
    }
    if (vm.count ("inputdelay") > 0)
    {
        timeDelta = vm["inputdelay"].as<double> ();
    }

    if (vm.count ("outputdelay") > 0)
    {
        timeDelta = vm["outputdelay"].as<double> ();
    }

    if (vm.count ("period") > 0)
    {
        period = vm["period"].as<double> ();
    }

    if (vm.count ("offset") > 0)
    {
        offset = vm["offset"].as<double> ();
    }
    if (vm.count ("maxiterations") > 0)
    {
        maxIterations = static_cast<int16_t> (vm["maxiterations"].as<int> ());
    }

    if (vm.count ("flags") > 0)
    {
        auto vflag = vm["flags"].as<std::vector<std::string>> ();
        for (auto flag : vflag)
        {
            if (flag == "observer")
            {
                observer = true;
            }
            else if (flag == "rollback")
            {
                rollback = true;
            }
            else if (flag == "only_update_on_change")
            {
                only_update_on_change = true;
            }
            else if (flag == "only_transmit_on_change")
            {
                only_transmit_on_change = true;
            }
            else if (flag == "source_only")
            {
                source_only = true;
            }
            else if (flag == "uninterruptible")
            {
                uninterruptible = true;
            }
            else if (flag == "interruptible")  // can use either flag
            {
                uninterruptible = false;
            }
            else
            {
                std::cerr << "unrecognized flag " << flag << std::endl;
            }
        }
    }
}

FederateInfo LoadFederateInfo (const std::string &jsonString)
{
    FederateInfo fi;
<<<<<<< HEAD
    Json_helics::Value doc;
    try
    {
        doc = loadJsonString(jsonString);
    }
    catch (const std::invalid_argument &ia)
    {
        throw(helics::InvalidParameter(ia.what()));
    }
=======
	Json_helics::Value doc = loadJsonString(jsonString);

>>>>>>> 33870749


    if (doc.isMember ("name"))
    {
        fi.name = doc["name"].asString ();
    }

    if (doc.isMember ("observer"))
    {
        fi.observer = doc["observer"].asBool ();
    }
    if (doc.isMember ("rollback"))
    {
        fi.rollback = doc["rollback"].asBool ();
    }
    if (doc.isMember ("only_update_on_change"))
    {
        fi.only_update_on_change = doc["only_update_on_change"].asBool ();
    }
    if (doc.isMember ("only_transmit_on_change"))
    {
        fi.only_transmit_on_change = doc["only_transmit_on_change"].asBool ();
    }
    if (doc.isMember ("source_only"))
    {
        fi.source_only = doc["sourc_only"].asBool ();
    }
    if (doc.isMember ("uninterruptible"))
    {
        fi.uninterruptible = doc["uninterruptible"].asBool ();
    }
    if (doc.isMember ("interruptible"))  // can use either flag
    {
        fi.uninterruptible = !doc["uninterruptible"].asBool ();
    }
    if (doc.isMember ("forward_compute"))
    {
        fi.forwardCompute = doc["forward_compute"].asBool ();
    }
    if (doc.isMember ("coreType"))
    {
        try
        {
            fi.coreType = coreTypeFromString (doc["coreType"].asString ());
        }
        catch (const std::invalid_argument &ia)
        {
            std::cerr << "Unrecognized core type\n";
        }
    }
    if (doc.isMember ("coreName"))
    {
        fi.coreName = doc["coreName"].asString ();
    }
    if (doc.isMember ("coreInit"))
    {
        fi.coreInitString = doc["coreInit"].asString ();
    }
    if (doc.isMember ("maxIterations"))
    {
        fi.maxIterations = static_cast<int16_t> (doc["maxIterations"].asInt ());
    }
    if (doc.isMember ("period"))
    {
		fi.period = loadJsonTime(doc["period"]);
    }

    if (doc.isMember ("offset"))
    {
		fi.offset = loadJsonTime(doc["offset"]);
    }

    if (doc.isMember ("timeDelta"))
    {
		fi.timeDelta = loadJsonTime(doc["timeDelta"]);
    }

    if (doc.isMember ("outputDelay"))
    {
		fi.outputDelay = loadJsonTime(doc["outputDelay"]);
    }
    if (doc.isMember ("inputDelay"))
    {
		fi.inputDelay = loadJsonTime(doc["inputDelay"]);
    }
    return fi;
}
}  // namespace helics

void argumentParser (int argc, const char *const *argv, po::variables_map &vm_map)
{
    po::options_description cmd_only ("command line only");
    po::options_description config ("configuration");
    po::options_description hidden ("hidden");

    // clang-format off
        // input boost controls
        cmd_only.add_options()
            ("help,h", "produce help message")
            ("version,v", "helics version number")
            ("config-file", po::value<std::string>(), "specify a configuration file to use");


        config.add_options()
            ("broker,b", po::value<std::string>(), "address of the broker to connect")
            ("name,n", po::value<std::string>(), "name of the player federate")
            ("corename", po::value<std::string>(), "the name of the core to create or find")
            ("core,c", po::value<std::string>(), "type of the core to connect to")
            ("offset", po::value<double>(), "the offset of the time steps")
            ("period", po::value<double>(), "the period of the federate")
            ("timedelta", po::value<double>(), "the time delta of the federate")
            ("coreinit,i", po::value<std::string>(), "the core initialization string")
            ("inputdelay", po::value<double>(), "the time delta of the federate")
            ("outputdelay", po::value<double>(), "the time delta of the federate")
            ("flags,f", po::value<std::vector<std::string>>(), "named flag for the federate");


        hidden.add_options() ("input", po::value<std::string>(), "input file");
    // clang-format on

    po::options_description cmd_line ("command line options");
    po::options_description config_file ("configuration file options");
    po::options_description visible ("allowed options");

    cmd_line.add (cmd_only).add (config).add (hidden);
    config_file.add (config).add (hidden);
    visible.add (cmd_only).add (config);

    po::variables_map cmd_vm;
    try
    {
        po::store (po::command_line_parser (argc, argv).options (cmd_line).allow_unregistered ().run (), cmd_vm);
    }
    catch (std::exception &e)
    {
        std::cerr << e.what () << std::endl;
        throw (e);
    }

    po::notify (cmd_vm);

    // objects/pointers/variables/constants

    // program options control
    if (cmd_vm.count ("help") > 0)
    {
        std::cout << visible << '\n';
        return;
    }

    if (cmd_vm.count ("version") > 0)
    {
        std::cout << helics::helicsVersionString () << '\n';
        return;
    }

    po::store (po::command_line_parser (argc, argv).options (cmd_line).allow_unregistered ().run (), vm_map);

    if (cmd_vm.count ("config-file") > 0)
    {
        std::string config_file_name = cmd_vm["config-file"].as<std::string> ();
        if (!filesystem::exists (config_file_name))
        {
            std::cerr << "config file " << config_file_name << " does not exist\n";
            throw (std::invalid_argument ("unknown config file"));
        }
        else
        {
            std::ifstream fstr (config_file_name.c_str ());
            po::store (po::parse_config_file (fstr, config_file), vm_map);
            fstr.close ();
        }
    }

    po::notify (vm_map);
}<|MERGE_RESOLUTION|>--- conflicted
+++ resolved
@@ -15,11 +15,9 @@
 #include <boost/filesystem.hpp>
 #include <boost/program_options.hpp>
 #include "../core/helicsVersion.hpp"
-<<<<<<< HEAD
 #include "../core/core-exceptions.hpp"
-=======
-
->>>>>>> 33870749
+#include "../common/JsonProcessingFunctions.hpp"
+
 #include "../common/JsonProcessingFunctions.hpp"
 
 namespace po = boost::program_options;
@@ -135,7 +133,6 @@
 FederateInfo LoadFederateInfo (const std::string &jsonString)
 {
     FederateInfo fi;
-<<<<<<< HEAD
     Json_helics::Value doc;
     try
     {
@@ -145,10 +142,6 @@
     {
         throw(helics::InvalidParameter(ia.what()));
     }
-=======
-	Json_helics::Value doc = loadJsonString(jsonString);
-
->>>>>>> 33870749
 
 
     if (doc.isMember ("name"))
