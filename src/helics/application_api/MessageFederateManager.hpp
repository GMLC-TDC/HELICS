--- conflicted
+++ resolved
@@ -49,11 +49,7 @@
 @param name the name of the endpoint
 @param type the defined type of the interface for endpoint checking if requested
 */
-<<<<<<< HEAD
-    Endpoint& registerTargettedEndpoint(const std::string& name, const std::string& type);
-=======
     Endpoint& registerTargetedEndpoint(const std::string& name, const std::string& type);
->>>>>>> 8f15cd74
 
     /** check if the federate has any outstanding messages*/
     bool hasMessage() const;
