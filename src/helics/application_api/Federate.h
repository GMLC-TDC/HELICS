/*
Copyright (C) 2017, Battelle Memorial Institute
All rights reserved.

This software was co-developed by Pacific Northwest National Laboratory, operated by the Battelle Memorial
Institute; the National Renewable Energy Laboratory, operated by the Alliance for Sustainable Energy, LLC; and the
Lawrence Livermore National Laboratory, operated by Lawrence Livermore National Security, LLC.

*/
#ifndef _HELICS_FEDERATE_API_
#define _HELICS_FEDERATE_API_
#pragma once

#include "helics/helics-config.h"
#include "../core/helics-time.h"
#include "helics_includes/string_view.h"

#include "helicsTypes.hpp"

#include "../core/coreFederateInfo.h"
#include "../flag-definitions.h"
#include <atomic>
#include <string>

#include <memory>
#include <stdexcept>
#include <string>
#include <vector>


/**
 * HELICS Application API
 */
namespace helics
{
class Core;
class asyncFedCallInfo;
class MessageOperator;
/** data class defining federate properties and information
 */
class FederateInfo: public CoreFederateInfo
{
  public:
	std::string name;  //!< federate name
	
	bool rollback = false;  //!< indicator that the federate has rollback features
	bool forwardCompute = false;  //!< indicator that the federate does computation ahead of the timing call[must
								  //! support rollback if set to true]
	core_type coreType;  //!< the type of the core
	std::string coreName;  //!< the name of the core
	std::string coreInitString;  //!< an initialization string for the core API object

	/** default constructor*/
	FederateInfo () = default;
	/** construct from the federate name*/
	FederateInfo (std::string fedname) : name (fedname){};
	/** construct from the name and type*/
	FederateInfo (std::string fedname, core_type cType)
		: name (std::move (fedname)), coreType (cType){};
};


/** get a string with the helics version info*/
std::string getHelicsVersionString();

/** get the major version number*/
int getHelicsVersionMajor();
/** get the minor version number*/
int getHelicsVersionMinor();
/** get the patch version number*/
int getHelicsVersionPatch();

class Core;

/** base class for a federate in the application API
 */
class Federate
{
  public:
	/** the allowable states of the federate*/
	enum class op_states : char
	{
		startup = 0,  //!< when created the federate is in startup state
		initialization,  //!< entered after the enterInitializationState call has returned
		execution,  //!< entered after the enterExectuationState call has returned
		finalize,  //!< the federate has finished executing normally final values may be retrieved
		error,  //!< error state no core communication is possible but values can be retrieved
		// the following states are for asynchronous operations
		pending_init,  //!< indicator that the federate is pending entry to initialization state
		pending_exec,  //!< state pending EnterExecution State
		pending_time,  //!< state that the federate is pending a timeRequest
		pending_iterative_time,  //!< state that the federate is pending an iterative time request
	};

  protected:
	std::atomic<op_states> state{op_states::startup};  //!< the current state of the simulation
	char separator_ = '/';  //!< the separator between automatically prependend names
  private:
	int32_t fedID = -2'000'000'000;

  protected:
	std::shared_ptr<Core> coreObject;  //!< reference to the core simulation API
	Time currentTime;  //!< the current simulation time
	FederateInfo FedInfo;  //!< the information structure that contains the data on the federate
  private:
	std::unique_ptr<asyncFedCallInfo> asyncCallInfo;  //!< pointer to a class defining the async call information
  public:
<<<<<<< HEAD
	/**constructor taking a federate information structure
	@param[in] fi  a federate information structure
	*/
	Federate (const FederateInfo &fi);
	/**constructor taking a core and a federate information structure
	@param[in] fi  a federate information structure
	*/
	Federate (std::shared_ptr<Core> core, const FederateInfo &fi);
	/**constructor taking a file with the required information
	@param[in] jsonString can be either a JSON file or a string containing JSON code
	*/
	Federate (const std::string &jsonString);

	Federate () noexcept;
	Federate (Federate &&fed) noexcept;
	Federate (const Federate &fed) = delete;
	/** virtual destructor function */
	virtual ~Federate ();
	/** default move assignment*/
	Federate &operator= (Federate &&fed) noexcept;
	/** delete copy assignment*/
	Federate &operator= (const Federate &fed) = delete;
	/** enter the initialization mode after all interfaces have been defined
	@details  the call will block until all federates have entered initialization mode
	*/
	void enterInitializationState ();

	/** enter the initialization mode after all interfaces have been defined
	@details  the call will not block
	*/
	void enterInitializationStateAsync ();
	/** called after one of the async calls and will indicate true if an async operation has completed
	@details only call from the same thread as the one that called the initial async call and will return false
	if called when no aysnc operation is in flight*/
	bool isAsyncOperationCompleted () const;
	/** second part of the async process for entering initializationState call after a call to
	enterInitializationStateAsync if call any other time it will throw an invalidFunctionCall exception*/
	void enterInitializationStateComplete ();
	/** enter the normal execution mode
	@details call will block until all federates have entered this mode
	*/
	iteration_result enterExecutionState (iteration_request iterate = iteration_request::no_iterations);
	/** enter the normal execution mode
	@details call will block until all federates have entered this mode
	*/
	void enterExecutionStateAsync (iteration_request iterate = iteration_request::no_iterations);
	/** complete the async call for entering Execution state
	@details call will not block but will return quickly.  The enterInitializationStateFinalize must be called
	before doing other operations
	*/
	iteration_result enterExecutionStateComplete ();
	/** terminate the simulation
	@details call is normally non-blocking, but may block if called in the midst of an
	asynchronous call sequence, no core calling commands may be called after completion of this function */
	void finalize ();

	/** disconnect a simulation from the core (will also call finalize before disconnecting if necessary)*/
	virtual void disconnect(); 
	/** specify the simulator had an unrecoverable error
	 */
	void error (int errorcode);
	/** specify the simulator had an error with error code and message
	 */
	void error (int errorcode, const std::string &message);

	/** specify a separator to use for naming separation between the federate name and the interface name
	@example setSeparator('.') will result in future registrations of local endpoints such as fedName.endpoint
	setSeparator('/') will result in fedName/endpoint
	the default is '/'  any character can be used though many will not make that much sense.  This call is not thread safe.
	 */
	void setSeparator (char separator) { separator_ = separator; }
	/** request a time advancement
	@param[in] the next requested time step
	@return the granted time step*/
	Time requestTime (Time nextInternalTimeStep);

	/** request a time advancement
	@param[in] the next requested time step
	@return the granted time step*/
	iterationTime requestTimeIterative (Time nextInternalTimeStep, iteration_request iterate);

	/** request a time advancement
	@param[in] the next requested time step
	*/
	void requestTimeAsync (Time nextInternalTimeStep);

	/** request a time advancement
	@param[in] the next requested time step
	@param iterate a requested iteration level (none, require, optional)
	@return the granted time step*/
	void requestTimeIterativeAsync (Time nextInternalTimeStep, iteration_request iterate);

	/** request a time advancement
	@param[in] the next requested time step
	@return the granted time step*/
	Time requestTimeComplete ();

	/** finalize the time advancement request
	@return the granted time step in an iterationTime structure which contains a time and iteration result*/
	iterationTime requestTimeIterativeComplete ();

	/** set the minimum time delta for the federate
	@param[in] tdelta the minimum time delta to return from a time request function
	*/
	void setTimeDelta (Time tdelta);
	/** set the look ahead time
	@details the look ahead is the propagation time for messages/event to propagate from the Federate
	the federate
	@param[in] lookAhead the look ahead time
	*/
	void setLookAhead (Time lookAhead);

	/** set the impact Window time
	@details the impact window is the time window around the time request in which other federates cannot affect
	the federate
	@param[in] lookAhead the look ahead time
	*/
	void setImpactWindow (Time window);
	/** set the period and offset of the federate
	@details the federate will on grant time on N*period+offset interval
	@param[in] period the length of time between each subsequent grants
	@param[in] offset the shift of the period from 0  offset must be < period
	*/
	void setPeriod (Time period, Time offset = timeZero);
	/** set a flag for the federate
	@param[in] flag an index into the flag /ref flag-definitions.h
	@param[in] flagvalue the value of the flag defaults to true
	*/
	virtual void setFlag(int flag, bool flagValue = true);
	/**  set the logging level for the federate
	@ details debug and trace only do anything if they were enabled in the compilation
	@param loggingLevel (-1: none, 0: error_only, 1: warnings, 2: normal, 3: debug, 4: trace)
	*/
	void setLoggingLevel (int loggingLevel);

	/** make a query of the core
	@details this call is blocking until the value is returned which make take some time depending on the size of
	the federation and the specific string being queried
	@param target  the target of the query can be "federation", "federate", "broker", "core", or a specific name of
	a federate, core, or broker
	@param queryStr a string with the query see other documentation for specific properties to query, can be
	defined by the federate
	@return a string with the value requested.  this is either going to be a vector of strings value or a json
	string stored in the first element of the vector.  The string "#invalid" is returned if the query was not valid
	*/
	std::string query (const std::string &target, const std::string &queryStr);

	/** make a query of the core
	@details this call is blocking until the value is returned which make take some time depending on the size of
	the federation and the specific string being queried
	@param queryStr a string with the query see other documentation for specific properties to query, can be
	defined by the federate if the local federate does not recognize the query it sends it on to the federation
	@return a string with the value requested.  this is either going to be a vector of strings value or a json
	string stored in the first element of the vector.  The string "#invalid" is returned if the query was not valid
	*/
	std::string query (const std::string &queryStr);

	/** make a query of the core in an async fashion
	@details this call is blocking until the value is returned which make take some time depending on the size of
	the federation and the specific string being queried
	@param target  the target of the query can be "federation", "federate", "broker", "core", or a specific name of
	a federate, core, or broker
	@param queryStr a string with the query see other documentation for specific properties to query, can be
	defined by the federate
	@return an integer used to get the results of the query in the future
	*/
	int queryAsync (const std::string &target, const std::string &queryStr);

	/** make a query of the core in an async fashion
	@details this call is blocking until the value is returned which make take some time depending on the size of
	the federation and the specific string being queried
	@param queryStr a string with the query see other documentation for specific properties to query, can be
	defined by the federate
	@return an integer used to get the results of the query in the future
	*/
	int queryAsync (const std::string &queryStr);

	/** get the results of an async query
	@details the call will block until the results are returned inquiry of queryCompleted() to check if the results
	have been returned or not yet

	@param queryIndex the int value returned from the queryAsync call
   @return a string with the value requested.  the format of the string will be either a single string a string vector like "[string1; string2]" or json The string "#invalid" is returned if the query was not valid
	*/
	std::string queryComplete (int queryIndex);

	/** check if an asynchronous query call has been completed
	@return true if the results are ready for @queryFinalize
	*/
	bool queryCompleted (int queryIndex) const;

	/** define a filter interface on a source
	@details a source filter will be sent any packets that come from a particular source
	if multiple filters are defined on the same source, they will be placed in some order defined by the core
	@param[in] the name of the endpoint
	@param[in] the inputType which the source filter can receive
	*/
	filter_id_t registerSourceFilter(const std::string &filterName,
		const std::string &sourceEndpoint,
		const std::string &inputType = "",
		const std::string &outputType = "");
	/** define a filter interface for a destination
	@details a destination filter will be sent any packets that are going to a particular destination
	multiple filters are not allowed to specify the same destination
	@param[in] the name of the destination endpoint
	@param[in] the inputType which the destination filter can receive
	*/
	filter_id_t registerDestinationFilter(const std::string &filterName,
		const std::string &destEndpoint,
		const std::string &inputType = "",
		const std::string &outputType = "");
	/** define a filter interface on a source
	@details a source filter will be sent any packets that come from a particular source
	if multiple filters are defined on the same source, they will be placed in some order defined by the core
	@param[in] the name of the endpoint
	@param[in] the inputType which the source filter can receive
	*/
	filter_id_t registerSourceFilter(const std::string &sourceEndpoint)
	{
		return registerSourceFilter("", sourceEndpoint, "", "");
	}
	/** define a filter interface for a destination
	@details a destination filter will be sent any packets that are going to a particular destination
	multiple filters are not allowed to specify the same destination
	@param[in] the name of the destination endpoint
	@param[in] the inputType which the destination filter can receive
	*/
	filter_id_t registerDestinationFilter(const std::string &destEndpoint)
	{
		return registerDestinationFilter("", destEndpoint, "", "");
	}
	/** get the name of a filter
	@param[in] id the filter to query
	@return empty string if an invalid id is passed*/
	std::string getFilterName(filter_id_t id) const;

	/** get the name of the endpoint that a filter is associated with
	@param[in] id the filter to query
	@return empty string if an invalid id is passed*/
	std::string getFilterEndpoint(filter_id_t id) const;

	/** get the input type of a filter from its id
	@param[in] id the endpoint to query
	@return empty string if an invalid id is passed*/
	std::string getFilterInputType(filter_id_t id) const;

	/** get the output type of a filter from its id
	@param[in] id the endpoint to query
	@return empty string if an invalid id is passed*/
	std::string getFilterOutputType(filter_id_t id) const;
	/** get the id of a source filter from the name of the endpoint
	@param[in] filterName the name of the filter
	@return invalid_filter_id if name is not recognized otherwise returns the filter id*/
	filter_id_t getFilterId(const std::string &filterName) const;
	/** get the id of a source filter from the name of the filter
	@param[in] filterName the publication id
	@return invalid_filter_id if name is not recognized otherwise returns the filter id*/
	filter_id_t getSourceFilterId(const std::string &filterName) const;

	/** get the id of a destination filter from the name of the endpoint
	@param[in] filterName the publication id
	@return invalid_filter_id if name is not recognized otherwise returns the filter id*/
	filter_id_t getDestFilterId(const std::string &filterName) const;

	/** @brief register a operator for the specified filter
	@details for time_agnostic federates only,  all other settings would trigger an error
	The MessageOperator gets called when there is a message to filter, There is no order or state to this
	messages can come in any order.
	@param[in] filter the identifier for the filter to trigger
	@param[in] op A shared_ptr to a message operator
	*/
	void setFilterOperator(filter_id_t filter, std::shared_ptr<FilterOperator> op);
	/** @brief register a operator for the specified filters
	@details for time_agnostic federates only,  all other settings would trigger an error
	The MessageOperator gets called when there is a message to filter, There is no order or state to this
	message can come in any order.
	@param[in] filters the identifier for the filter to trigger
	@param[in] op A shared_ptr to a message operator
	*/
	void setFilterOperator(const std::vector<filter_id_t> &filters, std::shared_ptr<FilterOperator> op);
=======
    /**constructor taking a federate information structure
    @param[in] fi  a federate information structure
    */
    Federate (const FederateInfo &fi);
    /**constructor taking a core and a federate information structure
    @param[in] fi  a federate information structure
    */
    Federate (std::shared_ptr<Core> core, const FederateInfo &fi);
    /**constructor taking a file with the required information
    @param[in] jsonString can be either a JSON file or a string containing JSON code
    */
    Federate (const std::string &jsonString);

    Federate () noexcept;
    Federate (Federate &&fed) noexcept;
    Federate (const Federate &fed) = delete;
    /** virtual destructor function */
    virtual ~Federate ();
    /** default move assignment*/
    Federate &operator= (Federate &&fed) noexcept;
    /** delete copy assignment*/
    Federate &operator= (const Federate &fed) = delete;
    /** enter the initialization mode after all interfaces have been defined
    @details  the call will block until all federates have entered initialization mode
    */
    void enterInitializationState ();

    /** enter the initialization mode after all interfaces have been defined
    @details  the call will not block
    */
    void enterInitializationStateAsync ();
    /** called after one of the async calls and will indicate true if an async operation has completed
    @details only call from the same thread as the one that called the initial async call and will return false
    if called when no aysnc operation is in flight*/
    bool isAsyncOperationCompleted () const;
    /** second part of the async process for entering initializationState call after a call to
    enterInitializationStateAsync if call any other time it will throw an invalidFunctionCall exception*/
    void enterInitializationStateComplete ();
    /** enter the normal execution mode
    @details call will block until all federates have entered this mode
    */
    iteration_result enterExecutionState (iteration_request iterate = iteration_request::no_iterations);
    /** enter the normal execution mode
    @details call will block until all federates have entered this mode
    */
    void enterExecutionStateAsync (iteration_request iterate = iteration_request::no_iterations);
    /** complete the async call for entering Execution state
    @details call will not block but will return quickly.  The enterInitializationStateFinalize must be called
    before doing other operations
    */
    iteration_result enterExecutionStateComplete ();
    /** terminate the simulation
    @details call is normally non-blocking, but may block if called in the midst of an
    asynchronous call sequence, no core calling commands may be called after completion of this function */
    void finalize ();

    /** disconnect a simulation from the core (will also call finalize before disconnecting if necessary)*/
    virtual void disconnect(); 
    /** specify the simulator had an unrecoverable error
     */
    void error (int errorcode);
    /** specify the simulator had an error with error code and message
     */
    void error (int errorcode, const std::string &message);

    /** specify a separator to use for naming separation between the federate name and the interface name
     */
    void setSeparator (char separator) { separator_ = separator; }
    /** request a time advancement
    @param[in] the next requested time step
    @return the granted time step*/
    Time requestTime (Time nextInternalTimeStep);

    /** request a time advancement
    @param[in] the next requested time step
    @return the granted time step*/
    iterationTime requestTimeIterative (Time nextInternalTimeStep, iteration_request iterate);

    /** request a time advancement
    @param[in] the next requested time step
    */
    void requestTimeAsync (Time nextInternalTimeStep);

    /** request a time advancement
    @param[in] the next requested time step
    @return the granted time step*/
    void requestTimeIterativeAsync (Time nextInternalTimeStep, iteration_request iterate);

    /** request a time advancement
    @param[in] the next requested time step
    @return the granted time step*/
    Time requestTimeComplete ();

    /** finalize the time advancement request
    @return the granted time step*/
    iterationTime requestTimeIterativeComplete ();

    /** set the minimum time delta for the federate
    @param[in] tdelta the minimum time delta to return from a time request function
    */
    void setTimeDelta (Time tdelta);
    /** set the look ahead time
    @details the look ahead is the propagation time for messages/event to propagate from the Federate
    the federate
    @param[in] lookAhead the look ahead time
    */
    void setLookAhead (Time lookAhead);

    /** set the impact Window time
    @details the impact window is the time window around the time request in which other federates cannot affect
    the federate
    @param[in] lookAhead the look ahead time
    */
    void setImpactWindow (Time window);
    /** set the period and offset of the federate
    @details the federate will on grant time on N*period+offset interval
    @param[in] period the length of time between each subsequent grants
    @param[in] offset the shift of the period from 0  offset must be < period
    */
    void setPeriod (Time period, Time offset = timeZero);
    /** set a flag for the federate
    @param[in] period the length of time between each subsequent grants
    @param[in] offset the shift of the period from 0  offset must be < period
    */
    virtual void setFlag(int flag, bool flagValue = true);
    /**  set the logging level for the federate
    @ details debug and trace only do anything if they were enabled in the compilation
    @param loggingLevel (-1: none, 0: error_only, 1: warnings, 2: normal, 3: debug, 4: trace)
    */
    void setLoggingLevel (int loggingLevel);

    /** make a query of the core
    @details this call is blocking until the value is returned which make take some time depending on the size of
    the federation and the specific string being queried
    @param target  the target of the query can be "federation", "federate", "broker", "core", or a specific name of
    a federate, core, or broker
    @param queryStr a string with the query see other documentation for specific properties to query, can be
    defined by the federate
    @return a string with the value requested.  this is either going to be a vector of strings value or a json
    string stored in the first element of the vector.  The string "#invalid" is returned if the query was not valid
    */
    std::string query (const std::string &target, const std::string &queryStr);

    /** make a query of the core
    @details this call is blocking until the value is returned which make take some time depending on the size of
    the federation and the specific string being queried
    @param queryStr a string with the query see other documentation for specific properties to query, can be
    defined by the federate if the local federate does not recognize the query it sends it on to the federation
    @return a string with the value requested.  this is either going to be a vector of strings value or a json
    string stored in the first element of the vector.  The string "#invalid" is returned if the query was not valid
    */
    std::string query (const std::string &queryStr);

    /** make a query of the core in an async fashion
    @details this call is blocking until the value is returned which make take some time depending on the size of
    the federation and the specific string being queried
    @param target  the target of the query can be "federation", "federate", "broker", "core", or a specific name of
    a federate, core, or broker
    @param queryStr a string with the query see other documentation for specific properties to query, can be
    defined by the federate
    @return a query_id_t to use for returning the result
    */
    query_id_t queryAsync (const std::string &target, const std::string &queryStr);

    /** make a query of the core in an async fashion
    @details this call is blocking until the value is returned which make take some time depending on the size of
    the federation and the specific string being queried
    @param queryStr a string with the query see other documentation for specific properties to query, can be
    defined by the federate
    @return a query_id_t used to get the results of the query in the future
    */
    query_id_t queryAsync (const std::string &queryStr);

    /** get the results of an async query
    @details the call will block until the results are returned inquiry of queryCompleted() to check if the results
    have been returned or not yet

    @param queryIndex the int value returned from the queryAsync call
   @return a string with the value requested.  the format of the string will be either a single string a string vector like "[string1; string2]" or json The string "#invalid" is returned if the query was not valid
    */
    std::string queryComplete (query_id_t queryIndex);

    /** check if an asynchronous query call has been completed
    @return true if the results are ready for @queryFinalize
    */
    bool isQueryCompleted (query_id_t queryIndex) const;

    /** define a filter interface on a source
    @details a source filter will be sent any packets that come from a particular source
    if multiple filters are defined on the same source, they will be placed in some order defined by the core
    @param[in] the name of the endpoint
    @param[in] the inputType which the source filter can receive
    */
    filter_id_t registerSourceFilter(const std::string &filterName,
        const std::string &sourceEndpoint,
        const std::string &inputType = "",
        const std::string &outputType = "");
    /** define a filter interface for a destination
    @details a destination filter will be sent any packets that are going to a particular destination
    multiple filters are not allowed to specify the same destination
    @param[in] the name of the destination endpoint
    @param[in] the inputType which the destination filter can receive
    */
    filter_id_t registerDestinationFilter(const std::string &filterName,
        const std::string &destEndpoint,
        const std::string &inputType = "",
        const std::string &outputType = "");
    /** define a filter interface on a source
    @details a source filter will be sent any packets that come from a particular source
    if multiple filters are defined on the same source, they will be placed in some order defined by the core
    @param[in] the name of the endpoint
    @param[in] the inputType which the source filter can receive
    */
    filter_id_t registerSourceFilter(const std::string &sourceEndpoint)
    {
        return registerSourceFilter("", sourceEndpoint, "", "");
    }
    /** define a filter interface for a destination
    @details a destination filter will be sent any packets that are going to a particular destination
    multiple filters are not allowed to specify the same destination
    @param[in] the name of the destination endpoint
    @param[in] the inputType which the destination filter can receive
    */
    filter_id_t registerDestinationFilter(const std::string &destEndpoint)
    {
        return registerDestinationFilter("", destEndpoint, "", "");
    }
    /** get the name of a filter
    @param[in] id the filter to query
    @return empty string if an invalid id is passed*/
    std::string getFilterName(filter_id_t id) const;

    /** get the name of the endpoint that a filter is associated with
    @param[in] id the filter to query
    @return empty string if an invalid id is passed*/
    std::string getFilterEndpoint(filter_id_t id) const;

    /** get the input type of a filter from its id
    @param[in] id the endpoint to query
    @return empty string if an invalid id is passed*/
    std::string getFilterInputType(filter_id_t id) const;

    /** get the output type of a filter from its id
    @param[in] id the endpoint to query
    @return empty string if an invalid id is passed*/
    std::string getFilterOutputType(filter_id_t id) const;
    /** get the id of a source filter from the name of the endpoint
    @param[in] filterName the name of the filter
    @return invalid_filter_id if name is not recognized otherwise returns the filter id*/
    filter_id_t getFilterId(const std::string &filterName) const;
    /** get the id of a source filter from the name of the filter
    @param[in] filterName the publication id
    @return invalid_filter_id if name is not recognized otherwise returns the filter id*/
    filter_id_t getSourceFilterId(const std::string &filterName) const;

    /** get the id of a destination filter from the name of the endpoint
    @param[in] filterName the publication id
    @return invalid_filter_id if name is not recognized otherwise returns the filter id*/
    filter_id_t getDestFilterId(const std::string &filterName) const;

    /** @brief register a operator for the specified filter
    @details for time_agnostic federates only,  all other settings would trigger an error
    The MessageOperator gets called when there is a message to filter, There is no order or state to this
    messages can come in any order.
    @param[in] filter the identifier for the filter to trigger
    @param[in] op A shared_ptr to a message operator
    */
    void setFilterOperator(filter_id_t filter, std::shared_ptr<FilterOperator> op);
    /** @brief register a operator for the specified filters
    @details for time_agnostic federates only,  all other settings would trigger an error
    The MessageOperator gets called when there is a message to filter, There is no order or state to this
    message can come in any order.
    @param[in] filters the identifier for the filter to trigger
    @param[in] op A shared_ptr to a message operator
    */
    void setFilterOperator(const std::vector<filter_id_t> &filters, std::shared_ptr<FilterOperator> op);
>>>>>>> 84ddfa04
  protected:
	/** function to deal with any operations that need to occur on a time update*/
	virtual void updateTime (Time newTime, Time oldTime);
	/** function to deal with any operations that need to occur on the transition from startup to initialize*/
	virtual void StartupToInitializeStateTransition ();
	/** function to deal with any operations that need to occur on the transition from startup to initialize*/
	virtual void InitializeToExecuteStateTransition ();

  public:
	/** register a set of interfaces defined in a file
	@details call is only valid in startup mode
	@param[in] jsonString  the location of the file or json String to load to generate the interfaces
	*/
	virtual void registerInterfaces (const std::string &jsonString);
	/** get the underlying federateID for the core*/
	unsigned int getID () const noexcept { return fedID; }
	/** get the current state of the federate*/
	op_states getCurrentState () const { return state; }
	/** get the current Time
	@details the most recent granted time of the federate*/
	Time getCurrentTime () const { return currentTime; }
	/** get the federate name*/
	const std::string &getName () const { return FedInfo.name; }
	/** get a pointer to the core object used by the federate*/
	std::shared_ptr<Core> getCorePointer () { return coreObject; }
};
/** generate a FederateInfo object from a json file
 */
FederateInfo LoadFederateInfo (const std::string &jsonString);

/** defining an exception class for state transition errors*/
class InvalidStateTransition : public std::runtime_error
{
  public:
	InvalidStateTransition (const char *s) noexcept : std::runtime_error (s) {}
};

/** defining an exception class for invalid function calls*/
class InvalidFunctionCall : public std::runtime_error
{
  public:
	InvalidFunctionCall (const char *s) noexcept : std::runtime_error (s) {}
};
/** defining an exception class for invalid parameter values*/
class InvalidParameterValue : public std::runtime_error
{
  public:
	InvalidParameterValue (const char *s) noexcept : std::runtime_error (s) {}
};

/** function to do some housekeeping work
@details this runs some cleanup routines and tries to close out any residual thread that haven't been shutdown
yet*/
void cleanupHelicsLibrary();
} //namespace helics
#endif<|MERGE_RESOLUTION|>--- conflicted
+++ resolved
@@ -105,7 +105,6 @@
   private:
 	std::unique_ptr<asyncFedCallInfo> asyncCallInfo;  //!< pointer to a class defining the async call information
   public:
-<<<<<<< HEAD
 	/**constructor taking a federate information structure
 	@param[in] fi  a federate information structure
 	*/
@@ -270,18 +269,18 @@
 	a federate, core, or broker
 	@param queryStr a string with the query see other documentation for specific properties to query, can be
 	defined by the federate
-	@return an integer used to get the results of the query in the future
-	*/
-	int queryAsync (const std::string &target, const std::string &queryStr);
+    @return a query_id_t to use for returning the result
+	*/
+    query_id_t queryAsync (const std::string &target, const std::string &queryStr);
 
 	/** make a query of the core in an async fashion
 	@details this call is blocking until the value is returned which make take some time depending on the size of
 	the federation and the specific string being queried
 	@param queryStr a string with the query see other documentation for specific properties to query, can be
 	defined by the federate
-	@return an integer used to get the results of the query in the future
-	*/
-	int queryAsync (const std::string &queryStr);
+    @return a query_id_t used to get the results of the query in the future
+	*/
+    query_id_t queryAsync (const std::string &queryStr);
 
 	/** get the results of an async query
 	@details the call will block until the results are returned inquiry of queryCompleted() to check if the results
@@ -290,12 +289,12 @@
 	@param queryIndex the int value returned from the queryAsync call
    @return a string with the value requested.  the format of the string will be either a single string a string vector like "[string1; string2]" or json The string "#invalid" is returned if the query was not valid
 	*/
-	std::string queryComplete (int queryIndex);
+    std::string queryComplete (query_id_t queryIndex);
 
 	/** check if an asynchronous query call has been completed
 	@return true if the results are ready for @queryFinalize
 	*/
-	bool queryCompleted (int queryIndex) const;
+    bool isQueryCompleted (query_id_t queryIndex) const;
 
 	/** define a filter interface on a source
 	@details a source filter will be sent any packets that come from a particular source
@@ -386,284 +385,6 @@
 	@param[in] op A shared_ptr to a message operator
 	*/
 	void setFilterOperator(const std::vector<filter_id_t> &filters, std::shared_ptr<FilterOperator> op);
-=======
-    /**constructor taking a federate information structure
-    @param[in] fi  a federate information structure
-    */
-    Federate (const FederateInfo &fi);
-    /**constructor taking a core and a federate information structure
-    @param[in] fi  a federate information structure
-    */
-    Federate (std::shared_ptr<Core> core, const FederateInfo &fi);
-    /**constructor taking a file with the required information
-    @param[in] jsonString can be either a JSON file or a string containing JSON code
-    */
-    Federate (const std::string &jsonString);
-
-    Federate () noexcept;
-    Federate (Federate &&fed) noexcept;
-    Federate (const Federate &fed) = delete;
-    /** virtual destructor function */
-    virtual ~Federate ();
-    /** default move assignment*/
-    Federate &operator= (Federate &&fed) noexcept;
-    /** delete copy assignment*/
-    Federate &operator= (const Federate &fed) = delete;
-    /** enter the initialization mode after all interfaces have been defined
-    @details  the call will block until all federates have entered initialization mode
-    */
-    void enterInitializationState ();
-
-    /** enter the initialization mode after all interfaces have been defined
-    @details  the call will not block
-    */
-    void enterInitializationStateAsync ();
-    /** called after one of the async calls and will indicate true if an async operation has completed
-    @details only call from the same thread as the one that called the initial async call and will return false
-    if called when no aysnc operation is in flight*/
-    bool isAsyncOperationCompleted () const;
-    /** second part of the async process for entering initializationState call after a call to
-    enterInitializationStateAsync if call any other time it will throw an invalidFunctionCall exception*/
-    void enterInitializationStateComplete ();
-    /** enter the normal execution mode
-    @details call will block until all federates have entered this mode
-    */
-    iteration_result enterExecutionState (iteration_request iterate = iteration_request::no_iterations);
-    /** enter the normal execution mode
-    @details call will block until all federates have entered this mode
-    */
-    void enterExecutionStateAsync (iteration_request iterate = iteration_request::no_iterations);
-    /** complete the async call for entering Execution state
-    @details call will not block but will return quickly.  The enterInitializationStateFinalize must be called
-    before doing other operations
-    */
-    iteration_result enterExecutionStateComplete ();
-    /** terminate the simulation
-    @details call is normally non-blocking, but may block if called in the midst of an
-    asynchronous call sequence, no core calling commands may be called after completion of this function */
-    void finalize ();
-
-    /** disconnect a simulation from the core (will also call finalize before disconnecting if necessary)*/
-    virtual void disconnect(); 
-    /** specify the simulator had an unrecoverable error
-     */
-    void error (int errorcode);
-    /** specify the simulator had an error with error code and message
-     */
-    void error (int errorcode, const std::string &message);
-
-    /** specify a separator to use for naming separation between the federate name and the interface name
-     */
-    void setSeparator (char separator) { separator_ = separator; }
-    /** request a time advancement
-    @param[in] the next requested time step
-    @return the granted time step*/
-    Time requestTime (Time nextInternalTimeStep);
-
-    /** request a time advancement
-    @param[in] the next requested time step
-    @return the granted time step*/
-    iterationTime requestTimeIterative (Time nextInternalTimeStep, iteration_request iterate);
-
-    /** request a time advancement
-    @param[in] the next requested time step
-    */
-    void requestTimeAsync (Time nextInternalTimeStep);
-
-    /** request a time advancement
-    @param[in] the next requested time step
-    @return the granted time step*/
-    void requestTimeIterativeAsync (Time nextInternalTimeStep, iteration_request iterate);
-
-    /** request a time advancement
-    @param[in] the next requested time step
-    @return the granted time step*/
-    Time requestTimeComplete ();
-
-    /** finalize the time advancement request
-    @return the granted time step*/
-    iterationTime requestTimeIterativeComplete ();
-
-    /** set the minimum time delta for the federate
-    @param[in] tdelta the minimum time delta to return from a time request function
-    */
-    void setTimeDelta (Time tdelta);
-    /** set the look ahead time
-    @details the look ahead is the propagation time for messages/event to propagate from the Federate
-    the federate
-    @param[in] lookAhead the look ahead time
-    */
-    void setLookAhead (Time lookAhead);
-
-    /** set the impact Window time
-    @details the impact window is the time window around the time request in which other federates cannot affect
-    the federate
-    @param[in] lookAhead the look ahead time
-    */
-    void setImpactWindow (Time window);
-    /** set the period and offset of the federate
-    @details the federate will on grant time on N*period+offset interval
-    @param[in] period the length of time between each subsequent grants
-    @param[in] offset the shift of the period from 0  offset must be < period
-    */
-    void setPeriod (Time period, Time offset = timeZero);
-    /** set a flag for the federate
-    @param[in] period the length of time between each subsequent grants
-    @param[in] offset the shift of the period from 0  offset must be < period
-    */
-    virtual void setFlag(int flag, bool flagValue = true);
-    /**  set the logging level for the federate
-    @ details debug and trace only do anything if they were enabled in the compilation
-    @param loggingLevel (-1: none, 0: error_only, 1: warnings, 2: normal, 3: debug, 4: trace)
-    */
-    void setLoggingLevel (int loggingLevel);
-
-    /** make a query of the core
-    @details this call is blocking until the value is returned which make take some time depending on the size of
-    the federation and the specific string being queried
-    @param target  the target of the query can be "federation", "federate", "broker", "core", or a specific name of
-    a federate, core, or broker
-    @param queryStr a string with the query see other documentation for specific properties to query, can be
-    defined by the federate
-    @return a string with the value requested.  this is either going to be a vector of strings value or a json
-    string stored in the first element of the vector.  The string "#invalid" is returned if the query was not valid
-    */
-    std::string query (const std::string &target, const std::string &queryStr);
-
-    /** make a query of the core
-    @details this call is blocking until the value is returned which make take some time depending on the size of
-    the federation and the specific string being queried
-    @param queryStr a string with the query see other documentation for specific properties to query, can be
-    defined by the federate if the local federate does not recognize the query it sends it on to the federation
-    @return a string with the value requested.  this is either going to be a vector of strings value or a json
-    string stored in the first element of the vector.  The string "#invalid" is returned if the query was not valid
-    */
-    std::string query (const std::string &queryStr);
-
-    /** make a query of the core in an async fashion
-    @details this call is blocking until the value is returned which make take some time depending on the size of
-    the federation and the specific string being queried
-    @param target  the target of the query can be "federation", "federate", "broker", "core", or a specific name of
-    a federate, core, or broker
-    @param queryStr a string with the query see other documentation for specific properties to query, can be
-    defined by the federate
-    @return a query_id_t to use for returning the result
-    */
-    query_id_t queryAsync (const std::string &target, const std::string &queryStr);
-
-    /** make a query of the core in an async fashion
-    @details this call is blocking until the value is returned which make take some time depending on the size of
-    the federation and the specific string being queried
-    @param queryStr a string with the query see other documentation for specific properties to query, can be
-    defined by the federate
-    @return a query_id_t used to get the results of the query in the future
-    */
-    query_id_t queryAsync (const std::string &queryStr);
-
-    /** get the results of an async query
-    @details the call will block until the results are returned inquiry of queryCompleted() to check if the results
-    have been returned or not yet
-
-    @param queryIndex the int value returned from the queryAsync call
-   @return a string with the value requested.  the format of the string will be either a single string a string vector like "[string1; string2]" or json The string "#invalid" is returned if the query was not valid
-    */
-    std::string queryComplete (query_id_t queryIndex);
-
-    /** check if an asynchronous query call has been completed
-    @return true if the results are ready for @queryFinalize
-    */
-    bool isQueryCompleted (query_id_t queryIndex) const;
-
-    /** define a filter interface on a source
-    @details a source filter will be sent any packets that come from a particular source
-    if multiple filters are defined on the same source, they will be placed in some order defined by the core
-    @param[in] the name of the endpoint
-    @param[in] the inputType which the source filter can receive
-    */
-    filter_id_t registerSourceFilter(const std::string &filterName,
-        const std::string &sourceEndpoint,
-        const std::string &inputType = "",
-        const std::string &outputType = "");
-    /** define a filter interface for a destination
-    @details a destination filter will be sent any packets that are going to a particular destination
-    multiple filters are not allowed to specify the same destination
-    @param[in] the name of the destination endpoint
-    @param[in] the inputType which the destination filter can receive
-    */
-    filter_id_t registerDestinationFilter(const std::string &filterName,
-        const std::string &destEndpoint,
-        const std::string &inputType = "",
-        const std::string &outputType = "");
-    /** define a filter interface on a source
-    @details a source filter will be sent any packets that come from a particular source
-    if multiple filters are defined on the same source, they will be placed in some order defined by the core
-    @param[in] the name of the endpoint
-    @param[in] the inputType which the source filter can receive
-    */
-    filter_id_t registerSourceFilter(const std::string &sourceEndpoint)
-    {
-        return registerSourceFilter("", sourceEndpoint, "", "");
-    }
-    /** define a filter interface for a destination
-    @details a destination filter will be sent any packets that are going to a particular destination
-    multiple filters are not allowed to specify the same destination
-    @param[in] the name of the destination endpoint
-    @param[in] the inputType which the destination filter can receive
-    */
-    filter_id_t registerDestinationFilter(const std::string &destEndpoint)
-    {
-        return registerDestinationFilter("", destEndpoint, "", "");
-    }
-    /** get the name of a filter
-    @param[in] id the filter to query
-    @return empty string if an invalid id is passed*/
-    std::string getFilterName(filter_id_t id) const;
-
-    /** get the name of the endpoint that a filter is associated with
-    @param[in] id the filter to query
-    @return empty string if an invalid id is passed*/
-    std::string getFilterEndpoint(filter_id_t id) const;
-
-    /** get the input type of a filter from its id
-    @param[in] id the endpoint to query
-    @return empty string if an invalid id is passed*/
-    std::string getFilterInputType(filter_id_t id) const;
-
-    /** get the output type of a filter from its id
-    @param[in] id the endpoint to query
-    @return empty string if an invalid id is passed*/
-    std::string getFilterOutputType(filter_id_t id) const;
-    /** get the id of a source filter from the name of the endpoint
-    @param[in] filterName the name of the filter
-    @return invalid_filter_id if name is not recognized otherwise returns the filter id*/
-    filter_id_t getFilterId(const std::string &filterName) const;
-    /** get the id of a source filter from the name of the filter
-    @param[in] filterName the publication id
-    @return invalid_filter_id if name is not recognized otherwise returns the filter id*/
-    filter_id_t getSourceFilterId(const std::string &filterName) const;
-
-    /** get the id of a destination filter from the name of the endpoint
-    @param[in] filterName the publication id
-    @return invalid_filter_id if name is not recognized otherwise returns the filter id*/
-    filter_id_t getDestFilterId(const std::string &filterName) const;
-
-    /** @brief register a operator for the specified filter
-    @details for time_agnostic federates only,  all other settings would trigger an error
-    The MessageOperator gets called when there is a message to filter, There is no order or state to this
-    messages can come in any order.
-    @param[in] filter the identifier for the filter to trigger
-    @param[in] op A shared_ptr to a message operator
-    */
-    void setFilterOperator(filter_id_t filter, std::shared_ptr<FilterOperator> op);
-    /** @brief register a operator for the specified filters
-    @details for time_agnostic federates only,  all other settings would trigger an error
-    The MessageOperator gets called when there is a message to filter, There is no order or state to this
-    message can come in any order.
-    @param[in] filters the identifier for the filter to trigger
-    @param[in] op A shared_ptr to a message operator
-    */
-    void setFilterOperator(const std::vector<filter_id_t> &filters, std::shared_ptr<FilterOperator> op);
->>>>>>> 84ddfa04
   protected:
 	/** function to deal with any operations that need to occur on a time update*/
 	virtual void updateTime (Time newTime, Time oldTime);
