/*
Copyright © 2017-2018,
Battelle Memorial Institute; Lawrence Livermore National Security, LLC; Alliance for Sustainable Energy, LLC
All rights reserved. See LICENSE file and DISCLAIMER for more details.
*/
#pragma once

#include "ValueConverter.hpp"
#include "helicsTypes.hpp"
#include <cmath>
#include <complex>
#include <cstdint>
#include <string>
#include <vector>
#include <helics_includes/variant.hpp>
/** @file
@brief naming a set of types that are interchangeable and recognizable inside the HELICS application API and core
*/
namespace helics
{
/** define a variant with the different types*/
using defV = mpark::variant<double,
                            int64_t,
                            std::string,
                            std::complex<double>,
                            std::vector<double>,
                            std::vector<std::complex<double>>>;

/**enumeration of the order inside the variant so the Which function returns match the enumeration*/
enum type_location
{
    doubleLoc = 0,
    intLoc = 1,
    stringLoc = 2,
    complexLoc = 3,
    vectorLoc = 4,
<<<<<<< HEAD
    complexVectorLoc = 5,
    namedPointLoc=6
=======
    complexVectorLoc = 5
>>>>>>> 9ae7595d
};
/** detect a change from the previous values*/
bool changeDetected (const defV &prevValue, const std::string &val, double deltaV);
bool changeDetected (const defV &prevValue, const std::vector<double> &val, double deltaV);
bool changeDetected (const defV &prevValue, const std::vector<std::complex<double>> &val, double deltaV);
bool changeDetected (const defV &prevValue, const double *vals, size_t size, double deltaV);
bool changeDetected (const defV &prevValue, const std::complex<double> &val, double deltaV);
bool changeDetected (const defV &prevValue, double val, double deltaV);
bool changeDetected (const defV &prevValue, int64_t val, double deltaV);
bool changeDetected (const defV &prevValue, named_point val, double deltaV);
bool changeDetected(const defV &prevValue, bool val, double deltaV);

void valueExtract (const defV &dv, std::string &val);

void valueExtract (const defV &dv, std::complex<double> &val);

void valueExtract (const defV &dv, std::vector<double> &val);

void valueExtract (const defV &dv, std::vector<std::complex<double>> &val);

void valueExtract(const defV &dv, named_point &val);

void valueExtract (const data_view &dv, helics_type_t baseType, std::string &val);

void valueExtract (const data_view &dv, helics_type_t baseType, std::vector<double> &val);

void valueExtract (const data_view &dv, helics_type_t baseType, std::complex<double> &val);

void valueExtract (const data_view &dv, helics_type_t baseType, std::vector<std::complex<double>> &val);

void valueExtract(const data_view &dv, helics_type_t baseType, named_point &val);

/** for numeric types*/
template <class X>
std::enable_if_t<std::is_arithmetic<X>::value> valueExtract (const defV &dv, X &val)
{
    switch (dv.index ())
    {
    case doubleLoc:  // double
        val = static_cast<X> (mpark::get<double> (dv));
        break;
    case intLoc:  // int64_t
        val = static_cast<X> (mpark::get<int64_t> (dv));
        break;
    case stringLoc:  // string
    default:
        if IF_CONSTEXPR(std::is_integral<X>::value)
        {
            val = static_cast<X>(std::stoll(mpark::get<std::string>(dv)));
        }
        else
        {
            val = static_cast<X>(std::stod (mpark::get<std::string>(dv)));
        }
        
        break;
    case complexLoc:  // complex
        val = static_cast<X> (std::abs (mpark::get<std::complex<double>> (dv)));
        break;
    case vectorLoc:  // vector
    {
        auto &vec = mpark::get<std::vector<double>> (dv);
        if (!vec.empty ())
        {
            if (vec.size() == 2)
            {
                val = static_cast<X> (std::hypot(vec[0],vec[1]));
            }
            else
            {
                val = static_cast<X> (vec.front());
            }

        }
        else
        {
            val = X(0);
        }
        break;
    }
    case complexVectorLoc:  // complex vector
    {
        auto &vec = mpark::get<std::vector<std::complex<double>>> (dv);
        if (!vec.empty ())
        {
            val = static_cast<X> (std::abs (vec.front ()));
        }
        else
        {
            val =X(0);
        }
        break;
    }
    }
}

/** assume it is some numeric type (int or double)*/
template <class X>
std::enable_if_t<std::is_arithmetic<X>::value> valueExtract (const data_view &dv, helics_type_t baseType, X &val)
{
    switch (baseType)
    {
    case helics_type_t::helicsAny:
    {
        if (dv.size() == 9)
        {
            auto V = ValueConverter<double>::interpret(dv);
            if (std::isnormal(V))
            {
                val = static_cast<X> (V);
            }
            else
            {
                auto Vint = ValueConverter<int64_t>::interpret(dv);
                val = static_cast<X> (Vint);
            }
        }
        else if (dv.size() == 17)
        {
            auto V = ValueConverter<std::complex<double>>::interpret(dv);
            val = static_cast<X> (std::abs(V));
        }
        try
        {
            val = static_cast<X> (std::stod (dv.string ()));
        }
        catch (const std::invalid_argument &ble)
        {  // well lets try a vector conversion
            auto V = ValueConverter<std::vector<double>>::interpret(dv);
            if (V.size() == 2)
            {
                val = static_cast<X> (std::hypot(V[0], V[1]));
            }
            else
            {
                val = (V.empty()) ? X(0) : static_cast<X> (V.front());
            }
        }
        break;
    }
    case helics_type_t::helicsString:
<<<<<<< HEAD
        val = static_cast<X> (boost::lexical_cast<double> (dv.string ()));
=======
    {
        if IF_CONSTEXPR(std::is_integral<X>::value)
        {
            val = static_cast<X>(std::stoll(ValueConverter<std::string>::interpret(dv)));
        }
        else
        {
            val = static_cast<X>(std::stod(ValueConverter<std::string>::interpret(dv)));
        }
>>>>>>> 9ae7595d
        break;
    case helics_type_t::helicsBool:
        val = static_cast<X>((dv.string() == "0") ? false : true);
        break;
    case helics_type_t::helicsNamedPoint:
    {
        auto npval = ValueConverter<named_point>::interpret(dv);
        static_cast<X>(npval.second);
        break;
    }
    case helics_type_t::helicsDouble:
    {
        auto V = ValueConverter<double>::interpret (dv);
        val = static_cast<X> (V);
        break;
    }
    case helics_type_t::helicsInt:
    {
        auto V = ValueConverter<int64_t>::interpret (dv);
        val = static_cast<X> (V);
        break;
    }

    case helics_type_t::helicsVector:
    {
        auto V = ValueConverter<std::vector<double>>::interpret (dv);
        if (V.size() == 2)
        {
            val = static_cast<X> (std::hypot(V[0], V[1]));
        }
        else
        {
            val = (V.empty()) ? X(0) : static_cast<X> (V.front());
        }
        break;
    }
    case helics_type_t::helicsComplex:
    {
        auto V = ValueConverter<std::complex<double>>::interpret (dv);
        val = static_cast<X> (std::abs (V));
        break;
    }
    case helics_type_t::helicsComplexVector:
    {
        auto V = ValueConverter<std::vector<std::complex<double>>>::interpret (dv);
        val = (!V.empty ()) ? static_cast<X> (std::abs (V.front ())) : 0.0;
        break;
    }
    case helics_type_t::helicsInvalid:
        throw (std::invalid_argument ("unrecognized helics type"));
    }
}
}  // namespace helics
<|MERGE_RESOLUTION|>--- conflicted
+++ resolved
@@ -34,12 +34,8 @@
     stringLoc = 2,
     complexLoc = 3,
     vectorLoc = 4,
-<<<<<<< HEAD
     complexVectorLoc = 5,
     namedPointLoc=6
-=======
-    complexVectorLoc = 5
->>>>>>> 9ae7595d
 };
 /** detect a change from the previous values*/
 bool changeDetected (const defV &prevValue, const std::string &val, double deltaV);
@@ -181,10 +177,6 @@
         break;
     }
     case helics_type_t::helicsString:
-<<<<<<< HEAD
-        val = static_cast<X> (boost::lexical_cast<double> (dv.string ()));
-=======
-    {
         if IF_CONSTEXPR(std::is_integral<X>::value)
         {
             val = static_cast<X>(std::stoll(ValueConverter<std::string>::interpret(dv)));
@@ -193,7 +185,6 @@
         {
             val = static_cast<X>(std::stod(ValueConverter<std::string>::interpret(dv)));
         }
->>>>>>> 9ae7595d
         break;
     case helics_type_t::helicsBool:
         val = static_cast<X>((dv.string() == "0") ? false : true);
@@ -201,7 +192,7 @@
     case helics_type_t::helicsNamedPoint:
     {
         auto npval = ValueConverter<named_point>::interpret(dv);
-        static_cast<X>(npval.second);
+        val=static_cast<X>(npval.second);
         break;
     }
     case helics_type_t::helicsDouble:
