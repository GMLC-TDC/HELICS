/*

Copyright (C) 2017, Battelle Memorial Institute
All rights reserved.

This software was co-developed by Pacific Northwest National Laboratory, operated by the Battelle Memorial
Institute; the National Renewable Energy Laboratory, operated by the Alliance for Sustainable Energy, LLC; and the
Lawrence Livermore National Laboratory, operated by Lawrence Livermore National Security, LLC.

*/

#include "Filters.hpp"
#include "MessageOperators.h"

#include <memory>
#include <random>
#include <thread>

namespace helics
{
static void addOperations (Filter *filt, defined_filter_types type)
{
    switch (type)
    {
    case custom:
        break;
    case randomDelay:
    {
        auto op = std::make_shared<randomDelayFilterOperation> ();
        filt->setFilterOperations (std::move (op));
    }
    break;
    case delay:
    {
        auto op = std::make_shared<delayFilterOperation> ();
        filt->setFilterOperations (std::move (op));
    }
    break;
    case randomDrop:
    {
        auto op = std::make_shared<randomDropFilterOperation> ();
        filt->setFilterOperations (std::move (op));
    }
    break;
    case redirect:
    {
        
    }
    break;
    }
}

std::unique_ptr<DestinationFilter> make_destination_filter (defined_filter_types type,
                                                            MessageFilterFederate *mFed,
                                                            const std::string &target,
                                                            const std::string &name)

{
    auto dfilt = std::make_unique<DestinationFilter> (mFed, target, name);
    addOperations (dfilt.get (), type);
    return dfilt;
}

std::unique_ptr<SourceFilter> make_Source_filter (defined_filter_types type,
                                                  MessageFilterFederate *mFed,
                                                  const std::string &target,
                                                  const std::string &name)
{
    auto sfilt = std::make_unique<SourceFilter> (mFed, target, name);
    addOperations (sfilt.get (), type);
    return sfilt;
}

void FilterOperations::set (const std::string & /*property*/, double /*val*/) {}
void FilterOperations::setString (const std::string & /*property*/, const std::string & /*val*/) {}

delayFilterOperation::delayFilterOperation (Time delayTime) : delay (delayTime)
{
    if (delayTime < timeZero)
    {
        delay = timeZero;
    }
    td = std::make_shared<MessageTimeOperator> ([this](Time messageTime) { return messageTime + delay; });
}

void delayFilterOperation::set (const std::string &property, double val)
{
    if (property == "delay")
    {
        if (val >= timeZero)
        {
            delay = Time (val);
        }
    }
}

std::shared_ptr<MessageOperator> delayFilterOperation::getOperator ()
{
    return std::static_pointer_cast<MessageOperator> (td);
}

// enumeration of possible random number generator distributions
enum class random_dists_t : int
{
    constant,
    uniform,
    bernoulli,
    binomial,
    geometric,
    poisson,
    exponential,
    gamma,
    weibull,
    extreme_value,
    normal,
    lognormal,
    chi_squared,
    cauchy,
    fisher_f,
    student_t
};

double randDouble (random_dists_t dist, double p1, double p2)
{
#ifndef __apple_build_version__
    static thread_local std::mt19937 generator (
      std::random_device{}() +
      static_cast<unsigned int> (std::hash<std::thread::id>{}(std::this_thread::get_id ())));
#else
#if __clang_major__ >= 8
    static thread_local std::mt19937 generator (
      std::random_device{}() +
      static_cast<unsigned int> (std::hash<std::thread::id>{}(std::this_thread::get_id ())));
#else
    // this will leak on thread termination,  older apple clang does not have proper thread_local variables so
    // there really isn't any option
<<<<<<< HEAD
    static __thread std::mt19937 *genPtr = nullptr;
    if (genPtr == nullptr)
    {
        genPtr = new std::mt19937(std::random_device{}() +
                                  static_cast<unsigned int> (std::hash<std::thread::id>{}(std::this_thread::get_id())));
    }
=======
    //  static __thread std::mt19937 *genPtr =
    //    new std::mt19937(std::random_device{}() +
    //        static_cast<unsigned int> (std::hash<std::thread::id>{}(std::this_thread::get_id())));

    static __thread std::mt19937 *genPtr = nullptr;
    if (genPtr == nullptr)
    {
        genPtr =
          new std::mt19937 (std::random_device{}() +
                            static_cast<unsigned int> (std::hash<std::thread::id>{}(std::this_thread::get_id ())));
    }

>>>>>>> 24d0507d
    auto &generator = *genPtr;

#endif
#endif
    switch (dist)
    {
    case random_dists_t::constant:
        return p1;
    case random_dists_t::uniform:
    default:
    {
        std::uniform_real_distribution<double> distribution (p1, p2);
        return distribution (generator);
    }
    break;
    case random_dists_t::normal:
    {
        std::normal_distribution<double> distribution (p1, p2);
        return distribution (generator);
    }
    break;
    case random_dists_t::lognormal:
    {
        std::lognormal_distribution<double> distribution (p1, p2);
        return distribution (generator);
    }
    break;
    case random_dists_t::cauchy:
    {
        std::cauchy_distribution<double> distribution (p1, p2);
        return distribution (generator);
    }
    case random_dists_t::chi_squared:
    {
        std::chi_squared_distribution<double> distribution (p1);
        return distribution (generator);
    }
    case random_dists_t::exponential:
    {
        std::exponential_distribution<double> distribution (p1);
        return distribution (generator);
    }
    case random_dists_t::extreme_value:
    {
        std::extreme_value_distribution<double> distribution (p1, p2);
        return distribution (generator);
    }
    case random_dists_t::fisher_f:
    {
        std::fisher_f_distribution<double> distribution (p1, p2);
        return distribution (generator);
    }
    case random_dists_t::weibull:
    {
        std::weibull_distribution<double> distribution (p1, p2);
        return distribution (generator);
    }
    break;
    }

    // return 0.0;
}

class randomDelayGenerator
{
  public:
    Time delay;
};

randomDelayFilterOperation::randomDelayFilterOperation () {}
randomDelayFilterOperation::~randomDelayFilterOperation () {}
void randomDelayFilterOperation::set (const std::string &property, double val) {}
void randomDelayFilterOperation::setString (const std::string &property, const std::string &val) {}

std::shared_ptr<MessageOperator> randomDelayFilterOperation::getOperator ()
{
    return std::static_pointer_cast<MessageOperator> (td);
}

randomDropFilterOperation::randomDropFilterOperation ()
{
    tcond = std::make_shared<MessageConditionalOperator> (
      [this](const Message *) { return (randDouble (random_dists_t::uniform, 0, 1.0) < dropProb); });
}

randomDropFilterOperation::~randomDropFilterOperation () {}
void randomDropFilterOperation::set (const std::string &property, double val) {}
void randomDropFilterOperation::setString (const std::string &property, const std::string &val) {}

std::shared_ptr<MessageOperator> randomDropFilterOperation::getOperator ()
{
    return std::static_pointer_cast<MessageOperator> (tcond);
}
}  // namespace helics<|MERGE_RESOLUTION|>--- conflicted
+++ resolved
@@ -134,14 +134,6 @@
 #else
     // this will leak on thread termination,  older apple clang does not have proper thread_local variables so
     // there really isn't any option
-<<<<<<< HEAD
-    static __thread std::mt19937 *genPtr = nullptr;
-    if (genPtr == nullptr)
-    {
-        genPtr = new std::mt19937(std::random_device{}() +
-                                  static_cast<unsigned int> (std::hash<std::thread::id>{}(std::this_thread::get_id())));
-    }
-=======
     //  static __thread std::mt19937 *genPtr =
     //    new std::mt19937(std::random_device{}() +
     //        static_cast<unsigned int> (std::hash<std::thread::id>{}(std::this_thread::get_id())));
@@ -154,7 +146,7 @@
                             static_cast<unsigned int> (std::hash<std::thread::id>{}(std::this_thread::get_id ())));
     }
 
->>>>>>> 24d0507d
+
     auto &generator = *genPtr;
 
 #endif
