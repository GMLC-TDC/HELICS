/*
Copyright (c) 2017-2020,
Battelle Memorial Institute; Lawrence Livermore National Security, LLC; Alliance for Sustainable
Energy, LLC.  See the top-level NOTICE for additional details. All rights reserved.
SPDX-License-Identifier: BSD-3-Clause
*/

#include "Endpoints.hpp"

#include "../core/Core.hpp"
#include "../core/core-exceptions.hpp"
#include "MessageFederate.hpp"

namespace helics {

Endpoint::Endpoint(MessageFederate* mFed, const std::string& name, interface_handle id, void* data):
    Interface(mFed, id, name), fed(mFed), dataReference(data)
{
}

Endpoint::Endpoint(MessageFederate* mFed, const std::string& name, const std::string& type):
    Endpoint(mFed->registerEndpoint(name, type))
{
}

Endpoint::Endpoint(interface_visibility locality,
                   MessageFederate* mFed,
                   const std::string& name,
                   const std::string& type)
{
    if (locality == interface_visibility::global) {
        operator=(mFed->registerGlobalEndpoint(name, type));
    } else {
        operator=(mFed->registerEndpoint(name, type));
    }
}

void Endpoint::send(const char* data, size_t data_size) const
{
    if ((cr != nullptr) &&
        ((fed->getCurrentMode() == Federate::modes::executing) ||
         (fed->getCurrentMode() == Federate::modes::initializing))) {
        cr->send(handle, data, data_size);
    } else {
        throw(InvalidFunctionCall(
            "messages not allowed outside of execution and initialization mode"));
    }
}

void Endpoint::sendTo(std::string_view dest, const char* data, size_t data_size) const
{
    if ((cr != nullptr) &&
        ((fed->getCurrentMode() == Federate::modes::executing) ||
         (fed->getCurrentMode() == Federate::modes::initializing))) {
        if (dest.empty()) {
            dest = defDest;
        }
        cr->sendTo(handle, dest, data, data_size);
    } else {
        throw(InvalidFunctionCall(
            "messages not allowed outside of execution and initialization mode"));
    }
}

void Endpoint::sendAt(Time sendTime, const char* data, size_t data_size) const
{
    if ((cr != nullptr) &&
        ((fed->getCurrentMode() == Federate::modes::executing) ||
         (fed->getCurrentMode() == Federate::modes::initializing))) {
        cr->sendAt(handle, sendTime, data, data_size);
    } else {
        throw(InvalidFunctionCall(
            "messages not allowed outside of execution and initialization mode"));
    }
}

/** send a data block and length to a destination at particular time
@param dest string name of the destination
@param data pointer to data location
@param data_size the length of the data
@param sendTime the time to send the message
*/
void Endpoint::sendToAt(std::string_view dest,
                        Time sendTime,
                        const char* data,
                        size_t data_size) const
{
    if ((cr != nullptr) &&
        ((fed->getCurrentMode() == Federate::modes::executing) ||
         (fed->getCurrentMode() == Federate::modes::initializing))) {
        if (dest.empty()) {
            dest = defDest;
        }
        cr->sendToAt(handle, dest, sendTime, data, data_size);
    } else {
        throw(InvalidFunctionCall(
            "messages not allowed outside of execution and initialization mode"));
    }
}
/** send a data block and length to the target destination
@param data pointer to data location
@param data_size the length of the data
*/
void Endpoint::send(const void* data, size_t data_size) const
{
    if ((cr != nullptr) &&
        ((fed->getCurrentMode() == Federate::modes::executing) ||
         (fed->getCurrentMode() == Federate::modes::initializing))) {
        cr->send(handle, data, data_size);
    } else {
        throw(InvalidFunctionCall(
            "messages not allowed outside of execution and initialization mode"));
    }
}

/** send a pointer to a message object*/
void Endpoint::send(std::unique_ptr<Message> mess) const
{
    if ((cr != nullptr) &&
        ((fed->getCurrentMode() == Federate::modes::executing) ||
         (fed->getCurrentMode() == Federate::modes::initializing))) {
        if (mess->dest.empty()) {
            mess->dest = defDest;
        }
        cr->sendMessage(handle, std::move(mess));
    } else {
        throw(InvalidFunctionCall(
            "messages not allowed outside of execution and initialization mode"));
    }
}

static const std::string emptyStr;

void Endpoint::setDefaultDestination(std::string_view target)
{
    if (defDest.empty() && fed->getCurrentMode() < Federate::modes::executing) {
        addDestinationTarget(target);
    }
    defDest = target;
}

const std::string& Endpoint::getDefaultDestination() const
{
    return (!defDest.empty()) ? defDest :
                                ((cr != nullptr) ? cr->getDestinationTargets(handle) : emptyStr);
}

void Endpoint::subscribe(const std::string& key)
{
    if (cr != nullptr) {
        cr->addSourceTarget(handle, key);
    }
}

std::unique_ptr<Message> Endpoint::getMessage() const
{
    return (fed != nullptr) ? fed->getMessage(*this) : nullptr;
}

/** check if there is a message available*/
bool Endpoint::hasMessage() const
{
    return (fed != nullptr) ? fed->hasMessage(*this) : false;
}

/** check if there is a message available*/
std::uint64_t Endpoint::pendingMessages() const
{
    return (fed != nullptr) ? fed->pendingMessages(*this) : 0;
}

void Endpoint::setCallback(const std::function<void(const Endpoint&, Time)>& callback)
{
    if (fed != nullptr) {
        fed->setMessageNotificationCallback(*this, callback);
    }
}

<<<<<<< HEAD
/** add a named filter to an endpoint for all message coming from the endpoint*/
=======
/** add a named filter to an endpoint for all messages coming from the endpoint*/
>>>>>>> 8f15cd74
void Endpoint::addSourceFilter(const std::string& filterName)
{
    if (cr != nullptr) {
        cr->addSourceTarget(handle, filterName, handle_type::filter);
    }
}
<<<<<<< HEAD
/** add a named filter to an endpoint for all message going to the endpoint*/
=======
/** add a named filter to an endpoint for all messages going to the endpoint*/
>>>>>>> 8f15cd74
void Endpoint::addDestinationFilter(const std::string& filterName)
{
    if (cr != nullptr) {
        cr->addDestinationTarget(handle, filterName, handle_type::filter);
    }
}
}  // namespace helics<|MERGE_RESOLUTION|>--- conflicted
+++ resolved
@@ -176,22 +176,14 @@
     }
 }
 
-<<<<<<< HEAD
-/** add a named filter to an endpoint for all message coming from the endpoint*/
-=======
 /** add a named filter to an endpoint for all messages coming from the endpoint*/
->>>>>>> 8f15cd74
 void Endpoint::addSourceFilter(const std::string& filterName)
 {
     if (cr != nullptr) {
         cr->addSourceTarget(handle, filterName, handle_type::filter);
     }
 }
-<<<<<<< HEAD
-/** add a named filter to an endpoint for all message going to the endpoint*/
-=======
 /** add a named filter to an endpoint for all messages going to the endpoint*/
->>>>>>> 8f15cd74
 void Endpoint::addDestinationFilter(const std::string& filterName)
 {
     if (cr != nullptr) {
