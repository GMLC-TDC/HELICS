--- conflicted
+++ resolved
@@ -16,32 +16,24 @@
 
 #include "../core/Core.hpp"
 
-#include "../common/GuardedTypes.hpp"
-<<<<<<< HEAD
-=======
-#include <atomic>
-#include <libguarded/atomic_guarded.hpp>
-#include <libguarded/guarded.hpp>
->>>>>>> 69ef2827
 #include <mutex>
 #include <set>
 
 namespace helics
 {
-<<<<<<< HEAD
-    class MessageTimeOperator;
-    class MessageConditionalOperator;
-    class MessageDestOperator;
-    class CloneOperator;
-    /** class for managing filter operations*/
-    class FilterOperations
-    {
+class MessageTimeOperator;
+class MessageConditionalOperator;
+class MessageDestOperator;
+class CloneOperator;
+/** class for managing filter operations*/
+class FilterOperations
+{
     public:
-        FilterOperations() = default;
-        virtual ~FilterOperations() = default;
+    FilterOperations () = default;
+    virtual ~FilterOperations () = default;
         // still figuring out if these functions have a use or not
-        FilterOperations(const FilterOperations &fo) = delete;
-        FilterOperations(FilterOperations &&fo) = delete;
+    FilterOperations (const FilterOperations &fo) = delete;
+    FilterOperations (FilterOperations &&fo) = delete;
         FilterOperations &operator= (const FilterOperations &fo) = delete;
         FilterOperations &operator= (FilterOperations &&fo) = delete;
 
@@ -49,128 +41,11 @@
         @param property the name of the property of the filter to change
         @param val the numerical value of the property
         */
-        virtual void set(const std::string &property, double val);
+    virtual void set (const std::string &property, double val);
         /** set a string property on a filter
         @param property the name of the property of the filter to change
         @param val the numerical value of the property
         */
-        virtual void setString(const std::string &property, const std::string &val);
-        virtual std::shared_ptr<FilterOperator> getOperator() = 0;
-    };
-
-    /**filter for delaying a message in time*/
-    class DelayFilterOperation : public FilterOperations
-    {
-    private:
-        std::atomic<Time> delay{ timeZero };
-        std::shared_ptr<MessageTimeOperator> td;
-
-    public:
-        explicit DelayFilterOperation(Time delayTime = timeZero);
-        virtual void set(const std::string &property, double val) override;
-        virtual std::shared_ptr<FilterOperator> getOperator() override;
-    };
-
-    class randomDelayGenerator;
-
-    /** filter for generating a random delay time for a message*/
-    class RandomDelayFilterOperation : public FilterOperations
-    {
-    private:
-        std::shared_ptr<MessageTimeOperator> td;
-        std::unique_ptr<randomDelayGenerator> rdelayGen;
-
-    public:
-        RandomDelayFilterOperation();
-        ~RandomDelayFilterOperation();
-        virtual void set(const std::string &property, double val) override;
-        virtual void setString(const std::string &property, const std::string &val) override;
-        virtual std::shared_ptr<FilterOperator> getOperator() override;
-    };
-
-    /** filter for randomly dropping a packet*/
-    class RandomDropFilterOperation : public FilterOperations
-    {
-    private:
-        std::atomic<double> dropProb{ 0.0 };
-        std::shared_ptr<MessageConditionalOperator> tcond;
-
-    public:
-        RandomDropFilterOperation();
-        ~RandomDropFilterOperation();
-        virtual void set(const std::string &property, double val) override;
-        virtual void setString(const std::string &property, const std::string &val) override;
-        virtual std::shared_ptr<FilterOperator> getOperator() override;
-    };
-
-    /** filter for rerouting a packet to a particular endpoint*/
-    class RerouteFilterOperation : public FilterOperations
-    {
-    private:
-        std::shared_ptr<MessageDestOperator> op;  //!< the actual operator
-        atomic_guarded<std::string> newTarget;  //!< the target destination
-		shared_guarded<std::set<std::string>> conditions;
-    public:
-        RerouteFilterOperation();
-        ~RerouteFilterOperation();
-        virtual void set(const std::string &property, double val) override;
-        virtual void setString(const std::string &property, const std::string &val) override;
-        virtual std::shared_ptr<FilterOperator> getOperator() override;
-
-    private:
-        /** function to execute the rerouting operation*/
-        std::string rerouteOperation(const std::string &dest) const;
-    };
-
-    /** filter for rerouting a packet to a particular endpoint*/
-    class CloneFilterOperation : public FilterOperations
-    {
-    private:
-        Core *coreptr; //!< pointer to a core object
-        std::shared_ptr<CloneOperator> op;  //!< the actual operator
-		shared_guarded<std::vector<std::string>> deliveryAddresses;  //!< the endpoints to deliver the cloned data to
-    public:
-        /** this operation needs a pointer to a core to operate*/
-        explicit CloneFilterOperation(Core *core);
-
-        ~CloneFilterOperation();
-        virtual void set(const std::string &property, double val) override;
-        virtual void setString(const std::string &property, const std::string &val) override;
-        virtual std::shared_ptr<FilterOperator> getOperator() override;
-
-    private:
-        /** run the send message function which copies the message and forwards to all destinations
-        @param mess a message to clone*/
-        void sendMessage(const Message *mess) const;
-    };
-
-} //namespace helics
-=======
-class MessageTimeOperator;
-class MessageConditionalOperator;
-class MessageDestOperator;
-class CloneOperator;
-/** class for managing filter operations*/
-class FilterOperations
-{
-  public:
-    FilterOperations () = default;
-    virtual ~FilterOperations () = default;
-    // still figuring out if these functions have a use or not
-    FilterOperations (const FilterOperations &fo) = delete;
-    FilterOperations (FilterOperations &&fo) = delete;
-    FilterOperations &operator= (const FilterOperations &fo) = delete;
-    FilterOperations &operator= (FilterOperations &&fo) = delete;
-
-    /** set a property on a filter
-    @param property the name of the property of the filter to change
-    @param val the numerical value of the property
-    */
-    virtual void set (const std::string &property, double val);
-    /** set a string property on a filter
-    @param property the name of the property of the filter to change
-    @param val the numerical value of the property
-    */
     virtual void setString (const std::string &property, const std::string &val);
     virtual std::shared_ptr<FilterOperator> getOperator () = 0;
 };
@@ -178,11 +53,11 @@
 /**filter for delaying a message in time*/
 class DelayFilterOperation : public FilterOperations
 {
-  private:
+    private:
     std::atomic<Time> delay{timeZero};
-    std::shared_ptr<MessageTimeOperator> td;
+        std::shared_ptr<MessageTimeOperator> td;
 
-  public:
+    public:
     explicit DelayFilterOperation (Time delayTime = timeZero);
     virtual void set (const std::string &property, double val) override;
     virtual void setString (const std::string &property, const std::string &val) override;
@@ -194,11 +69,11 @@
 /** filter for generating a random delay time for a message*/
 class RandomDelayFilterOperation : public FilterOperations
 {
-  private:
-    std::shared_ptr<MessageTimeOperator> td;
-    std::unique_ptr<randomDelayGenerator> rdelayGen;
+    private:
+        std::shared_ptr<MessageTimeOperator> td;
+        std::unique_ptr<randomDelayGenerator> rdelayGen;
 
-  public:
+    public:
     RandomDelayFilterOperation ();
     ~RandomDelayFilterOperation ();
     virtual void set (const std::string &property, double val) override;
@@ -209,11 +84,11 @@
 /** filter for randomly dropping a packet*/
 class RandomDropFilterOperation : public FilterOperations
 {
-  private:
+    private:
     std::atomic<double> dropProb{0.0};
-    std::shared_ptr<MessageConditionalOperator> tcond;
+        std::shared_ptr<MessageConditionalOperator> tcond;
 
-  public:
+    public:
     RandomDropFilterOperation ();
     ~RandomDropFilterOperation ();
     virtual void set (const std::string &property, double val) override;
@@ -224,33 +99,33 @@
 /** filter for rerouting a packet to a particular endpoint*/
 class RerouteFilterOperation : public FilterOperations
 {
-  private:
-    std::shared_ptr<MessageDestOperator> op;  //!< the actual operator
-    libguarded::atomic_guarded<std::string> newDest;  //!< the target destination
-    shared_guarded<std::set<std::string>> conditions;
+    private:
+        std::shared_ptr<MessageDestOperator> op;  //!< the actual operator
+        atomic_guarded<std::string> newTarget;  //!< the target destination
+		shared_guarded<std::set<std::string>> conditions;
 
-  public:
+    public:
     RerouteFilterOperation ();
     ~RerouteFilterOperation ();
     virtual void set (const std::string &property, double val) override;
     virtual void setString (const std::string &property, const std::string &val) override;
     virtual std::shared_ptr<FilterOperator> getOperator () override;
 
-  private:
-    /** function to execute the rerouting operation*/
+    private:
+        /** function to execute the rerouting operation*/
     std::string rerouteOperation (const std::string &dest) const;
 };
 
 /** filter for rerouting a packet to a particular endpoint*/
 class CloneFilterOperation : public FilterOperations
 {
-  private:
-    Core *coreptr;  //!< pointer to a core object
-    std::shared_ptr<CloneOperator> op;  //!< the actual operator
-    shared_guarded<std::vector<std::string>> deliveryAddresses;
+    private:
+        Core *coreptr; //!< pointer to a core object
+        std::shared_ptr<CloneOperator> op;  //!< the actual operator
+		shared_guarded<std::vector<std::string>> deliveryAddresses;  //!< the endpoints to deliver the cloned data to
 
-  public:
-    /** this operation needs a pointer to a core to operate*/
+    public:
+        /** this operation needs a pointer to a core to operate*/
     explicit CloneFilterOperation (Core *core);
 
     ~CloneFilterOperation ();
@@ -258,13 +133,12 @@
     virtual void setString (const std::string &property, const std::string &val) override;
     virtual std::shared_ptr<FilterOperator> getOperator () override;
 
-  private:
-    /** run the send message function which copies the message and forwards to all destinations
-    @param mess a message to clone*/
+    private:
+        /** run the send message function which copies the message and forwards to all destinations
+        @param mess a message to clone*/
     void sendMessage (const Message *mess) const;
 };
 
 }  // namespace helics
->>>>>>> 69ef2827
 
 #endif /*_HELICS_FILTEROPERATIONS_H_*/