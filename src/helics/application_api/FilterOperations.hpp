--- conflicted
+++ resolved
@@ -16,13 +16,8 @@
 
 #include "../core/Core.hpp"
 #include <atomic>
-<<<<<<< HEAD
-#include "../common/GuardedTypes.hpp"
-#include <set>
-=======
 #include <set>
 #include "../common/GuardedTypes.hpp"
->>>>>>> d1d9c9d1
 
 namespace helics
 {
@@ -129,10 +124,7 @@
         std::shared_ptr<CloneOperator> op;  //!< the actual operator
 		shared_guarded<std::vector<std::string>> deliveryAddresses;  //!< the endpoints to deliver the cloned data to
 
-<<<<<<< HEAD
-=======
 
->>>>>>> d1d9c9d1
     public:
         /** this operation needs a pointer to a core to operate*/
     explicit CloneFilterOperation (Core *core);
