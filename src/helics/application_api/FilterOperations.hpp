--- conflicted
+++ resolved
@@ -1,16 +1,8 @@
 /*
-<<<<<<< HEAD
-Copyright (C) 2017-2018, Battelle Memorial Institute
-All rights reserved.  
-
-This software was co-developed by Pacific Northwest National Laboratory, operated by the Battelle Memorial
-Institute; the National Renewable Energy Laboratory, operated by the Alliance for Sustainable Energy, LLC; and the
-Lawrence Livermore National Laboratory, operated by Lawrence Livermore National Security, LLC.
-=======
 Copyright © 2017-2018,
 Battelle Memorial Institute; Lawrence Livermore National Security, LLC; Alliance for Sustainable Energy, LLC
 All rights reserved. See LICENSE file and DISCLAIMER for more details.
->>>>>>> 7792a6ed
+
 */
 #pragma once
 
