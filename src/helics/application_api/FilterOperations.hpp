--- conflicted
+++ resolved
@@ -15,18 +15,9 @@
 */
 
 #include "../core/Core.hpp"
-<<<<<<< HEAD
 #include <atomic>
+#include <set>
 #include "../common/GuardedTypes.hpp"
-=======
-
-#include "../common/GuardedTypes.hpp"
-#include <atomic>
-#include <libguarded/atomic_guarded.hpp>
-#include <libguarded/guarded.hpp>
-#include <mutex>
->>>>>>> 2f5ef6c7
-#include <set>
 
 namespace helics
 {
@@ -37,7 +28,6 @@
 /** class for managing filter operations*/
 class FilterOperations
 {
-<<<<<<< HEAD
     public:
     FilterOperations () = default;
     virtual ~FilterOperations () = default;
@@ -56,26 +46,6 @@
         @param property the name of the property of the filter to change
         @param val the numerical value of the property
         */
-=======
-  public:
-    FilterOperations () = default;
-    virtual ~FilterOperations () = default;
-    // still figuring out if these functions have a use or not
-    FilterOperations (const FilterOperations &fo) = delete;
-    FilterOperations (FilterOperations &&fo) = delete;
-    FilterOperations &operator= (const FilterOperations &fo) = delete;
-    FilterOperations &operator= (FilterOperations &&fo) = delete;
-
-    /** set a property on a filter
-    @param property the name of the property of the filter to change
-    @param val the numerical value of the property
-    */
-    virtual void set (const std::string &property, double val);
-    /** set a string property on a filter
-    @param property the name of the property of the filter to change
-    @param val the numerical value of the property
-    */
->>>>>>> 2f5ef6c7
     virtual void setString (const std::string &property, const std::string &val);
     virtual std::shared_ptr<FilterOperator> getOperator () = 0;
 };
@@ -83,19 +53,11 @@
 /**filter for delaying a message in time*/
 class DelayFilterOperation : public FilterOperations
 {
-<<<<<<< HEAD
     private:
     std::atomic<Time> delay{timeZero};
         std::shared_ptr<MessageTimeOperator> td;
 
     public:
-=======
-  private:
-    std::atomic<Time> delay{timeZero};
-    std::shared_ptr<MessageTimeOperator> td;
-
-  public:
->>>>>>> 2f5ef6c7
     explicit DelayFilterOperation (Time delayTime = timeZero);
     virtual void set (const std::string &property, double val) override;
     virtual void setString (const std::string &property, const std::string &val) override;
@@ -107,19 +69,11 @@
 /** filter for generating a random delay time for a message*/
 class RandomDelayFilterOperation : public FilterOperations
 {
-<<<<<<< HEAD
     private:
         std::shared_ptr<MessageTimeOperator> td;
         std::unique_ptr<randomDelayGenerator> rdelayGen;
 
     public:
-=======
-  private:
-    std::shared_ptr<MessageTimeOperator> td;
-    std::unique_ptr<randomDelayGenerator> rdelayGen;
-
-  public:
->>>>>>> 2f5ef6c7
     RandomDelayFilterOperation ();
     ~RandomDelayFilterOperation ();
     virtual void set (const std::string &property, double val) override;
@@ -130,19 +84,11 @@
 /** filter for randomly dropping a packet*/
 class RandomDropFilterOperation : public FilterOperations
 {
-<<<<<<< HEAD
     private:
     std::atomic<double> dropProb{0.0};
         std::shared_ptr<MessageConditionalOperator> tcond;
 
     public:
-=======
-  private:
-    std::atomic<double> dropProb{0.0};
-    std::shared_ptr<MessageConditionalOperator> tcond;
-
-  public:
->>>>>>> 2f5ef6c7
     RandomDropFilterOperation ();
     ~RandomDropFilterOperation ();
     virtual void set (const std::string &property, double val) override;
@@ -153,57 +99,34 @@
 /** filter for rerouting a packet to a particular endpoint*/
 class RerouteFilterOperation : public FilterOperations
 {
-<<<<<<< HEAD
     private:
         std::shared_ptr<MessageDestOperator> op;  //!< the actual operator
         atomic_guarded<std::string> newDest;  //!< the target destination
 		shared_guarded<std::set<std::string>> conditions;
 
     public:
-=======
-  private:
-    std::shared_ptr<MessageDestOperator> op;  //!< the actual operator
-    libguarded::atomic_guarded<std::string> newDest;  //!< the target destination
-    shared_guarded<std::set<std::string>> conditions;
-
-  public:
->>>>>>> 2f5ef6c7
     RerouteFilterOperation ();
     ~RerouteFilterOperation ();
     virtual void set (const std::string &property, double val) override;
     virtual void setString (const std::string &property, const std::string &val) override;
     virtual std::shared_ptr<FilterOperator> getOperator () override;
 
-<<<<<<< HEAD
     private:
         /** function to execute the rerouting operation*/
-=======
-  private:
-    /** function to execute the rerouting operation*/
->>>>>>> 2f5ef6c7
     std::string rerouteOperation (const std::string &dest) const;
 };
 
 /** filter for rerouting a packet to a particular endpoint*/
 class CloneFilterOperation : public FilterOperations
 {
-<<<<<<< HEAD
     private:
         Core *coreptr; //!< pointer to a core object
         std::shared_ptr<CloneOperator> op;  //!< the actual operator
 		shared_guarded<std::vector<std::string>> deliveryAddresses;  //!< the endpoints to deliver the cloned data to
 
+
     public:
         /** this operation needs a pointer to a core to operate*/
-=======
-  private:
-    Core *coreptr;  //!< pointer to a core object
-    std::shared_ptr<CloneOperator> op;  //!< the actual operator
-    shared_guarded<std::vector<std::string>> deliveryAddresses;
-
-  public:
-    /** this operation needs a pointer to a core to operate*/
->>>>>>> 2f5ef6c7
     explicit CloneFilterOperation (Core *core);
 
     ~CloneFilterOperation ();
@@ -211,15 +134,9 @@
     virtual void setString (const std::string &property, const std::string &val) override;
     virtual std::shared_ptr<FilterOperator> getOperator () override;
 
-<<<<<<< HEAD
     private:
         /** run the send message function which copies the message and forwards to all destinations
         @param mess a message to clone*/
-=======
-  private:
-    /** run the send message function which copies the message and forwards to all destinations
-    @param mess a message to clone*/
->>>>>>> 2f5ef6c7
     void sendMessage (const Message *mess) const;
 };
 
