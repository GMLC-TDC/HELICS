/*
Copyright (C) 2017-2018, Battelle Memorial Institute
All rights reserved.

This software was co-developed by Pacific Northwest National Laboratory, operated by the Battelle Memorial
Institute; the National Renewable Energy Laboratory, operated by the Alliance for Sustainable Energy, LLC; and the
Lawrence Livermore National Laboratory, operated by Lawrence Livermore National Security, LLC.

*/
#ifndef ASYNC_FED_CALL_INFO_H_
#define ASYNC_FED_CALL_INFO_H_
#pragma once
#include "../core/helics-time.hpp"
#include <future>
#include <map>
#include <string>

namespace helics
{
<<<<<<< HEAD
/** helper class for Federate info that holds the futures for async calls*/
class AsyncFedCallInfo
{
  public:
    std::future<void> initFuture; /**future for the init call*/
=======
/** helper class for Federate info that holds the futures for asynchronous calls*/
class AsyncFedCallInfo
{
  public:
    std::future<void> initFuture; /**future for the Enter initialization call*/
>>>>>>> d1d9c9d1
    std::future<helics::iteration_result> execFuture; /** future for the enter execution mode call*/
    std::future<helics::Time> timeRequestFuture; /** future for the timeRequest call*/
    std::future<helics::iteration_time>
      timeRequestIterativeFuture; /** future for the time request iterative call*/
    std::atomic<int> queryCounter{0};  //!< counter for the number of queries
    std::map<int, std::future<std::string>>
      inFlightQueries;  //!< the queries that are actually in flight at a given time
};
}  // namespace helics
#endif<|MERGE_RESOLUTION|>--- conflicted
+++ resolved
@@ -17,19 +17,11 @@
 
 namespace helics
 {
-<<<<<<< HEAD
-/** helper class for Federate info that holds the futures for async calls*/
-class AsyncFedCallInfo
-{
-  public:
-    std::future<void> initFuture; /**future for the init call*/
-=======
 /** helper class for Federate info that holds the futures for asynchronous calls*/
 class AsyncFedCallInfo
 {
   public:
     std::future<void> initFuture; /**future for the Enter initialization call*/
->>>>>>> d1d9c9d1
     std::future<helics::iteration_result> execFuture; /** future for the enter execution mode call*/
     std::future<helics::Time> timeRequestFuture; /** future for the timeRequest call*/
     std::future<helics::iteration_time>
