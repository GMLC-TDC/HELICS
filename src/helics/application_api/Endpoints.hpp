--- conflicted
+++ resolved
@@ -117,11 +117,7 @@
     {
         sendToAt(dest, sendTime, data.data(), data.size());
     }
-<<<<<<< HEAD
-    /** send a data block and length to a destination at particular time
-=======
     /** send a data block and length to a destination at a particular time
->>>>>>> 8f15cd74
    @param dest string name of the destination
    @param data pointer to data location
    @param data_size the length of the data
