--- conflicted
+++ resolved
@@ -539,11 +539,7 @@
                 std::vector<std::complex<double>> res;
                 auto ca = jv["value"];
                 for (Json::ArrayIndex ii = 0; ii < ca.size() - 1; ii += 2) {
-<<<<<<< HEAD
-                    res.emplace_back(ca[ii].asDouble(),ca[ii+1].asDouble());
-=======
-                    res.push_back(std::complex<double>(ca[ii].asDouble(), ca[ii + 1].asDouble()));
->>>>>>> 377511b0
+                    res.emplace_back(ca[ii].asDouble(), ca[ii + 1].asDouble());
                 }
                 result = std::move(res);
             } break;
