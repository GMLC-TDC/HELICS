/*
Copyright (c) 2017-2020,
Battelle Memorial Institute; Lawrence Livermore National Security, LLC; Alliance for Sustainable
Energy, LLC.  See the top-level NOTICE for additional details. All rights reserved.
SPDX-License-Identifier: BSD-3-Clause
*/

#include "HelicsPrimaryTypes.hpp"

#include "../utilities/timeStringOps.hpp"
#include "ValueConverter.hpp"

#include <set>
namespace helics {
bool changeDetected(const defV& prevValue, const std::string& val, double /*deltaV*/)
{
    if (prevValue.index() == string_loc) {
        return (val != mpark::get<std::string>(prevValue));
    }
    return true;
}

bool changeDetected(const defV& prevValue, std::string_view val, double /*deltaV*/)
{
    if (prevValue.index() == string_loc) {
<<<<<<< HEAD
        return (mpark::get<std::string>(prevValue) != val);
=======
        return (val != std::get<std::string>(prevValue));
>>>>>>> 9007a823
    }
    return true;
}

static const std::set<std::string> falseString{"0",
                                               "",
                                               "false",
                                               "False",
                                               "FALSE",
                                               "f",
                                               "F",
                                               "0",
                                               std::string(1, '\0'),
                                               " ",
                                               "no",
                                               "NO",
                                               "No",
                                               "-"};

static bool isTrueString(const std::string& str)
{
    if (str == "1") {
        return true;
    }
    if (str == "0") {
        return false;
    }
    return (falseString.find(str) != falseString.end());
}

bool changeDetected(const defV& prevValue, bool val, double /*deltaV*/)
{
    if (prevValue.index() == string_loc) {
        return (isTrueString(mpark::get<std::string>(prevValue)) != val);
    }
    if (prevValue.index() == int_loc) {
        return ((mpark::get<int64_t>(prevValue) != 0) != val);
    }
    return true;
}

bool changeDetected(const defV& prevValue, const std::vector<double>& val, double deltaV)
{
    if (prevValue.index() == vector_loc) {
        const auto& prevV = mpark::get<std::vector<double>>(prevValue);
        if (val.size() == prevV.size()) {
            for (size_t ii = 0; ii < val.size(); ++ii) {
                if (std::abs(prevV[ii] - val[ii]) > deltaV) {
                    return true;
                }
            }
            return false;
        }
    }
    return true;
}

bool changeDetected(const defV& prevValue,
                    const std::vector<std::complex<double>>& val,
                    double deltaV)
{
    if (prevValue.index() == complex_vector_loc) {
        const auto& prevV = mpark::get<std::vector<std::complex<double>>>(prevValue);
        if (val.size() == prevV.size()) {
            for (size_t ii = 0; ii < val.size(); ++ii) {
                if (std::abs(prevV[ii] - val[ii]) > deltaV) {
                    return true;
                }
            }
            return false;
        }
    }
    return true;
}

bool changeDetected(const defV& prevValue, const double* vals, size_t size, double deltaV)
{
    if (prevValue.index() == vector_loc) {
        const auto& prevV = mpark::get<std::vector<double>>(prevValue);
        if (size == prevV.size()) {
            for (size_t ii = 0; ii < size; ++ii) {
                if (std::abs(prevV[ii] - vals[ii]) > deltaV) {
                    return true;
                }
            }
            return false;
        }
    }
    return true;
}

bool changeDetected(const defV& prevValue, const std::complex<double>& val, double deltaV)
{
    if (prevValue.index() == complex_loc) {
        const auto& prevV = mpark::get<std::complex<double>>(prevValue);
        if (std::abs(prevV.real() - val.real()) > deltaV) {
            return true;
        }
        if (std::abs(prevV.imag() - val.imag()) > deltaV) {
            return true;
        }
        return false;
    }
    return true;
}

bool changeDetected(const defV& prevValue, double val, double deltaV)
{
    if (prevValue.index() == double_loc) {
        return (std::abs(mpark::get<double>(prevValue) - val) > deltaV);
    }
    return true;
}

bool changeDetected(const defV& prevValue, Time val, double deltaV)
{
    if (prevValue.index() == double_loc) {
        return (std::abs(mpark::get<double>(prevValue) - static_cast<double>(val)) > deltaV);
    }
    if (prevValue.index() == int_loc) {
        return (std::abs(Time(mpark::get<int64_t>(prevValue), time_units::ns) - val) > deltaV);
    }
    return true;
}

bool changeDetected(const defV& prevValue, int64_t val, double deltaV)
{
    if (prevValue.index() == int_loc) {
        return (std::abs(mpark::get<int64_t>(prevValue) - val) > static_cast<int64_t>(deltaV));
    }
    return true;
}

bool changeDetected(const defV& prevValue, const NamedPoint& val, double deltaV)
{
    if ((prevValue.index() == double_loc) && (!std::isnan(val.value))) {
        return (std::abs(mpark::get<double>(prevValue) - val.value) > deltaV);
    }
    if (prevValue.index() == named_point_loc) {
        if ((mpark::get<NamedPoint>(prevValue).name == val.name) && (!std::isnan(val.value))) {
            return (std::abs(mpark::get<NamedPoint>(prevValue).value - val.value) > deltaV);
        }
    }
    return true;
}

void valueExtract(const defV& dv, std::string& val)
{
    switch (dv.index()) {
        case double_loc:  // double
            val = std::to_string(mpark::get<double>(dv));
            break;
        case int_loc:  // int64_t
            val = std::to_string(mpark::get<int64_t>(dv));
            break;
        case string_loc:  // string
        default:
            val = mpark::get<std::string>(dv);
            break;
        case complex_loc:  // complex
            val = helicsComplexString(mpark::get<std::complex<double>>(dv));
            break;
        case vector_loc:  // vector
            val = helicsVectorString(mpark::get<std::vector<double>>(dv));
            break;
        case complex_vector_loc:  // vector
            val = helicsComplexVectorString(mpark::get<std::vector<std::complex<double>>>(dv));
            break;
        case named_point_loc: {
            const auto& np = mpark::get<NamedPoint>(dv);
            val = (std::isnan(np.value)) ? np.name : helicsNamedPointString(np);
            break;
        }
    }
}

void valueExtract(const defV& dv, std::complex<double>& val)
{
    switch (dv.index()) {
        case double_loc:  // double
            val = std::complex<double>(mpark::get<double>(dv), 0.0);
            break;
        case int_loc:  // int64_t
            val = std::complex<double>(static_cast<double>(mpark::get<int64_t>(dv)), 0.0);
            break;
        case string_loc:  // string
        default:
            val = getComplexFromString(mpark::get<std::string>(dv));
            break;
        case complex_loc:  // complex
            val = mpark::get<std::complex<double>>(dv);
            break;
        case vector_loc:  // vector
        {
            const auto& vec = mpark::get<std::vector<double>>(dv);
            if (vec.size() == 1) {
                val = std::complex<double>(vec[0], 0.0);
            } else if (vec.size() > 2) {
                val = std::complex<double>(vec[0], vec[1]);
            }
            break;
        }
        case complex_vector_loc: {
            const auto& vec = mpark::get<std::vector<std::complex<double>>>(dv);
            if (!vec.empty()) {
                val = vec.front();
            }
            break;
        }
        case named_point_loc: {
            const auto& np = mpark::get<NamedPoint>(dv);
            if (std::isnan(np.value)) {
                val = getComplexFromString(np.name);
            } else {
                val = std::complex<double>(np.value, 0.0);
            }
        } break;
    }
}

void valueExtract(const defV& dv, std::vector<double>& val)
{
    val.resize(0);
    switch (dv.index()) {
        case double_loc:  // double
            val.push_back(mpark::get<double>(dv));
            break;
        case int_loc:  // int64_t
            val.push_back(static_cast<double>(mpark::get<int64_t>(dv)));
            break;
        case string_loc:  // string
        default:
            helicsGetVector(mpark::get<std::string>(dv), val);
            break;
        case complex_loc:  // complex
        {
            auto cval = mpark::get<std::complex<double>>(dv);
            val.push_back(cval.real());
            val.push_back(cval.imag());
        } break;
        case vector_loc:  // vector
            val = mpark::get<std::vector<double>>(dv);
            break;
        case complex_vector_loc:  // complex
        {
            const auto& cv = mpark::get<std::vector<std::complex<double>>>(dv);
            val.reserve(2 * cv.size());
            val.clear();
            for (const auto& cval : cv) {
                val.push_back(cval.real());
                val.push_back(cval.imag());
            }
        } break;
        case named_point_loc:  // named point
        {
            const auto& np = mpark::get<NamedPoint>(dv);
            if (std::isnan(np.value)) {
                val = helicsGetVector(np.name);
            } else {
                val.resize(1);
                val[0] = np.value;
            }
            break;
        }
    }
}

void valueExtract(const defV& dv, std::vector<std::complex<double>>& val)
{
    val.resize(0);
    switch (dv.index()) {
        case double_loc:  // double
            val.emplace_back(mpark::get<double>(dv), 0.0);
            break;
        case int_loc:  // int64_t
            val.emplace_back(static_cast<double>(mpark::get<int64_t>(dv)), 0.0);
            break;
        case string_loc:  // string
        default:
            helicsGetComplexVector(mpark::get<std::string>(dv), val);
            break;
        case complex_loc:  // complex
        {
            val.push_back(mpark::get<std::complex<double>>(dv));
        } break;
        case vector_loc:  // vector
        {
            const auto& v = mpark::get<std::vector<double>>(dv);
            val.reserve(v.size() / 2);
            val.clear();
            for (size_t ii = 0; ii < v.size() - 1; ii += 2) {
                val.emplace_back(v[ii], v[ii + 1]);
            }
            break;
        }
        case complex_vector_loc:  // complex
            val = mpark::get<std::vector<std::complex<double>>>(dv);
            break;
        case named_point_loc:  // named point
        {
            const auto& np = mpark::get<NamedPoint>(dv);
            if (std::isnan(np.value)) {
                val = helicsGetComplexVector(np.name);
            } else {
                val.resize(1);
                val[0] = std::complex<double>(np.value, 0.0);
            }
            break;
        }
    }
}

void valueExtract(const defV& dv, NamedPoint& val)
{
    switch (dv.index()) {
        case double_loc:  // double
            val.name = "value";
            val.value = mpark::get<double>(dv);
            break;
        case int_loc:  // int64_t
            val.name = "value";
            val.value = static_cast<double>(mpark::get<int64_t>(dv));
            break;
        case string_loc:  // string
        default:
            val = helicsGetNamedPoint(mpark::get<std::string>(dv));
            break;
        case complex_loc:  // complex
            val.name = helicsComplexString(mpark::get<std::complex<double>>(dv));
            val.value = std::nan("0");
            break;
        case vector_loc:  // vector
        {
            const auto& vec = mpark::get<std::vector<double>>(dv);
            if (vec.size() == 1) {
                val.name = "value";
                val.value = vec[0];
            } else {
                val.name = helicsVectorString(vec);
                val.value = std::nan("0");
            }

            break;
        }
        case complex_vector_loc: {
            val.value = std::nan("0");
            const auto& vec = mpark::get<std::vector<std::complex<double>>>(dv);
            if (vec.size() == 1) {
                val.name = helicsComplexString(vec[0]);
            } else {
                val.name = helicsComplexVectorString(vec);
            }
            break;
        }
        case named_point_loc:
            val = mpark::get<NamedPoint>(dv);
            break;
    }
}

void valueExtract(const defV& dv, Time& val)
{
    switch (dv.index()) {
        case double_loc:  // double
            val = mpark::get<double>(dv);
            break;
        case int_loc:  // int64_t
        default:
            val.setBaseTimeCode(mpark::get<int64_t>(dv));
            break;
        case string_loc:  // string
        {
            size_t index;
            const auto& str = mpark::get<std::string>(dv);
            try {
                auto ul = std::stoll(str, &index);
                if ((index == std::string::npos) || (index == str.size())) {
                    val.setBaseTimeCode(ul);
                } else {
                    val = gmlc::utilities::loadTimeFromString<helics::Time>(
                        mpark::get<std::string>(dv));
                }
            }
            catch (...) {
                val = timeZero;
            }
            break;
        }
        case complex_loc:  // complex
            val = mpark::get<std::complex<double>>(dv).real();
            break;
        case vector_loc:  // vector
        {
            const auto& vec = mpark::get<std::vector<double>>(dv);
            val = (!vec.empty()) ? Time(vec[0]) : timeZero;
            break;
        }
        case complex_vector_loc: {
            const auto& vec = mpark::get<std::vector<std::complex<double>>>(dv);
            val = (!vec.empty()) ? Time(vec[0].real()) : timeZero;
            break;
        }
        case named_point_loc:
            val = mpark::get<NamedPoint>(dv).value;
            break;
    }
}

void valueExtract(const defV& dv, char& val)
{
    switch (dv.index()) {
        case double_loc:  // double
            val = static_cast<char>(mpark::get<double>(dv));
            break;
        case int_loc:  // int64_t
        default:
            val = static_cast<char>(mpark::get<int64_t>(dv));
            break;
        case string_loc:  // string
        {
            const auto& str = mpark::get<std::string>(dv);
            val = (str.empty()) ? '\0' : str[0];
            break;
        }
        case complex_loc:  // complex
            val = static_cast<char>(mpark::get<std::complex<double>>(dv).real());
            break;
        case vector_loc:  // vector
        {
            const auto& vec = mpark::get<std::vector<double>>(dv);
            val = (!vec.empty()) ? static_cast<char>(vec[0]) : '\0';
            break;
        }
        case complex_vector_loc: {
            const auto& vec = mpark::get<std::vector<std::complex<double>>>(dv);
            val = (!vec.empty()) ? static_cast<char>(vec[0].real()) : '\0';
            break;
        }
        case named_point_loc: {
            const auto& np = mpark::get<NamedPoint>(dv);
            val = np.name.empty() ? (static_cast<char>(np.value)) : np.name[0];
        } break;
    }
}

void valueExtract(const defV& dv, bool& val)
{
    switch (dv.index()) {
        case double_loc:  // double
            val = std::abs(mpark::get<double>(dv)) > 0.0;
            break;
        case int_loc:  // int64_t
        default:
            val = (mpark::get<int64_t>(dv) != 0);
            break;
        case string_loc:  // string
        {
            const auto& str = mpark::get<std::string>(dv);
            val = helicsBoolValue(str);
            break;
        }
        case complex_loc:  // complex
            val = std::abs(mpark::get<std::complex<double>>(dv)) > 0.0;
            break;
        case vector_loc:  // vector
        {
            const auto& vec = mpark::get<std::vector<double>>(dv);
            val = vectorNorm(vec) != 0.0;
            break;
        }
        case complex_vector_loc: {
            const auto& vec = mpark::get<std::vector<std::complex<double>>>(dv);
            val = vectorNorm(vec) != 0.0;
            break;
        }
        case named_point_loc: {
            const auto& np = mpark::get<NamedPoint>(dv);
            const auto& str = np.name;
            val = str.empty() || helicsBoolValue(str);
            if (val) {
                if ((str == "value" || str.empty()) && np.value == 0.0) {
                    val = false;
                }
            }
        } break;
    }
}

void valueExtract(const data_view& dv, data_type baseType, std::string& val)
{
    switch (baseType) {
        case data_type::helics_double: {
            auto V = ValueConverter<double>::interpret(dv);
            val = std::to_string(V);
            break;
        }
        case data_type::helics_int:
        case data_type::helics_time: {
            auto V = ValueConverter<int64_t>::interpret(dv);
            val = std::to_string(V);
            break;
        }
        case data_type::helics_string:
        default:
            val = dv.string();
            break;
        case data_type::helics_named_point:
            val = helicsNamedPointString(ValueConverter<NamedPoint>::interpret(dv));
            break;
        case data_type::helics_vector:
            val = helicsVectorString(ValueConverter<std::vector<double>>::interpret(dv));
            break;
        case data_type::helics_complex:
            val = helicsComplexString(ValueConverter<std::complex<double>>::interpret(dv));
            break;
        case data_type::helics_complex_vector:
            val = helicsComplexVectorString(
                ValueConverter<std::vector<std::complex<double>>>::interpret(dv));
            break;
    }
}

void valueExtract(const data_view& dv, data_type baseType, std::vector<double>& val)
{
    val.resize(0);
    switch (baseType) {
        case data_type::helics_double: {
            val.push_back(ValueConverter<double>::interpret(dv));
            break;
        }
        case data_type::helics_int: {
            val.push_back(static_cast<double>(ValueConverter<int64_t>::interpret(dv)));
            break;
        }
        case data_type::helics_time: {
            Time tm(ValueConverter<int64_t>::interpret(dv), time_units::ns);
            val.push_back(static_cast<double>(tm));
        } break;
        case data_type::helics_string:
        default: {
            helicsGetVector(dv.string(), val);
            break;
        }
        case data_type::helics_named_point: {
            auto npval = ValueConverter<NamedPoint>::interpret(dv);
            if (std::isnan(npval.value)) {
                val = helicsGetVector(dv.string());
            } else {
                val.push_back(npval.value);
            }
            break;
        }
        case data_type::helics_vector: {
            ValueConverter<std::vector<double>>::interpret(dv, val);
            break;
        }
        case data_type::helics_complex: {
            auto cval = ValueConverter<std::complex<double>>::interpret(dv);
            val.push_back(cval.real());
            val.push_back(cval.imag());
            break;
        }
        case data_type::helics_complex_vector: {
            auto cv = ValueConverter<std::vector<std::complex<double>>>::interpret(dv);
            val.reserve(2 * cv.size());
            for (auto& cval : cv) {
                val.push_back(cval.real());
                val.push_back(cval.imag());
            }
            break;
        }
    }
}

void valueExtract(const data_view& dv, data_type baseType, std::vector<std::complex<double>>& val)
{
    val.resize(0);
    switch (baseType) {
        case data_type::helics_double: {
            val.emplace_back(ValueConverter<double>::interpret(dv), 0.0);
            break;
        }
        case data_type::helics_int: {
            val.emplace_back(static_cast<double>(ValueConverter<int64_t>::interpret(dv)), 0.0);
            break;
        }
        case data_type::helics_time: {
            Time tm(ValueConverter<int64_t>::interpret(dv), time_units::ns);
            val.emplace_back(static_cast<double>(tm), 0.0);
        } break;
        case data_type::helics_string:
        default: {
            helicsGetComplexVector(dv.string(), val);
            break;
        }
        case data_type::helics_vector: {
            auto V = ValueConverter<std::vector<double>>::interpret(dv);
            for (size_t ii = 0; ii < V.size() - 1; ii += 2) {
                val.emplace_back(V[ii], V[ii + 1]);
            }
            break;
        }
        case data_type::helics_complex_vector: {
            ValueConverter<std::vector<std::complex<double>>>::interpret(dv, val);
            break;
        }
        case data_type::helics_named_point: {
            auto npval = ValueConverter<NamedPoint>::interpret(dv);
            if (std::isnan(npval.value)) {
                val = helicsGetComplexVector(npval.name);
            } else {
                val.emplace_back(npval.value, 0.0);
            }
            break;
        }
        case data_type::helics_complex: {
            auto cval = ValueConverter<std::complex<double>>::interpret(dv);
            val.push_back(cval);
            break;
        }
    }
}

void valueExtract(const data_view& dv, data_type baseType, std::complex<double>& val)
{
    switch (baseType) {
        case data_type::helics_double: {
            val = std::complex<double>(ValueConverter<double>::interpret(dv), 0.0);
            break;
        }
        case data_type::helics_int: {
            val = std::complex<double>(static_cast<double>(ValueConverter<int64_t>::interpret(dv)),
                                       0.0);
            break;
        }
        case data_type::helics_time: {
            Time tm(ValueConverter<int64_t>::interpret(dv), time_units::ns);
            val = std::complex<double>(static_cast<double>(tm), 0.0);
        } break;
        case data_type::helics_string:
        default: {
            val = helicsGetComplex(dv.string());
            break;
        }
        case data_type::helics_named_point: {
            auto npval = ValueConverter<NamedPoint>::interpret(dv);
            if (std::isnan(npval.value)) {
                val = helicsGetComplex(npval.name);
            } else {
                val = std::complex<double>(npval.value, 0.0);
            }
            break;
        }
        case data_type::helics_vector: {
            auto vec = ValueConverter<std::vector<double>>::interpret(dv);
            if (vec.size() == 1) {
                val = std::complex<double>(vec[0], 0.0);
            } else if (vec.size() > 2) {
                val = std::complex<double>(vec[0], vec[1]);
            }
            break;
        }
        case data_type::helics_complex: {
            val = ValueConverter<std::complex<double>>::interpret(dv);
            break;
        }
    }
}

void valueExtract(const data_view& dv, data_type baseType, NamedPoint& val)
{
    switch (baseType) {
        case data_type::helics_double: {
            auto V = ValueConverter<double>::interpret(dv);
            val.name = "value";
            val.value = V;
            break;
        }
        case data_type::helics_int: {
            auto V = ValueConverter<int64_t>::interpret(dv);
            val.name = "value";
            val.value = static_cast<double>(V);
            break;
        }
        case data_type::helics_time: {
            Time tm(ValueConverter<int64_t>::interpret(dv), time_units::ns);
            val.name = "time";
            val.value = static_cast<double>(tm);
        } break;
        case data_type::helics_string:
        default: {
            val = helicsGetNamedPoint(dv.string());
            break;
        }
        case data_type::helics_vector: {
            auto vec = ValueConverter<std::vector<double>>::interpret(dv);
            if (vec.size() == 1) {
                val.name = "value";

                val.value = vec[0];
            } else {
                val.name = helicsVectorString(vec);
                val.value = std::nan("0");
            }
            break;
        }
        case data_type::helics_complex: {
            auto cval = ValueConverter<std::complex<double>>::interpret(dv);
            if (cval.imag() == 0) {
                val.name = "value";
                val.value = cval.real();
            } else {
                val.name = helicsComplexString(cval);
                val.value = std::nan("0");
            }

            break;
        }
        case data_type::helics_complex_vector: {
            auto cvec = ValueConverter<std::vector<std::complex<double>>>::interpret(dv);
            if (cvec.size() == 1) {
                val.name = helicsComplexString(cvec[0]);
                val.value = std::nan("0");
            } else {
                val.name = helicsComplexVectorString(cvec);
                val.value = std::nan("0");
            }
            break;
        }
        case data_type::helics_named_point:
            val = ValueConverter<NamedPoint>::interpret(dv);
            break;
    }
}

void valueExtract(const data_view& dv, data_type baseType, Time& val)
{
    switch (baseType) {
        case data_type::helics_double: {
            val = ValueConverter<double>::interpret(dv);
            break;
        }
        case data_type::helics_int:
        case data_type::helics_time: {
            val.setBaseTimeCode(ValueConverter<int64_t>::interpret(dv));
            break;
        }
        case data_type::helics_string:
        default: {
            size_t index;
            try {
                auto ul = std::stoll(dv.string(), &index);
                if ((index == std::string::npos) || (index == dv.string().size())) {
                    val.setBaseTimeCode(ul);
                } else {
                    val = gmlc::utilities::loadTimeFromString<helics::Time>(dv.string());
                }
            }
            catch (...) {
                val = timeZero;
            }

            break;
        }
        case data_type::helics_vector: {
            auto vec = ValueConverter<std::vector<double>>::interpret(dv);
            val = (!vec.empty()) ? Time(vec[0]) : timeZero;
            break;
        }
        case data_type::helics_complex: {
            auto cval = ValueConverter<std::complex<double>>::interpret(dv);
            val = cval.real();
            break;
        }
        case data_type::helics_complex_vector: {
            auto cvec = ValueConverter<std::vector<std::complex<double>>>::interpret(dv);
            val = (!cvec.empty()) ? Time(cvec[0].real()) : timeZero;
            break;
        }
        case data_type::helics_named_point: {
            auto np = ValueConverter<NamedPoint>::interpret(dv);
            val = np.value;
            break;
        }
    }
}

void valueExtract(const data_view& dv, data_type baseType, bool& val)
{
    switch (baseType) {
        case data_type::helics_any: {
            if (dv.size() == 9) {
                auto Vint = ValueConverter<int64_t>::interpret(dv);
                val = (Vint != 0);
            } else if (dv.size() == 17) {
                auto V = ValueConverter<std::complex<double>>::interpret(dv);
                val = (std::abs(V) != 0);
            } else if (dv.size() == 5) {
                auto Vint = ValueConverter<int32_t>::interpret(dv);
                val = (Vint == 0);
            } else {
                val = helicsBoolValue(dv.string());
            }
            break;
        }
        case data_type::helics_string:
        default:
            val = helicsBoolValue(dv.string());
            break;
        case data_type::helics_bool:
            val = (dv.string() != "0");
            break;
        case data_type::helics_named_point: {
            auto npval = ValueConverter<NamedPoint>::interpret(dv);
            auto& str = npval.name;
            val = str.empty() || helicsBoolValue(str);
            if (val) {
                if ((str == "value" || str.empty()) && npval.value == 0.0) {
                    val = false;
                }
            }

            break;
        }
        case data_type::helics_double: {
            auto V = ValueConverter<double>::interpret(dv);
            val = std::abs(V) != 0;
            break;
        }
        case data_type::helics_int:
        case data_type::helics_time: {
            auto V = ValueConverter<int64_t>::interpret(dv);
            val = (V != 0);
            break;
        }

        case data_type::helics_vector: {
            auto V = ValueConverter<std::vector<double>>::interpret(dv);
            val = (vectorNorm(V) != 0.0);
            break;
        }
        case data_type::helics_complex: {
            auto V = ValueConverter<std::complex<double>>::interpret(dv);
            val = (std::abs(V) != 0.0);
            break;
        }
        case data_type::helics_complex_vector: {
            auto V = ValueConverter<std::vector<std::complex<double>>>::interpret(dv);
            val = (vectorNorm(V) != 0.0);
            break;
        }
        case data_type::helics_custom:
            throw(std::invalid_argument("unrecognized helics type"));
    }
}
void valueExtract(const data_view& dv, data_type baseType, defV& val)
{
    switch (baseType) {
        case data_type::helics_double:
            val = ValueConverter<double>::interpret(dv);
            break;
        case data_type::helics_int:
        case data_type::helics_time:
            val = ValueConverter<int64_t>::interpret(dv);
            break;
        case data_type::helics_string:
        default:
            val = dv.string();
            break;
        case data_type::helics_vector:
            val = ValueConverter<std::vector<double>>::interpret(dv);
            break;
        case data_type::helics_complex:
            val = ValueConverter<std::complex<double>>::interpret(dv);
            break;
        case data_type::helics_complex_vector:
            val = ValueConverter<std::vector<std::complex<double>>>::interpret(dv);
            break;
        case data_type::helics_named_point:
            val = ValueConverter<NamedPoint>::interpret(dv);
            break;
    }
}

void valueConvert(defV& val, data_type newType)
{
    auto index = val.index();
    switch (newType) {
        case data_type::helics_double: {
            if (index == double_loc) {
                return;
            }
            double V{0};
            valueExtract(val, V);
            val = V;
            break;
        }
        case data_type::helics_int: {
            if (index == int_loc) {
                return;
            }
            int64_t V{0};
            valueExtract(val, V);
            val = V;
            break;
        }
        case data_type::helics_time: {
            if (index == int_loc) {
                return;
            }
            Time V{timeZero};
            valueExtract(val, V);
            val = V.getBaseTimeCode();
            break;
        }
        case data_type::helics_string:
        default: {
            if (index == string_loc) {
                return;
            }
            std::string V;
            valueExtract(val, V);
            val = std::move(V);
            break;
        }
        case data_type::helics_vector: {
            if (index == vector_loc) {
                return;
            }
            std::vector<double> V;
            valueExtract(val, V);
            val = std::move(V);
            break;
        }
        case data_type::helics_complex: {
            if (index == complex_loc) {
                return;
            }
            std::complex<double> V;
            valueExtract(val, V);
            val = V;
            break;
        }
        case data_type::helics_complex_vector: {
            if (index == complex_vector_loc) {
                return;
            }
            std::vector<std::complex<double>> V;
            valueExtract(val, V);
            val = std::move(V);
            break;
        }
        case data_type::helics_named_point: {
            if (index == named_point_loc) {
                return;
            }
            NamedPoint V;
            valueExtract(val, V);
            val = std::move(V);
            break;
        }
    }
}

}  // namespace helics<|MERGE_RESOLUTION|>--- conflicted
+++ resolved
@@ -15,7 +15,7 @@
 bool changeDetected(const defV& prevValue, const std::string& val, double /*deltaV*/)
 {
     if (prevValue.index() == string_loc) {
-        return (val != mpark::get<std::string>(prevValue));
+        return (val != std::get<std::string>(prevValue));
     }
     return true;
 }
@@ -23,11 +23,7 @@
 bool changeDetected(const defV& prevValue, std::string_view val, double /*deltaV*/)
 {
     if (prevValue.index() == string_loc) {
-<<<<<<< HEAD
-        return (mpark::get<std::string>(prevValue) != val);
-=======
         return (val != std::get<std::string>(prevValue));
->>>>>>> 9007a823
     }
     return true;
 }
@@ -61,10 +57,10 @@
 bool changeDetected(const defV& prevValue, bool val, double /*deltaV*/)
 {
     if (prevValue.index() == string_loc) {
-        return (isTrueString(mpark::get<std::string>(prevValue)) != val);
+        return (isTrueString(std::get<std::string>(prevValue)) != val);
     }
     if (prevValue.index() == int_loc) {
-        return ((mpark::get<int64_t>(prevValue) != 0) != val);
+        return ((std::get<int64_t>(prevValue) != 0) != val);
     }
     return true;
 }
@@ -72,7 +68,7 @@
 bool changeDetected(const defV& prevValue, const std::vector<double>& val, double deltaV)
 {
     if (prevValue.index() == vector_loc) {
-        const auto& prevV = mpark::get<std::vector<double>>(prevValue);
+        const auto& prevV = std::get<std::vector<double>>(prevValue);
         if (val.size() == prevV.size()) {
             for (size_t ii = 0; ii < val.size(); ++ii) {
                 if (std::abs(prevV[ii] - val[ii]) > deltaV) {
@@ -90,7 +86,7 @@
                     double deltaV)
 {
     if (prevValue.index() == complex_vector_loc) {
-        const auto& prevV = mpark::get<std::vector<std::complex<double>>>(prevValue);
+        const auto& prevV = std::get<std::vector<std::complex<double>>>(prevValue);
         if (val.size() == prevV.size()) {
             for (size_t ii = 0; ii < val.size(); ++ii) {
                 if (std::abs(prevV[ii] - val[ii]) > deltaV) {
@@ -106,7 +102,7 @@
 bool changeDetected(const defV& prevValue, const double* vals, size_t size, double deltaV)
 {
     if (prevValue.index() == vector_loc) {
-        const auto& prevV = mpark::get<std::vector<double>>(prevValue);
+        const auto& prevV = std::get<std::vector<double>>(prevValue);
         if (size == prevV.size()) {
             for (size_t ii = 0; ii < size; ++ii) {
                 if (std::abs(prevV[ii] - vals[ii]) > deltaV) {
@@ -122,7 +118,7 @@
 bool changeDetected(const defV& prevValue, const std::complex<double>& val, double deltaV)
 {
     if (prevValue.index() == complex_loc) {
-        const auto& prevV = mpark::get<std::complex<double>>(prevValue);
+        const auto& prevV = std::get<std::complex<double>>(prevValue);
         if (std::abs(prevV.real() - val.real()) > deltaV) {
             return true;
         }
@@ -137,7 +133,7 @@
 bool changeDetected(const defV& prevValue, double val, double deltaV)
 {
     if (prevValue.index() == double_loc) {
-        return (std::abs(mpark::get<double>(prevValue) - val) > deltaV);
+        return (std::abs(std::get<double>(prevValue) - val) > deltaV);
     }
     return true;
 }
@@ -145,10 +141,10 @@
 bool changeDetected(const defV& prevValue, Time val, double deltaV)
 {
     if (prevValue.index() == double_loc) {
-        return (std::abs(mpark::get<double>(prevValue) - static_cast<double>(val)) > deltaV);
+        return (std::abs(std::get<double>(prevValue) - static_cast<double>(val)) > deltaV);
     }
     if (prevValue.index() == int_loc) {
-        return (std::abs(Time(mpark::get<int64_t>(prevValue), time_units::ns) - val) > deltaV);
+        return (std::abs(Time(std::get<int64_t>(prevValue), time_units::ns) - val) > deltaV);
     }
     return true;
 }
@@ -156,7 +152,7 @@
 bool changeDetected(const defV& prevValue, int64_t val, double deltaV)
 {
     if (prevValue.index() == int_loc) {
-        return (std::abs(mpark::get<int64_t>(prevValue) - val) > static_cast<int64_t>(deltaV));
+        return (std::abs(std::get<int64_t>(prevValue) - val) > static_cast<int64_t>(deltaV));
     }
     return true;
 }
@@ -164,11 +160,11 @@
 bool changeDetected(const defV& prevValue, const NamedPoint& val, double deltaV)
 {
     if ((prevValue.index() == double_loc) && (!std::isnan(val.value))) {
-        return (std::abs(mpark::get<double>(prevValue) - val.value) > deltaV);
+        return (std::abs(std::get<double>(prevValue) - val.value) > deltaV);
     }
     if (prevValue.index() == named_point_loc) {
-        if ((mpark::get<NamedPoint>(prevValue).name == val.name) && (!std::isnan(val.value))) {
-            return (std::abs(mpark::get<NamedPoint>(prevValue).value - val.value) > deltaV);
+        if ((std::get<NamedPoint>(prevValue).name == val.name) && (!std::isnan(val.value))) {
+            return (std::abs(std::get<NamedPoint>(prevValue).value - val.value) > deltaV);
         }
     }
     return true;
@@ -178,26 +174,26 @@
 {
     switch (dv.index()) {
         case double_loc:  // double
-            val = std::to_string(mpark::get<double>(dv));
+            val = std::to_string(std::get<double>(dv));
             break;
         case int_loc:  // int64_t
-            val = std::to_string(mpark::get<int64_t>(dv));
+            val = std::to_string(std::get<int64_t>(dv));
             break;
         case string_loc:  // string
         default:
-            val = mpark::get<std::string>(dv);
+            val = std::get<std::string>(dv);
             break;
         case complex_loc:  // complex
-            val = helicsComplexString(mpark::get<std::complex<double>>(dv));
+            val = helicsComplexString(std::get<std::complex<double>>(dv));
             break;
         case vector_loc:  // vector
-            val = helicsVectorString(mpark::get<std::vector<double>>(dv));
+            val = helicsVectorString(std::get<std::vector<double>>(dv));
             break;
         case complex_vector_loc:  // vector
-            val = helicsComplexVectorString(mpark::get<std::vector<std::complex<double>>>(dv));
+            val = helicsComplexVectorString(std::get<std::vector<std::complex<double>>>(dv));
             break;
         case named_point_loc: {
-            const auto& np = mpark::get<NamedPoint>(dv);
+            const auto& np = std::get<NamedPoint>(dv);
             val = (std::isnan(np.value)) ? np.name : helicsNamedPointString(np);
             break;
         }
@@ -208,21 +204,21 @@
 {
     switch (dv.index()) {
         case double_loc:  // double
-            val = std::complex<double>(mpark::get<double>(dv), 0.0);
+            val = std::complex<double>(std::get<double>(dv), 0.0);
             break;
         case int_loc:  // int64_t
-            val = std::complex<double>(static_cast<double>(mpark::get<int64_t>(dv)), 0.0);
+            val = std::complex<double>(static_cast<double>(std::get<int64_t>(dv)), 0.0);
             break;
         case string_loc:  // string
         default:
-            val = getComplexFromString(mpark::get<std::string>(dv));
+            val = getComplexFromString(std::get<std::string>(dv));
             break;
         case complex_loc:  // complex
-            val = mpark::get<std::complex<double>>(dv);
+            val = std::get<std::complex<double>>(dv);
             break;
         case vector_loc:  // vector
         {
-            const auto& vec = mpark::get<std::vector<double>>(dv);
+            const auto& vec = std::get<std::vector<double>>(dv);
             if (vec.size() == 1) {
                 val = std::complex<double>(vec[0], 0.0);
             } else if (vec.size() > 2) {
@@ -231,14 +227,14 @@
             break;
         }
         case complex_vector_loc: {
-            const auto& vec = mpark::get<std::vector<std::complex<double>>>(dv);
+            const auto& vec = std::get<std::vector<std::complex<double>>>(dv);
             if (!vec.empty()) {
                 val = vec.front();
             }
             break;
         }
         case named_point_loc: {
-            const auto& np = mpark::get<NamedPoint>(dv);
+            const auto& np = std::get<NamedPoint>(dv);
             if (std::isnan(np.value)) {
                 val = getComplexFromString(np.name);
             } else {
@@ -253,27 +249,27 @@
     val.resize(0);
     switch (dv.index()) {
         case double_loc:  // double
-            val.push_back(mpark::get<double>(dv));
+            val.push_back(std::get<double>(dv));
             break;
         case int_loc:  // int64_t
-            val.push_back(static_cast<double>(mpark::get<int64_t>(dv)));
+            val.push_back(static_cast<double>(std::get<int64_t>(dv)));
             break;
         case string_loc:  // string
         default:
-            helicsGetVector(mpark::get<std::string>(dv), val);
+            helicsGetVector(std::get<std::string>(dv), val);
             break;
         case complex_loc:  // complex
         {
-            auto cval = mpark::get<std::complex<double>>(dv);
+            auto cval = std::get<std::complex<double>>(dv);
             val.push_back(cval.real());
             val.push_back(cval.imag());
         } break;
         case vector_loc:  // vector
-            val = mpark::get<std::vector<double>>(dv);
+            val = std::get<std::vector<double>>(dv);
             break;
         case complex_vector_loc:  // complex
         {
-            const auto& cv = mpark::get<std::vector<std::complex<double>>>(dv);
+            const auto& cv = std::get<std::vector<std::complex<double>>>(dv);
             val.reserve(2 * cv.size());
             val.clear();
             for (const auto& cval : cv) {
@@ -283,7 +279,7 @@
         } break;
         case named_point_loc:  // named point
         {
-            const auto& np = mpark::get<NamedPoint>(dv);
+            const auto& np = std::get<NamedPoint>(dv);
             if (std::isnan(np.value)) {
                 val = helicsGetVector(np.name);
             } else {
@@ -300,22 +296,22 @@
     val.resize(0);
     switch (dv.index()) {
         case double_loc:  // double
-            val.emplace_back(mpark::get<double>(dv), 0.0);
+            val.emplace_back(std::get<double>(dv), 0.0);
             break;
         case int_loc:  // int64_t
-            val.emplace_back(static_cast<double>(mpark::get<int64_t>(dv)), 0.0);
+            val.emplace_back(static_cast<double>(std::get<int64_t>(dv)), 0.0);
             break;
         case string_loc:  // string
         default:
-            helicsGetComplexVector(mpark::get<std::string>(dv), val);
+            helicsGetComplexVector(std::get<std::string>(dv), val);
             break;
         case complex_loc:  // complex
         {
-            val.push_back(mpark::get<std::complex<double>>(dv));
+            val.push_back(std::get<std::complex<double>>(dv));
         } break;
         case vector_loc:  // vector
         {
-            const auto& v = mpark::get<std::vector<double>>(dv);
+            const auto& v = std::get<std::vector<double>>(dv);
             val.reserve(v.size() / 2);
             val.clear();
             for (size_t ii = 0; ii < v.size() - 1; ii += 2) {
@@ -324,11 +320,11 @@
             break;
         }
         case complex_vector_loc:  // complex
-            val = mpark::get<std::vector<std::complex<double>>>(dv);
+            val = std::get<std::vector<std::complex<double>>>(dv);
             break;
         case named_point_loc:  // named point
         {
-            const auto& np = mpark::get<NamedPoint>(dv);
+            const auto& np = std::get<NamedPoint>(dv);
             if (std::isnan(np.value)) {
                 val = helicsGetComplexVector(np.name);
             } else {
@@ -345,23 +341,23 @@
     switch (dv.index()) {
         case double_loc:  // double
             val.name = "value";
-            val.value = mpark::get<double>(dv);
+            val.value = std::get<double>(dv);
             break;
         case int_loc:  // int64_t
             val.name = "value";
-            val.value = static_cast<double>(mpark::get<int64_t>(dv));
+            val.value = static_cast<double>(std::get<int64_t>(dv));
             break;
         case string_loc:  // string
         default:
-            val = helicsGetNamedPoint(mpark::get<std::string>(dv));
+            val = helicsGetNamedPoint(std::get<std::string>(dv));
             break;
         case complex_loc:  // complex
-            val.name = helicsComplexString(mpark::get<std::complex<double>>(dv));
+            val.name = helicsComplexString(std::get<std::complex<double>>(dv));
             val.value = std::nan("0");
             break;
         case vector_loc:  // vector
         {
-            const auto& vec = mpark::get<std::vector<double>>(dv);
+            const auto& vec = std::get<std::vector<double>>(dv);
             if (vec.size() == 1) {
                 val.name = "value";
                 val.value = vec[0];
@@ -374,7 +370,7 @@
         }
         case complex_vector_loc: {
             val.value = std::nan("0");
-            const auto& vec = mpark::get<std::vector<std::complex<double>>>(dv);
+            const auto& vec = std::get<std::vector<std::complex<double>>>(dv);
             if (vec.size() == 1) {
                 val.name = helicsComplexString(vec[0]);
             } else {
@@ -383,7 +379,7 @@
             break;
         }
         case named_point_loc:
-            val = mpark::get<NamedPoint>(dv);
+            val = std::get<NamedPoint>(dv);
             break;
     }
 }
@@ -392,23 +388,23 @@
 {
     switch (dv.index()) {
         case double_loc:  // double
-            val = mpark::get<double>(dv);
+            val = std::get<double>(dv);
             break;
         case int_loc:  // int64_t
         default:
-            val.setBaseTimeCode(mpark::get<int64_t>(dv));
+            val.setBaseTimeCode(std::get<int64_t>(dv));
             break;
         case string_loc:  // string
         {
             size_t index;
-            const auto& str = mpark::get<std::string>(dv);
+            const auto& str = std::get<std::string>(dv);
             try {
                 auto ul = std::stoll(str, &index);
                 if ((index == std::string::npos) || (index == str.size())) {
                     val.setBaseTimeCode(ul);
                 } else {
                     val = gmlc::utilities::loadTimeFromString<helics::Time>(
-                        mpark::get<std::string>(dv));
+                        std::get<std::string>(dv));
                 }
             }
             catch (...) {
@@ -417,21 +413,21 @@
             break;
         }
         case complex_loc:  // complex
-            val = mpark::get<std::complex<double>>(dv).real();
+            val = std::get<std::complex<double>>(dv).real();
             break;
         case vector_loc:  // vector
         {
-            const auto& vec = mpark::get<std::vector<double>>(dv);
+            const auto& vec = std::get<std::vector<double>>(dv);
             val = (!vec.empty()) ? Time(vec[0]) : timeZero;
             break;
         }
         case complex_vector_loc: {
-            const auto& vec = mpark::get<std::vector<std::complex<double>>>(dv);
+            const auto& vec = std::get<std::vector<std::complex<double>>>(dv);
             val = (!vec.empty()) ? Time(vec[0].real()) : timeZero;
             break;
         }
         case named_point_loc:
-            val = mpark::get<NamedPoint>(dv).value;
+            val = std::get<NamedPoint>(dv).value;
             break;
     }
 }
@@ -440,34 +436,34 @@
 {
     switch (dv.index()) {
         case double_loc:  // double
-            val = static_cast<char>(mpark::get<double>(dv));
+            val = static_cast<char>(std::get<double>(dv));
             break;
         case int_loc:  // int64_t
         default:
-            val = static_cast<char>(mpark::get<int64_t>(dv));
+            val = static_cast<char>(std::get<int64_t>(dv));
             break;
         case string_loc:  // string
         {
-            const auto& str = mpark::get<std::string>(dv);
+            const auto& str = std::get<std::string>(dv);
             val = (str.empty()) ? '\0' : str[0];
             break;
         }
         case complex_loc:  // complex
-            val = static_cast<char>(mpark::get<std::complex<double>>(dv).real());
+            val = static_cast<char>(std::get<std::complex<double>>(dv).real());
             break;
         case vector_loc:  // vector
         {
-            const auto& vec = mpark::get<std::vector<double>>(dv);
+            const auto& vec = std::get<std::vector<double>>(dv);
             val = (!vec.empty()) ? static_cast<char>(vec[0]) : '\0';
             break;
         }
         case complex_vector_loc: {
-            const auto& vec = mpark::get<std::vector<std::complex<double>>>(dv);
+            const auto& vec = std::get<std::vector<std::complex<double>>>(dv);
             val = (!vec.empty()) ? static_cast<char>(vec[0].real()) : '\0';
             break;
         }
         case named_point_loc: {
-            const auto& np = mpark::get<NamedPoint>(dv);
+            const auto& np = std::get<NamedPoint>(dv);
             val = np.name.empty() ? (static_cast<char>(np.value)) : np.name[0];
         } break;
     }
@@ -477,34 +473,34 @@
 {
     switch (dv.index()) {
         case double_loc:  // double
-            val = std::abs(mpark::get<double>(dv)) > 0.0;
+            val = std::abs(std::get<double>(dv)) > 0.0;
             break;
         case int_loc:  // int64_t
         default:
-            val = (mpark::get<int64_t>(dv) != 0);
+            val = (std::get<int64_t>(dv) != 0);
             break;
         case string_loc:  // string
         {
-            const auto& str = mpark::get<std::string>(dv);
+            const auto& str = std::get<std::string>(dv);
             val = helicsBoolValue(str);
             break;
         }
         case complex_loc:  // complex
-            val = std::abs(mpark::get<std::complex<double>>(dv)) > 0.0;
+            val = std::abs(std::get<std::complex<double>>(dv)) > 0.0;
             break;
         case vector_loc:  // vector
         {
-            const auto& vec = mpark::get<std::vector<double>>(dv);
+            const auto& vec = std::get<std::vector<double>>(dv);
             val = vectorNorm(vec) != 0.0;
             break;
         }
         case complex_vector_loc: {
-            const auto& vec = mpark::get<std::vector<std::complex<double>>>(dv);
+            const auto& vec = std::get<std::vector<std::complex<double>>>(dv);
             val = vectorNorm(vec) != 0.0;
             break;
         }
         case named_point_loc: {
-            const auto& np = mpark::get<NamedPoint>(dv);
+            const auto& np = std::get<NamedPoint>(dv);
             const auto& str = np.name;
             val = str.empty() || helicsBoolValue(str);
             if (val) {
