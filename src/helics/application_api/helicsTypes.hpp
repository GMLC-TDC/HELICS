--- conflicted
+++ resolved
@@ -145,11 +145,7 @@
     */
     bool operator> (const NamedPoint &np) const
     {
-<<<<<<< HEAD
         return (name == np.name) ? (name > np.name) : (value > np.value);
-=======
-        return (name == np.name) ? (name < np.name) : (value < np.value);
->>>>>>> 308ee005
     }
 };
 
