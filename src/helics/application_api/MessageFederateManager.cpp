--- conflicted
+++ resolved
@@ -59,17 +59,10 @@
     throw(RegistrationFailure("Unable to register Endpoint"));
 }
 
-<<<<<<< HEAD
-Endpoint& MessageFederateManager::registerTargettedEndpoint(const std::string& name,
-                                                            const std::string& type)
-{
-    auto handle = coreObject->registerTargettedEndpoint(fedID, name, type);
-=======
 Endpoint& MessageFederateManager::registerTargetedEndpoint(const std::string& name,
                                                            const std::string& type)
 {
     auto handle = coreObject->registerTargetedEndpoint(fedID, name, type);
->>>>>>> 8f15cd74
     if (handle.isValid()) {
         auto edat = std::make_unique<EndpointData>();
 
