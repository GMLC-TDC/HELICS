/*
Copyright (c) 2017-2020,
Battelle Memorial Institute; Lawrence Livermore National Security, LLC; Alliance for Sustainable
Energy, LLC.  See the top-level NOTICE for additional details. All rights reserved.
SPDX-License-Identifier: BSD-3-Clause
*/
#pragma once
#include "../core/federate_id.hpp"
#include "../core/helics-time.hpp"
#include "../helics_enums.h"
#include "FederateInfo.hpp"
#include "helics/helics-config.h"
#include "helicsTypes.hpp"
#include "helics_cxx_export.h"

#include <atomic>
#include <functional>
#include <memory>
#include <mutex>
#include <optional>
#include <stdexcept>
#include <string>
#include <utility>

namespace gmlc {
namespace libguarded {
    template<class T, class M>
    class shared_guarded;
}  // namespace libguarded
}  // namespace gmlc

/**
 * HELICS Application API
 */
namespace helics {
class Core;
class CoreApp;
class AsyncFedCallInfo;
class MessageOperator;
class FilterFederateManager;
class Filter;
class CloningFilter;
class Federate;

/** base class for a federate in the application API
 */
class HELICS_CXX_EXPORT Federate {
  public:
    /** the allowable operation modes of the federate*/
    enum class modes : char {
        startup = 0,  //!< when created the federate is in startup state
        initializing = 1,  //!< entered after the enterInitializingMode call has returned
        executing = 2,  //!< entered after the enterExectuationState call has returned
        finalize =
            3,  //!< the federate has finished executing normally final values may be retrieved
        error = 4,  //!< error state no core communication is possible but values can be retrieved
        // the following states are for asynchronous operations
        pending_init = 5,  //!< indicator that the federate is pending entry to initialization state
        pending_exec = 6,  //!< state pending EnterExecution State
        pending_time = 7,  //!< state that the federate is pending a timeRequest
        pending_iterative_time =
            8,  //!< state that the federate is pending an iterative time request
        pending_finalize = 9  //!< state that the federate is pending a finalize call
    };

  protected:
    std::atomic<modes> currentMode{modes::startup};  //!< the current state of the simulation
    char nameSegmentSeparator = '/';  //!< the separator between automatically prependend names
  private:
    local_federate_id fedID;  //!< the federate ID of the object for use in the core
  protected:
    std::shared_ptr<Core> coreObject;  //!< reference to the core simulation API
    Time currentTime = Time::minVal();  //!< the current simulation time
  private:
    std::unique_ptr<gmlc::libguarded::shared_guarded<AsyncFedCallInfo, std::mutex>>
        asyncCallInfo;  //!< pointer to a class defining the async call information
    std::unique_ptr<FilterFederateManager> fManager;  //!< class for managing filter operations
    std::string name;  //!< the name of the federate

  public:
    /**constructor taking a federate information structure
    @param fedname the name of the federate can be empty to use a name from the federateInfo
    @param fi  a federate information structure
    */
    Federate(const std::string& fedname, const FederateInfo& fi);
    /**constructor taking a core and a federate information structure
    @param fedname the name of the federate can be empty to use a name from the federateInfo
    @param core a shared pointer to a core object, the pointer will be copied
    @param fi  a federate information structure
    */
    Federate(const std::string& fedname,
             const std::shared_ptr<Core>& core,
             const FederateInfo& fi = FederateInfo{});

    /**constructor taking a CoreApp and a federate information structure
    @param fedname the name of the federate can be empty to use a name from the federateInfo
    @param core a CoreApp with the core core connect to.
    @param fi  a federate information structure
    */
    Federate(const std::string& fedname, CoreApp& core, const FederateInfo& fi = FederateInfo{});
    /**constructor taking a file with the required information
    @param configString can be either a JSON file or a string containing JSON code or a TOML file
    */
    explicit Federate(const std::string& configString);
    /**constructor taking a file with the required information and the name of the federate
    @param fedname the name of the federate
    @param configString can be either a JSON file or a string containing JSON code or a TOML file
    with extension (.toml, .TOML)
    */
    Federate(const std::string& fedname, const std::string& configString);
    /**default constructor*/
    Federate() noexcept;
    /** move constructor*/
    Federate(Federate&& fed) noexcept;
    /** deleted copy constructor*/
    Federate(const Federate& fed) = delete;
    /** virtual destructor function */
    virtual ~Federate();
    /** default move assignment*/
    Federate& operator=(Federate&& fed) noexcept;
    /** delete copy assignment*/
    Federate& operator=(const Federate& fed) = delete;
    /** enter the initialization mode after all interfaces have been defined
    @details  the call will block until all federates have entered initialization mode
    */
    void enterInitializingMode();

    /** enter the initialization mode after all interfaces have been defined
    @details  the call will not block but a call to \ref enterInitializingModeComplete should be
    made to complete the call sequence
    */
    void enterInitializingModeAsync();
    /** called after one of the async calls and will indicate true if an async operation has
    completed
    @details only call from the same thread as the one that called the initial async call and will
    return false if called when no aysnc operation is in flight*/
    bool isAsyncOperationCompleted() const;
    /** second part of the async process for entering initializationState call after a call to
    enterInitializingModeAsync if call any other time it will throw an InvalidFunctionCall
    exception*/
    void enterInitializingModeComplete();
    /** enter the normal execution mode
    @details call will block until all federates have entered this mode
    @param iterate an optional flag indicating the desired iteration mode
    */
    iteration_result
        enterExecutingMode(iteration_request iterate = iteration_request::no_iterations);
    /** enter the normal execution mode
    @details call will return immediately but \ref enterExecutingModeComplete should be called to
    complete the operation
    @param iterate an optional flag indicating the desired iteration mode
    */
    void enterExecutingModeAsync(iteration_request iterate = iteration_request::no_iterations);
    /** complete the async call for entering Execution state
    @details call will not block but will return quickly.  The enterInitializingModeComplete must be
    called before doing other operations
    */
    iteration_result enterExecutingModeComplete();
    /** terminate the simulation
    @details call is will block until the finalize has been acknowledged, no commands that interact
    with the core may be called after this function function */
    void finalize();
    /** terminate the simulation in a non-blocking call
    @details finalizeComplete must be called after this call to complete the finalize procedure*/
    void finalizeAsync();
    /** complete the asynchronous terminate pair*/
    void finalizeComplete();

    /** disconnect a simulation from the core (will also call finalize before disconnecting if
     * necessary)*/
    virtual void disconnect();

    /** specify the simulator had a local error with error code and message
    @param errorcode an integral code for the error
    @param message a string describing the error to display in a log
    */
    void localError(int errorcode, const std::string& message);

    /** specify the simulator had a global error with error code and message
    @details global errors propagate through the entire federation and will halt operations
    @param errorcode an integral code for the error
    @param message a string describing the error to display in the log
    */
    void globalError(int errorcode, const std::string& message);

    /** specify the simulator had a local error with error code
    @param errorcode an integral code for the error
    */
    void localError(int errorcode);

    /** specify the simulator had a global error with error code
    @param errorcode an integral code for the error
    */
    void globalError(int errorcode);

    /** specify a separator to use for naming separation between the federate name and the interface
    name setSeparator('.') will result in future registrations of local endpoints such as
    fedName.endpoint setSeparator('/') will result in fedName/endpoint the default is '/'  any
    character can be used though many will not make that much sense.  This call is not thread safe
    and should be called before any local interfaces are created otherwise it may not be possible to
    retrieve them without using the full name.  recommended possibilities are ('.','/', ':','-','_')
     */
    void setSeparator(char separator) { nameSegmentSeparator = separator; }
    /** request a time advancement
    @param nextInternalTimeStep the next requested time step
    @return the granted time step*/
    Time requestTime(Time nextInternalTimeStep);

    /** request a time advancement to the next allowed time
  @return the granted time step*/
    Time requestNextStep() { return requestTime(timeZero); }

    /** request a time advancement by a certain amount
    @param timeDelta the amount of time to advance
    @return the granted time step*/
    Time requestTimeAdvance(Time timeDelta) { return requestTime(currentTime + timeDelta); }

    /** request a time advancement
    @param nextInternalTimeStep the next requested time step
    @param iterate a requested iteration mode
    @return the granted time step in a structure containing a return time and an iteration_result*/
    iteration_time requestTimeIterative(Time nextInternalTimeStep, iteration_request iterate);

    /**  request a time advancement and return immediately for asynchronous function.
    @details /ref requestTimeComplete should be called to finish the operation and get the result
    @param nextInternalTimeStep the next requested time step
    */
    void requestTimeAsync(Time nextInternalTimeStep);

    /** request a time advancement with iterative call and return for asynchronous function.
    @details /ref requestTimeIterativeComplete should be called to finish the operation and get the
    result
    @param nextInternalTimeStep the next requested time step
    @param iterate a requested iteration level (none, require, optional)
    */
    void requestTimeIterativeAsync(Time nextInternalTimeStep, iteration_request iterate);

    /** request a time advancement
    @return the granted time step*/
    Time requestTimeComplete();

    /** finalize the time advancement request
    @return the granted time step in an iteration_time structure which contains a time and iteration
    result*/
    iteration_time requestTimeIterativeComplete();

    /** set a time option for the federate
    @param option the option to set
    @param timeValue the value to be set
    */
    void setProperty(int32_t option, double timeValue);

    /** set a time option for the federate
    @param option the option to set
    @param timeValue the value to be set
    */
    void setProperty(int32_t option, Time timeValue);

    /** set a flag for the federate
    @param flag an index into the flag /ref flag-definitions.h
    @param flagValue the value of the flag defaults to true
    */
    virtual void setFlagOption(int flag, bool flagValue = true);
    /**  set an integer option for the federate
    @param option an index of the option to set
    @param optionValue an integer option value for an integer based property
    */
    void setProperty(int32_t option, int32_t optionValue);

    /** get the value of a time option for the federate
    @param option the option to get
    */
    Time getTimeProperty(int32_t option) const;

    /** get the value of a flag option
    @param flag an index into the flag /ref flag-definitions.h
    */
    virtual bool getFlagOption(int flag) const;
    /**  get an integer option for the federate
    @param option  the option to inquire see /ref defs
    */
    int getIntegerProperty(int32_t option) const;

    /** define a logging function to use for logging message and notices from the federation and
    individual federate
    @param logFunction the callback function for doing something with a log message
    it takes 3 inputs an integer for logLevel /ref helics_log_level
    A string indicating the source of the message and another string with the actual message
    */
    void setLoggingCallback(
        const std::function<void(int, std::string_view, std::string_view)>& logFunction);

    /** make a query of the core
    @details this call is blocking until the value is returned which make take some time depending
    on the size of the federation and the specific string being queried
    @param target  the target of the query can be "federation", "federate", "broker", "core", or a
    specific name of a federate, core, or broker
    @param queryStr a string with the query see other documentation for specific properties to
    query, can be defined by the federate
    @return a string with the value requested.  this is either going to be a vector of strings value
    or a JSON string stored in the first element of the vector.  The string "#invalid" is returned
    if the query was not valid
    */
    std::string query(const std::string& target, const std::string& queryStr);

    /** make a query of the core
    @details this call is blocking until the value is returned which make take some time depending
    on the size of the federation and the specific string being queried
    @param queryStr a string with the query see other documentation for specific properties to
    query, can be defined by the federate if the local federate does not recognize the query it
    sends it on to the federation
    @return a string with the value requested.  this is either going to be a vector of strings value
    or a JSON string stored in the first element of the vector.  The string "#invalid" is returned
    if the query was not valid
    */
    std::string query(const std::string& queryStr);

    /** make a query of the core in an async fashion
    @details this call is blocking until the value is returned which make take some time depending
    on the size of the federation and the specific string being queried
    @param target  the target of the query can be "federation", "federate", "broker", "core", or a
    specific name of a federate, core, or broker
    @param queryStr a string with the query see other documentation for specific properties to
    query, can be defined by the federate
    @return a query_id_t to use for returning the result
    */
    query_id_t queryAsync(const std::string& target, const std::string& queryStr);

    /** make a query of the core in an async fashion
    @details this call is blocking until the value is returned which make take some time depending
    on the size of the federation and the specific string being queried
    @param queryStr a string with the query see other documentation for specific properties to
    query, can be defined by the federate
    @return a query_id_t used to get the results of the query in the future
    */
    query_id_t queryAsync(const std::string& queryStr);

    /** get the results of an async query
    @details the call will block until the results are returned inquiry of queryCompleted() to check
   if the results have been returned or not yet

    @param queryIndex the int value returned from the queryAsync call
   @return a string with the value requested.  the format of the string will be either a single
   string a string vector like "[string1; string2]" or JSON The string "#invalid" is returned if the
   query was not valid
    */
    std::string queryComplete(query_id_t queryIndex);

    /** check if an asynchronous query call has been completed
    @return true if the results are ready for /ref queryFinalize
    */
    bool isQueryCompleted(query_id_t queryIndex) const;

    /** set a federation global value
    @details this overwrites any previous value for this name
    @param valueName the name of the global to set
    @param value the value of the global
    */
    void setGlobal(const std::string& valueName, const std::string& value);

    /** send a command to another core or federate
  @param target  the target of the command can be "federation", "federate", "broker", "core", or a
  specific name of a federate, core, or broker
  @param commandStr a string with the command instructions, see other documentation for specific
  properties to command, can be defined by a federate
  */
    void sendCommand(const std::string& target, const std::string& commandStr);

    /** get a command for the Federate
 @param target  the target of the command can be "federation", "federate", "broker", "core", or a
 specific name of a federate, core, or broker
 @return a pair of strings <command,source> with the command instructions for the federate; the
 command string will be empty if no command is given
 */
    std::pair<std::string, std::string> getCommand();

    /** get a command for the Federate, if there is none the call will block until a command is
received
@param target  the target of the command can be "federation", "federate", "broker", "core", or a
specific name of a federate, core, or broker
@return a pair of strings <command,source> with the command instructions for the federate
*/
    std::pair<std::string, std::string> waitCommand();

    /** add a dependency for this federate
    @details adds an additional internal time dependency for the federate
    @param fedName the name of the federate to add a dependency on
    */
    void addDependency(const std::string& fedName);

    /** define a named global filter interface
    @param filterName the name of the globally visible filter
    @param inputType the inputType which the filter can handle
    @param outputType the outputType of the filter which the filter produces
    */
    Filter& registerGlobalFilter(const std::string& filterName,
                                 const std::string& inputType = std::string(),
                                 const std::string& outputType = std::string());

    /** define a cloning filter interface on a source
    @details a cloning filter will modify copy of messages coming from or going to target endpoints
    @param filterName the name of the filter
    @param inputType the inputType which the filter can handle
    @param outputType the outputType of the filter which the filter produces
    */
    CloningFilter& registerGlobalCloningFilter(const std::string& filterName,
                                               const std::string& inputType = std::string(),
                                               const std::string& outputType = std::string());

    /** define a filter interface
    @details a filter will modify messages coming from or going to target endpoints
    @param filterName the name of the filter
    @param inputType the inputType which the filter can handle
    @param outputType the outputType of the filter which the filter produces
    */
    Filter& registerFilter(const std::string& filterName,
                           const std::string& inputType = std::string(),
                           const std::string& outputType = std::string());

    /** define a cloning filter interface on a source
    @details a source filter will be sent any packets that come from a particular source
    if multiple filters are defined on the same source, they will be placed in some order defined by
    the core
    @param filterName the name of the filter
    @param inputType the inputType which the filter can handle
    @param outputType the outputType of the filter which the filter produces
    */
    CloningFilter& registerCloningFilter(const std::string& filterName,
                                         const std::string& inputType = std::string(),
                                         const std::string& outputType = std::string());

    /** define a nameless filter interface
     */
    Filter& registerFilter()
    {
        return registerGlobalFilter(std::string(), std::string(), std::string());
    }

    /** define a nameless cloning filter interface on a source
     */
    CloningFilter& registerCloningFilter()
    {
        return registerGlobalCloningFilter(std::string(), std::string(), std::string());
    }

    /** get a filter from its name
    @param filterName the name of the filter
    @return a reference to a filter object which could be invalid if filterName is not valid*/
    const Filter& getFilter(const std::string& filterName) const;

    /** get a filter from its index
    @param index the index of a filter
    @return a reference to a filter object which could be invalid if filterName is not valid*/
    const Filter& getFilter(int index) const;

    /** get a filter from its name
      @param filterName the name of the filter
      @return a reference to a filter object which could be invalid if filterName is not valid*/
    Filter& getFilter(const std::string& filterName);

    /** get a filter from its index
    @param index the index of a filter
    @return a reference to a filter object which could be invalid if filterName is not valid*/
    Filter& getFilter(int index);

    /** @brief register a operator for the specified filter
    @details
    The FilterOperator gets called when there is a message to filter, There is no order or state to
    this messages can come in any order.
    @param filt the filter object to set the operation on
    @param op a shared_ptr to a \ref FilterOperator
    */
    void setFilterOperator(const Filter& filt, std::shared_ptr<FilterOperator> op);

    /** get the number of filters registered through this federate*/
    int getFilterCount() const;

  protected:
    /** function to deal with any operations that need to occur on a time update*/
    virtual void updateTime(Time newTime, Time oldTime);
    /** function to deal with any operations that need to occur on the transition from startup to
     * initialize*/
    virtual void startupToInitializeStateTransition();
    /** function to deal with any operations that need to occur on the transition from startup to
     * initialize*/
    virtual void initializeToExecuteStateTransition();
    /** function to handle any disconnect operations*/
    virtual void disconnectTransition();
    /** function to generate results for a local Query
    @details should return an empty string if the query is not recognized*/
    virtual std::string localQuery(const std::string& queryStr) const;

  public:
    /** register a set of interfaces defined in a file
    @details call is only valid in startup mode
    @param configString  the location of the file or config String to load to generate the
    interfaces
    */
    virtual void registerInterfaces(const std::string& configString);
    /** register filter interfaces defined in  file or string
    @details call is only valid in startup mode
    @param configString  the location of the file or config String to load to generate the
    interfaces
    */
    void registerFilterInterfaces(const std::string& configString);

    /** get the underlying federateID for the core*/
    auto getID() const noexcept { return fedID; }
    /** get the current state of the federate*/
    modes getCurrentMode() const { return currentMode.load(); }
    /** get the current Time
    @details the most recent granted time of the federate*/
    Time getCurrentTime() const { return currentTime; }
    /** get the federate name*/
    const std::string& getName() const { return name; }
    /** get a shared pointer to the core object used by the federate*/
    const std::shared_ptr<Core>& getCorePointer() { return coreObject; }
    // interface for filter objects
    /** get a count of the number of filter objects stored in the federate*/
    int filterCount() const;
    /** log a message to the federate Logger
   @param level the logging level of the message
   @param message the message to log
   */
    void logMessage(int level, const std::string& message) const;

    /** log an error message to the federate Logger
    @param message the message to log
    */
    void logErrorMessage(const std::string& message) const
    {
        logMessage(helics_log_level_error, message);
    }
    /** log a warning message to the federate Logger
    @param message the message to log
    */
    void logWarningMessage(const std::string& message) const
    {
        logMessage(helics_log_level_warning, message);
    }
    /** log an info message to the federate Logger
    @param message the message to log
    */
    void logInfoMessage(const std::string& message) const
    {
        logMessage(helics_log_level_summary, message);
    }
    /** log a debug message to the federate Logger
    @param message the message to log
    */
    void logDebugMessage(const std::string& message) const
    {
        logMessage(helics_log_level_data, message);
    }
    /** call to complete async operation with no output*/
    void completeOperation();

  private:
    /** register filter interfaces defined in  file or string
  @details call is only valid in startup mode
  @param jsonString  the location of the file or config String to load to generate the interfaces
  */
    void registerFilterInterfacesJson(const std::string& jsonString);
    /** register filter interfaces defined in  file or string
    @details call is only valid in startup mode
    @param tomlString  the location of the file or config String to load to generate the interfaces
    */
    void registerFilterInterfacesToml(const std::string& tomlString);
};

/** base class for the interface objects*/
class HELICS_CXX_EXPORT Interface {
  protected:
    Core* cr{nullptr};  //!< pointer to the core object
    interface_handle handle{};  //!< the id as generated by the Federate
    std::string mName;  //!< the name or key of the interface
  public:
    Interface() = default;
    Interface(Federate* federate, interface_handle id, std::string_view actName);
    Interface(Core* core, interface_handle id, std::string_view actName):
        cr(core), handle(id), mName(actName)
    {
    }
    virtual ~Interface() = default;
    /** get the underlying handle that can be used to make direct calls to the Core API
     */
    interface_handle getHandle() const { return handle; }
    /** implicit conversion operator for extracting the handle*/
    operator interface_handle() const { return handle; }
    /** check if the Publication links to a valid operation*/
    bool isValid() const { return handle.isValid(); }
    bool operator<(const Interface& inp) const { return (handle < inp.handle); }
    bool operator>(const Interface& inp) const { return (handle > inp.handle); }
    bool operator==(const Interface& inp) const { return (handle == inp.handle); }
    bool operator!=(const Interface& inp) const { return (handle != inp.handle); }
    /** get the Name/Key for the input
    @details the name is the local name if given, key is the full key name*/
    const std::string& getName() const { return mName; }
    /** get the Name/Key for the input
    @details the name is the local name if given, key is the full key name*/
    const std::string& getKey() const;
    /** get an associated target*/
    const std::string& getTarget() const;
    /** subscribe to a named publication*/
    void addSourceTarget(std::string_view newTarget);
    /** subscribe to a named publication*/
    void addDestinationTarget(std::string_view newTarget);
    /** remove a named publication from being a target*/
    void removeTarget(std::string_view targetToRemove);

    /** get the interface information field of the input*/
    const std::string& getInfo() const;
    /** set the interface information field of the input*/
    void setInfo(const std::string& info);
    /** set a handle flag for the input*/
    virtual void setOption(int32_t option, int32_t value = 1);

    /** get the current value of a flag for the handle*/
    virtual int32_t getOption(int32_t option) const;

    /** get the injection type for an interface,  this is the type for data coming into an interface
<<<<<<< HEAD
    @details for filters this is the input type, for publications this is type used to transmit
=======
    @details for filters this is the input type, for publications this is the type used to transmit
>>>>>>> 8f15cd74
    data, for endpoints this is the specified type and for inputs this is the type of the
    transmitting publication
    @return a const ref to  std::string  */
    const std::string& getInjectionType() const;

<<<<<<< HEAD
    /** get the extraction type for an interface,  this is the type for data coming out of interface
=======
    /** get the extraction type for an interface,  this is the type for data coming out of an
    interface
>>>>>>> 8f15cd74
    @details for filters this is the output type, for publications this is the specified type, for
    endpoints this is the specified type and for inputs this is the specified type
    @return a const ref to  std::string  */
    const std::string& getExtractionType() const;

    /** get the injection units for an interface,  this is the units associated with data coming
  into an interface
  @details for inputs this is the input type, for publications this is the units used to transmit
  data, and for inputs this is the units of the transmitting publication
  @return a const ref to  std::string  */
    const std::string& getInjectionUnits() const;

<<<<<<< HEAD
    /** get the extraction type for an interface,  this is the units associated with data coming out
    of an interface
=======
    /** get the extraction units for an interface,  this is the units associated with data coming
    out of an interface
>>>>>>> 8f15cd74
    @details for publications this is the specified units, for inputs this is the specified type
    @return a const ref to  std::string  */
    const std::string& getExtractionUnits() const;
    /** get the display name for an input
    @details the name is the given local name or if empty the name of the target*/
    virtual const std::string& getDisplayName() const = 0;
    /** get the source targets for an interface, either the sources for endpoints or inputs, or the
     * source endpoints for a filter*/
    const std::string& getSourceTargets() const;
    /** get the destination targets for an interface, either the destinations of data for endpoints
<<<<<<< HEAD
     * or ipublications, or the destination endpoints for a filter*/
=======
     * or publications, or the destination endpoints for a filter*/
>>>>>>> 8f15cd74
    const std::string& getDestinationTargets() const;
    /** close the interface*/
    void close();
    /** disconnect the object from the core*/
    void disconnectFromCore();
};

/** function to do some housekeeping work
@details this runs some cleanup routines and tries to close out any residual thread that haven't
been shutdown yet*/
HELICS_CXX_EXPORT void cleanupHelicsLibrary();
}  // namespace helics<|MERGE_RESOLUTION|>--- conflicted
+++ resolved
@@ -619,22 +619,14 @@
     virtual int32_t getOption(int32_t option) const;
 
     /** get the injection type for an interface,  this is the type for data coming into an interface
-<<<<<<< HEAD
-    @details for filters this is the input type, for publications this is type used to transmit
-=======
     @details for filters this is the input type, for publications this is the type used to transmit
->>>>>>> 8f15cd74
     data, for endpoints this is the specified type and for inputs this is the type of the
     transmitting publication
     @return a const ref to  std::string  */
     const std::string& getInjectionType() const;
 
-<<<<<<< HEAD
-    /** get the extraction type for an interface,  this is the type for data coming out of interface
-=======
     /** get the extraction type for an interface,  this is the type for data coming out of an
     interface
->>>>>>> 8f15cd74
     @details for filters this is the output type, for publications this is the specified type, for
     endpoints this is the specified type and for inputs this is the specified type
     @return a const ref to  std::string  */
@@ -647,13 +639,8 @@
   @return a const ref to  std::string  */
     const std::string& getInjectionUnits() const;
 
-<<<<<<< HEAD
-    /** get the extraction type for an interface,  this is the units associated with data coming out
-    of an interface
-=======
     /** get the extraction units for an interface,  this is the units associated with data coming
     out of an interface
->>>>>>> 8f15cd74
     @details for publications this is the specified units, for inputs this is the specified type
     @return a const ref to  std::string  */
     const std::string& getExtractionUnits() const;
@@ -664,11 +651,7 @@
      * source endpoints for a filter*/
     const std::string& getSourceTargets() const;
     /** get the destination targets for an interface, either the destinations of data for endpoints
-<<<<<<< HEAD
-     * or ipublications, or the destination endpoints for a filter*/
-=======
      * or publications, or the destination endpoints for a filter*/
->>>>>>> 8f15cd74
     const std::string& getDestinationTargets() const;
     /** close the interface*/
     void close();
