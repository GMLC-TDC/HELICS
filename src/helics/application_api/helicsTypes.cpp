--- conflicted
+++ resolved
@@ -31,13 +31,7 @@
 struct fmt::formatter<std::complex<double>> {
     // Formats std::complex
 
-<<<<<<< HEAD
-    static constexpr auto parse(format_parse_context& ctx) {
-        return ctx.end();
-    }
-=======
-    constexpr auto parse(format_parse_context& ctx) { return ctx.end(); }
->>>>>>> a0c54e84
+    static constexpr auto parse(format_parse_context& ctx) { return ctx.end(); }
 
     template<typename FormatContext>
     auto format(const std::complex<double>& p, FormatContext& ctx) const
