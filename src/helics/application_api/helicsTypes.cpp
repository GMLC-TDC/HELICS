--- conflicted
+++ resolved
@@ -11,10 +11,6 @@
 #include "../common/JsonProcessingFunctions.hpp"
 #include "../common/frozen_map.h"
 #include "ValueConverter.hpp"
-<<<<<<< HEAD
-#include <fmt/format.h>
-=======
->>>>>>> 027f167e
 #include "gmlc/utilities/demangle.hpp"
 #include "gmlc/utilities/stringConversion.h"
 #include "gmlc/utilities/stringOps.h"
@@ -42,11 +38,7 @@
     {
         // ctx.out() is an output iterator to write to.
         // return format(ctx.out(), "[{},{}]",p.real(), p.imag());
-<<<<<<< HEAD
-        return fmt::format_to(ctx.out(), "[{},{}]", p.real(), p.imag());
-=======
         return fmt::format_to(ctx.out(), "[{},{}]", value.real(), value.imag());
->>>>>>> 027f167e
     }
 };
 
