/*

Copyright (C) 2017, Battelle Memorial Institute
All rights reserved.

This software was co-developed by Pacific Northwest National Laboratory, operated by the Battelle Memorial Institute; the National Renewable Energy Laboratory, operated by the Alliance for Sustainable Energy, LLC; and the Lawrence Livermore National Laboratory, operated by Lawrence Livermore National Security, LLC.

*/
#include "ValueFederateManager.h"

namespace helics
{
ValueFederateManager::ValueFederateManager (std::shared_ptr<Core> &coreOb, Core::federate_id_t id)
    : coreObject (coreOb), fedID (id)
{
}
ValueFederateManager::~ValueFederateManager () = default;

static const std::map<std::string, int> typeSizes = {
  {"char", 1},      {"uchar", 1},     {"block_4", 8},  {"block_8", 12},   {"block_12", 16}, {"block_16", 20},
  {"block_20", 24}, {"block_24", 30}, {"double", 12},  {"float", 8},      {"int32", 8},     {"uint32", 8},
  {"int64", 12},    {"uint64", 12},   {"complex", 20}, {"complex_f", 12},
};

int getTypeSize (const std::string type)
{
    auto ret = typeSizes.find (type);
    return (ret == typeSizes.end ()) ? (-1) : ret->second;
}

publication_id_t ValueFederateManager::registerPublication (const std::string &name,
                                                            const std::string &type,
                                                            const std::string &units)
{
    auto sz = getTypeSize (type);
    std::lock_guard<std::mutex> publock (publication_mutex);
    publication_id_t id = static_cast<identifier_type> (pubs.size ());
    pubs.emplace_back (name, type, units);
    pubs.back ().id = id;
    pubs.back ().size = sz;
    publicationNames.emplace (name, id);
    pubs.back ().coreID = coreObject->registerPublication (fedID, name, type, units);
    return id;
}

subscription_id_t ValueFederateManager::registerRequiredSubscription (const std::string &name,
                                                                      const std::string &type,
                                                                      const std::string &units)
{
    std::lock_guard<std::mutex> sublock (subscription_mutex);
    subscription_id_t id = static_cast<identifier_type> (subs.size ());
    subs.emplace_back (name, type, units);
    subs.back ().id = id;
    subscriptionNames.emplace (name, id);
    subs.back ().coreID =
      coreObject->registerSubscription (fedID, name, type, units, handle_check_mode::required);
    handleLookup.emplace (subs.back ().coreID, id);
<<<<<<< HEAD
	lastData.resize(id.value());
=======
	lastData.resize(id.value()+1);
>>>>>>> 371a5e17
    return id;
}


subscription_id_t ValueFederateManager::registerOptionalSubscription (const std::string &name,
                                                                      const std::string &type,
                                                                      const std::string &units)
{
    std::lock_guard<std::mutex> sublock (subscription_mutex);
    subscription_id_t id = static_cast<identifier_type> (subs.size ());
    subs.emplace_back (name, type, units);
    subs.back ().id = id;
    subscriptionNames.emplace (name, id);
    subs.back ().coreID =
      coreObject->registerSubscription (fedID, name, type, units, handle_check_mode::optional);
    handleLookup.emplace (subs.back ().coreID, id);
<<<<<<< HEAD
	lastData.resize(id.value());
=======
	lastData.resize(id.value()+1);
>>>>>>> 371a5e17
    return id;
}

void ValueFederateManager::addSubscriptionShortcut (subscription_id_t subid, const std::string &shortcutName)
{
    if (subid.value () < subs.size ())
    {
        std::lock_guard<std::mutex> sublock (subscription_mutex);
        subscriptionNames.emplace (shortcutName, subid);
    }
    else
    {
        throw (std::invalid_argument ("subscription id is invalid"));
    }
}

void ValueFederateManager::setDefaultValue (subscription_id_t id, data_view block)
{
    if (id.value () < subs.size ())
    {
        std::lock_guard<std::mutex> sublock (subscription_mutex);
        /** copy the data first since we are not entirely sure of the lifetime of the data_view*/
<<<<<<< HEAD
        lastData[id.value ()] = data_view (std::make_shared<data_block> (block));
=======
        lastData[id.value ()] = data_view (std::make_shared<data_block> (block.data(),block.size()));
>>>>>>> 371a5e17
        subs[id.value ()].lastUpdate = CurrentTime;
    }
    else
    {
        throw (std::invalid_argument ("subscription id is invalid"));
    }
}

/** we have a new message from the core*/
void ValueFederateManager::getUpdateFromCore (Core::Handle updatedHandle)
{
    auto data = coreObject->getValue (updatedHandle);

    /** find the id*/
    auto fid = handleLookup.find (updatedHandle);
    if (fid != handleLookup.end ())
    {  // assign the data
        std::lock_guard<std::mutex> sublock (subscription_mutex);
        lastData[fid->second.value ()] = data_view (std::move(data));
        subs[fid->second.value ()].lastUpdate = CurrentTime;
    }
}

data_view ValueFederateManager::getValue (subscription_id_t id)
{
    if (id.value () < subs.size ())
    {
        std::lock_guard<std::mutex> sublock (subscription_mutex);
        subs[id.value ()].lastQuery = CurrentTime;
        return lastData[id.value ()];
    }
    else
    {
        throw (std::invalid_argument ("subscription id is invalid"));
    }
}

/** function to check if the size is valid for the given type*/
inline bool isBlockSizeValid (int size, const publication_info &pubI)
{
    return ((pubI.size < 0) || (pubI.size == size));
}

void ValueFederateManager::publish (publication_id_t id, data_view block)
{
    if (id.value () < pubs.size ())
    {  // send directly to the core
        if (isBlockSizeValid (static_cast<int>(block.size ()), pubs[id.value ()]))
        {
            coreObject->setValue (pubs[id.value ()].coreID, block.data (), block.size ());
        }
        else
        {
            throw (std::invalid_argument ("publication size is invalid"));
        }
    }
    else
    {
        throw (std::invalid_argument ("publication id is invalid"));
    }
}


bool ValueFederateManager::queryUpdate (subscription_id_t sub_id) const
{
    if (sub_id.value () < subs.size ())
    {
        std::lock_guard<std::mutex> sublock (subscription_mutex);
        return subs[sub_id.value ()].lastQuery < subs[sub_id.value ()].lastUpdate;
    }
    return false;
}

Time ValueFederateManager::queryLastUpdate (subscription_id_t sub_id) const
{
    if (sub_id.value () < subs.size ())
    {
        std::lock_guard<std::mutex> sublock (subscription_mutex);
        return subs[sub_id.value ()].lastUpdate;
    }
    return false;
}


void ValueFederateManager::updateTime (Time newTime, Time /*oldTime*/)
{
    CurrentTime = newTime;
    auto handles = coreObject->getValueUpdates (fedID);
    // lock the data updates
    std::unique_lock<std::mutex> sublock (subscription_mutex);
	for (auto handle:handles)
    {
        /** find the id*/
        auto fid = handleLookup.find (handle);
        if (fid != handleLookup.end ())
        {  // assign the data
            auto data = coreObject->getValue (handle);
         
            auto subIndex = fid->second.value ();
			//move the data into the container
            lastData[subIndex] = std::move (data);
            subs[subIndex].lastUpdate = CurrentTime;
            if (subs[subIndex].callbackIndex >= 0)
            {
				//first copy the callback in case it gets changed via another operation
				auto callbackFunction = callbacks[subs[subIndex].callbackIndex];
                sublock.unlock ();
                // callbacks can do all sorts of things, best not to have it locked during the callback
				callbackFunction(fid->second, CurrentTime);
                sublock.lock ();
            }
            else if (allCallbackIndex >= 0)
            {
				//first copy the callback in case it gets changed via another operation
				auto allCallBackFunction = callbacks[allCallbackIndex];
                sublock.unlock ();
                // callbacks can do all sorts of strange things, best not to have it locked during the callback
				allCallBackFunction(fid->second, CurrentTime);
                sublock.lock ();
            }
        }
    }
}

void ValueFederateManager::StartupToInitializeStateTransition () { lastData.resize (subs.size ()); }

void ValueFederateManager::InitializeToExecuteStateTransition () { updateTime (0.0, 0.0); }

std::vector<subscription_id_t> ValueFederateManager::queryUpdates ()
{
    std::vector<subscription_id_t> updates;
    std::lock_guard<std::mutex> sublock (subscription_mutex);
    for (auto &sub : subs)
    {
        if (sub.lastUpdate > sub.lastQuery)
        {
            updates.push_back (sub.id);
        }
    }
    return updates;
}

static const std::string nullStr;


std::string ValueFederateManager::getSubscriptionName (subscription_id_t sub_id) const
{
    std::lock_guard<std::mutex> sublock (subscription_mutex);
    return (sub_id.value () < subs.size ()) ? subs[sub_id.value ()].name : nullStr;
}

subscription_id_t ValueFederateManager::getSubscriptionId (const std::string &name) const
{
    std::lock_guard<std::mutex> sublock (subscription_mutex);
    auto sub = subscriptionNames.find (name);
    if (sub != subscriptionNames.end ())
    {
        return sub->second;
    }
    return invalid_id_value;
}


std::string ValueFederateManager::getPublicationName (publication_id_t pub_id) const
{
    std::lock_guard<std::mutex> publock (publication_mutex);
    return (pub_id.value () < pubs.size ()) ? pubs[pub_id.value ()].name : nullStr;
}


publication_id_t ValueFederateManager::getPublicationId (const std::string &name) const
{
    std::lock_guard<std::mutex> publock (publication_mutex);
    auto pub = publicationNames.find (name);
    if (pub != publicationNames.end ())
    {
        return pub->second;
    }

    return invalid_id_value;
}


std::string ValueFederateManager::getSubscriptionUnits (subscription_id_t sub_id) const
{
    std::lock_guard<std::mutex> sublock (subscription_mutex);
    return (sub_id.value () < subs.size ()) ? subs[sub_id.value ()].units : nullStr;
}


std::string ValueFederateManager::getPublicationUnits (publication_id_t pub_id) const
{
    std::lock_guard<std::mutex> publock (publication_mutex);
    return (pub_id.value () < pubs.size ()) ? pubs[pub_id.value ()].units : nullStr;
}

std::string ValueFederateManager::getSubscriptionType (subscription_id_t sub_id) const
{
    std::lock_guard<std::mutex> sublock (subscription_mutex);
    return (sub_id.value () < subs.size ()) ? subs[sub_id.value ()].type : nullStr;
}


std::string ValueFederateManager::getPublicationType (publication_id_t pub_id) const
{
    std::lock_guard<std::mutex> publock (publication_mutex);
    return (pub_id.value () < pubs.size ()) ? pubs[pub_id.value ()].type : nullStr;
}


void ValueFederateManager::registerCallback (std::function<void(subscription_id_t, Time)> callback)
{
    std::lock_guard<std::mutex> sublock (subscription_mutex);
    if (allCallbackIndex >= 0)
    {
        callbacks[allCallbackIndex] = std::move (callback);
    }
    else
    {
        allCallbackIndex = static_cast<int> (callbacks.size ());
        callbacks.emplace_back (std::move (callback));
    }
}

void ValueFederateManager::registerCallback (subscription_id_t id,
                                             std::function<void(subscription_id_t, Time)> callback)
{
    if (id.value () < subs.size ())
    {
        std::lock_guard<std::mutex> sublock (subscription_mutex);
        subs[id.value ()].callbackIndex = static_cast<int> (callbacks.size ());
        callbacks.emplace_back (std::move (callback));
    }
    else
    {
        throw (std::invalid_argument ("subscription id is invalid"));
    }
}

void ValueFederateManager::registerCallback (const std::vector<subscription_id_t> &ids,
                                             std::function<void(subscription_id_t, Time)> callback)
{
    std::lock_guard<std::mutex> sublock (subscription_mutex);
    int ind = static_cast<int> (callbacks.size ());
    callbacks.emplace_back (std::move (callback));
    for (auto id : ids)
    {
        if (id.value () < subs.size ())
        {
            subs[id.value ()].callbackIndex = ind;
        }
    }
}
}<|MERGE_RESOLUTION|>--- conflicted
+++ resolved
@@ -55,11 +55,7 @@
     subs.back ().coreID =
       coreObject->registerSubscription (fedID, name, type, units, handle_check_mode::required);
     handleLookup.emplace (subs.back ().coreID, id);
-<<<<<<< HEAD
-	lastData.resize(id.value());
-=======
-	lastData.resize(id.value()+1);
->>>>>>> 371a5e17
+    lastData.resize(id.value()+1);
     return id;
 }
 
@@ -76,11 +72,7 @@
     subs.back ().coreID =
       coreObject->registerSubscription (fedID, name, type, units, handle_check_mode::optional);
     handleLookup.emplace (subs.back ().coreID, id);
-<<<<<<< HEAD
-	lastData.resize(id.value());
-=======
-	lastData.resize(id.value()+1);
->>>>>>> 371a5e17
+    lastData.resize(id.value()+1);
     return id;
 }
 
@@ -103,11 +95,7 @@
     {
         std::lock_guard<std::mutex> sublock (subscription_mutex);
         /** copy the data first since we are not entirely sure of the lifetime of the data_view*/
-<<<<<<< HEAD
-        lastData[id.value ()] = data_view (std::make_shared<data_block> (block));
-=======
         lastData[id.value ()] = data_view (std::make_shared<data_block> (block.data(),block.size()));
->>>>>>> 371a5e17
         subs[id.value ()].lastUpdate = CurrentTime;
     }
     else
@@ -205,7 +193,7 @@
         if (fid != handleLookup.end ())
         {  // assign the data
             auto data = coreObject->getValue (handle);
-         
+
             auto subIndex = fid->second.value ();
 			//move the data into the container
             lastData[subIndex] = std::move (data);
