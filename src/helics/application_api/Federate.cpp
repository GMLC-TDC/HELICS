/*
Copyright (c) 2017-2020,
Battelle Memorial Institute; Lawrence Livermore National Security, LLC; Alliance for Sustainable
Energy, LLC.  See the top-level NOTICE for additional details. All rights reserved.
SPDX-License-Identifier: BSD-3-Clause
*/
#include "Federate.hpp"

#include "../common/GuardedTypes.hpp"
#include "../common/JsonGeneration.hpp"
#include "../common/addTargets.hpp"
#include "../common/configFileHelpers.hpp"
#include "../core/BrokerFactory.hpp"
#include "../core/Core.hpp"
#include "../core/CoreFactory.hpp"
#include "../core/core-exceptions.hpp"
#include "../core/helics_definitions.hpp"
#include "../network/loadCores.hpp"
#include "AsyncFedCallInfo.hpp"
#include "CoreApp.hpp"
#include "FilterFederateManager.hpp"
#include "Filters.hpp"
#include "helics/helics-config.h"

#include <cassert>
#include <iostream>
#include <string>
#include <utility>

namespace helics {
// a key link that does very little yet, but forces linking to a particular file
static const auto ldcores = loadCores();

using namespace std::chrono_literals;  // NOLINT
void cleanupHelicsLibrary()
{
    BrokerFactory::cleanUpBrokers(100ms);
    CoreFactory::cleanUpCores(200ms);
    BrokerFactory::cleanUpBrokers(100ms);
}

Federate::Federate(const std::string& fedName, const FederateInfo& fi): name(fedName)
{
    if (fi.coreName.empty()) {
        coreObject = CoreFactory::findJoinableCoreOfType(fi.coreType);
        if (!coreObject) {
            coreObject = CoreFactory::create(fi.coreType, generateFullCoreInitString(fi));
        }
    } else {
        coreObject =
            CoreFactory::FindOrCreate(fi.coreType, fi.coreName, generateFullCoreInitString(fi));
        if (!coreObject->isOpenToNewFederates()) {
            coreObject = nullptr;
            logWarningMessage("found core object is not open");
            CoreFactory::cleanUpCores(200ms);
            coreObject =
                CoreFactory::FindOrCreate(fi.coreType, fi.coreName, generateFullCoreInitString(fi));
            if (!coreObject->isOpenToNewFederates()) {
                throw(RegistrationFailure(
                    "Unable to connect to specified core: core is not open to new Federates"));
            }
        }
    }
    /** make sure the core is connected */
    if (!coreObject->isConnected()) {
        coreObject->connect();
        if (!coreObject->isConnected()) {
            coreObject->disconnect();
            throw(RegistrationFailure("Unable to connect to broker->unable to register federate"));
        }
    }
    if (name.empty()) {
        name = fi.defName;
    }
    // this call will throw an error on failure
    fedID = coreObject->registerFederate(name, fi);
    nameSegmentSeparator = fi.separator;
    currentTime = coreObject->getCurrentTime(fedID);
    asyncCallInfo = std::make_unique<shared_guarded_m<AsyncFedCallInfo>>();
    fManager = std::make_unique<FilterFederateManager>(coreObject.get(), this, fedID);
}

Federate::Federate(const std::string& fedname, CoreApp& core, const FederateInfo& fi):
    Federate(fedname, core.getCopyofCorePointer(), fi)
{
}

Federate::Federate(const std::string& fedName,
                   const std::shared_ptr<Core>& core,
                   const FederateInfo& fi):
    coreObject(core),
    name(fedName)
{
    if (!coreObject) {
        if (fi.coreName.empty()) {
            coreObject = CoreFactory::findJoinableCoreOfType(fi.coreType);
            if (!coreObject) {
                coreObject = CoreFactory::create(fi.coreType, generateFullCoreInitString(fi));
            }
        } else {
            coreObject =
                CoreFactory::FindOrCreate(fi.coreType, fi.coreName, generateFullCoreInitString(fi));
        }
    }

    /** make sure the core is connected */
    if (!coreObject->isConnected()) {
        coreObject->connect();
    }
    if (name.empty()) {
        name = fi.defName;
    }
    fedID = coreObject->registerFederate(name, fi);
    nameSegmentSeparator = fi.separator;
    currentTime = coreObject->getCurrentTime(fedID);
    asyncCallInfo = std::make_unique<shared_guarded_m<AsyncFedCallInfo>>();
    fManager = std::make_unique<FilterFederateManager>(coreObject.get(), this, fedID);
}

Federate::Federate(const std::string& fedName, const std::string& configString):
    Federate(fedName, loadFederateInfo(configString))
{
    if (looksLikeFile(configString)) {
        registerFilterInterfaces(configString);
    }
}

Federate::Federate(const std::string& configString): Federate(std::string{}, configString) {}

Federate::Federate() noexcept
{
    // this function needs to be defined for the virtual inheritance to compile but shouldn't
    // actually be executed
}

Federate::Federate(Federate&& fed) noexcept
{
    auto tmode = fed.currentMode.load();
    currentMode.store(tmode);
    fedID = fed.fedID;
    coreObject = std::move(fed.coreObject);
    currentTime = fed.currentTime;
    nameSegmentSeparator = fed.nameSegmentSeparator;
    asyncCallInfo = std::move(fed.asyncCallInfo);
    fManager = std::move(fed.fManager);
    name = std::move(fed.name);
}

Federate& Federate::operator=(Federate&& fed) noexcept
{
    auto tstate = fed.currentMode.load();
    currentMode.store(tstate);
    fedID = fed.fedID;
    coreObject = std::move(fed.coreObject);
    currentTime = fed.currentTime;
    nameSegmentSeparator = fed.nameSegmentSeparator;
    asyncCallInfo = std::move(fed.asyncCallInfo);
    fManager = std::move(fed.fManager);
    name = std::move(fed.name);
    return *this;
}

Federate::~Federate()
{
    if (coreObject) {
        try {
            finalize();
        }
        // LCOV_EXCL_START
        catch (...)  // do not allow a throw inside the destructor
        {
        }
        // LCOV_EXCL_STOP
    }
}

void Federate::enterInitializingMode()
{
    auto cm = currentMode.load();
    switch (cm) {
        case modes::startup:
            try {
                coreObject->enterInitializingMode(fedID);
                currentMode = modes::initializing;
                currentTime = coreObject->getCurrentTime(fedID);
                startupToInitializeStateTransition();
            }
            catch (const HelicsException&) {
                currentMode = modes::error;
                throw;
            }
            break;
        case modes::pending_init:
            enterInitializingModeComplete();
            break;
        case modes::initializing:
            break;
        default:
            throw(InvalidFunctionCall("cannot transition from current mode to initializing mode"));
    }
}

void Federate::enterInitializingModeAsync()
{
    auto cm = currentMode.load();
    if (cm == modes::startup) {
        auto asyncInfo = asyncCallInfo->lock();
        if (currentMode.compare_exchange_strong(cm, modes::pending_init)) {
            asyncInfo->initFuture = std::async(std::launch::async, [this]() {
                coreObject->enterInitializingMode(fedID);
            });
        }
    } else if (cm == modes::pending_init) {
        return;
    } else if (cm != modes::initializing) {
        // if we are already in initialization do nothing
        throw(InvalidFunctionCall("cannot transition from current mode to initializing mode"));
    }
}

bool Federate::isAsyncOperationCompleted() const
{
    constexpr std::chrono::seconds wait_delay{0};
    auto ready = std::future_status::ready;

    auto asyncInfo = asyncCallInfo->lock_shared();
    switch (currentMode.load()) {
        case modes::pending_init:
            return (asyncInfo->initFuture.wait_for(wait_delay) == ready);
        case modes::pending_exec:
            return (asyncInfo->execFuture.wait_for(wait_delay) == ready);
        case modes::pending_time:
            return (asyncInfo->timeRequestFuture.wait_for(wait_delay) == ready);
        case modes::pending_iterative_time:
            return (asyncInfo->timeRequestIterativeFuture.wait_for(wait_delay) == ready);
        case modes::pending_finalize:
            return (asyncInfo->finalizeFuture.wait_for(wait_delay) == ready);
        default:
            return false;
    }
}

void Federate::enterInitializingModeComplete()
{
    switch (currentMode.load()) {
        case modes::pending_init: {
            auto asyncInfo = asyncCallInfo->lock();
            try {
                asyncInfo->initFuture.get();
            }
            catch (const std::exception&) {
                currentMode = modes::error;
                throw;
            }
            currentMode = modes::initializing;
            currentTime = coreObject->getCurrentTime(fedID);
            startupToInitializeStateTransition();
        } break;
        case modes::initializing:
            break;
        case modes::startup:
            enterInitializingMode();
            break;
        default:
            throw(InvalidFunctionCall(
                "cannot call Initialization Complete function without first calling "
                "enterInitializingModeAsync function or being in startup mode"));
    }
}

iteration_result Federate::enterExecutingMode(iteration_request iterate)
{
    iteration_result res = iteration_result::next_step;
    switch (currentMode) {
        case modes::startup:
        case modes::pending_init:
            enterInitializingMode();
            [[fallthrough]];
        case modes::initializing: {
            res = coreObject->enterExecutingMode(fedID, iterate);
            switch (res) {
                case iteration_result::next_step:
                    currentMode = modes::executing;
                    currentTime = timeZero;
                    initializeToExecuteStateTransition();
                    break;
                case iteration_result::iterating:
                    currentMode = modes::initializing;
                    updateTime(getCurrentTime(), getCurrentTime());
                    break;
                case iteration_result::error:
                    // LCOV_EXCL_START
                    currentMode = modes::error;
                    break;
                    // LCOV_EXCL_STOP
                case iteration_result::halted:
                    currentMode = modes::finalize;
                    break;
            }
            break;
        }
        case modes::pending_exec:
            return enterExecutingModeComplete();
        case modes::executing:
            // already in this state --> do nothing
            break;
        case modes::pending_time:
            requestTimeComplete();
            break;
        case modes::pending_iterative_time: {
            auto result = requestTimeIterativeComplete();
            return (result.state == iteration_result::iterating) ? iteration_result::next_step :
                                                                   result.state;
        }
        default:
            throw(InvalidFunctionCall("cannot transition from current state to execution state"));
            break;
    }
    return res;
}

void Federate::enterExecutingModeAsync(iteration_request iterate)
{
    switch (currentMode) {
        case modes::startup: {
            auto eExecFunc = [this, iterate]() {
                coreObject->enterInitializingMode(fedID);
                currentTime = coreObject->getCurrentTime(fedID);
                startupToInitializeStateTransition();
                return coreObject->enterExecutingMode(fedID, iterate);
            };
            auto asyncInfo = asyncCallInfo->lock();
            currentMode = modes::pending_exec;
            asyncInfo->execFuture = std::async(std::launch::async, eExecFunc);
        } break;
        case modes::pending_init:
            enterInitializingModeComplete();
            [[fallthrough]];
        case modes::initializing: {
            auto eExecFunc = [this, iterate]() {
                return coreObject->enterExecutingMode(fedID, iterate);
            };
            auto asyncInfo = asyncCallInfo->lock();
            currentMode = modes::pending_exec;
            asyncInfo->execFuture = std::async(std::launch::async, eExecFunc);
        } break;
        case modes::pending_exec:
        case modes::executing:
        case modes::pending_time:
        case modes::pending_iterative_time:
            // we are already in or executing a function that would achieve this request
            break;
        default:
            throw(InvalidFunctionCall("cannot transition from current state to execution state"));
            break;
    }
}

iteration_result Federate::enterExecutingModeComplete()
{
    switch (currentMode.load()) {
        case modes::pending_exec: {
            auto asyncInfo = asyncCallInfo->lock();
            try {
                auto res = asyncInfo->execFuture.get();
                switch (res) {
                    case iteration_result::next_step:
                        currentMode = modes::executing;
                        currentTime = timeZero;
                        initializeToExecuteStateTransition();
                        break;
                    case iteration_result::iterating:
                        currentMode = modes::initializing;
                        updateTime(getCurrentTime(), getCurrentTime());
                        break;
                    case iteration_result::error:
                        // LCOV_EXCL_START
                        currentMode = modes::error;
                        break;
                        // LCOV_EXCL_STOP
                    case iteration_result::halted:
                        currentMode = modes::finalize;
                        break;
                }

                return res;
            }
            catch (const std::exception&) {
                currentMode = modes::error;
                throw;
            }
        }
        default:
            return enterExecutingMode();
    }
}

void Federate::setProperty(int32_t option, double timeValue)
{
    coreObject->setTimeProperty(fedID, option, timeValue);
}

void Federate::setProperty(int32_t option, Time timeValue)
{
    coreObject->setTimeProperty(fedID, option, timeValue);
}

void Federate::setProperty(int32_t option, int32_t optionValue)
{
    coreObject->setIntegerProperty(fedID, option, static_cast<int16_t>(optionValue));
}

Time Federate::getTimeProperty(int32_t option) const
{
    return coreObject->getTimeProperty(fedID, option);
}

int32_t Federate::getIntegerProperty(int32_t option) const
{
    return coreObject->getIntegerProperty(fedID, option);
}

void Federate::setLoggingCallback(
    const std::function<void(int, std::string_view, std::string_view)>& logFunction)
{
    coreObject->setLoggingCallback(fedID, logFunction);
}

void Federate::setFlagOption(int flag, bool flagValue)
{
    coreObject->setFlagOption(fedID, flag, flagValue);
}

bool Federate::getFlagOption(int flag) const
{
    return coreObject->getFlagOption(fedID, flag);
}
void Federate::finalize()
{  // since finalize is called in the destructor we can't allow any potential virtual function calls
    switch (currentMode) {
        case modes::startup:
            break;
        case modes::pending_init: {
            auto asyncInfo = asyncCallInfo->lock();
            try {
                asyncInfo->initFuture.get();
            }
            catch (const std::exception&) {
                currentMode = modes::error;
                throw;
            }
        } break;
        case modes::initializing:
            break;
        case modes::pending_exec:
            asyncCallInfo->lock()->execFuture.get();
            break;
        case modes::pending_time:
            asyncCallInfo->lock()->timeRequestFuture.get();
            break;
        case modes::executing:
            break;
        case modes::pending_iterative_time:
            asyncCallInfo->lock()
                ->timeRequestIterativeFuture.get();  // I don't care about the return any more
            break;
        case modes::finalize:
        case modes::error:
            return;
            // do nothing
        case modes::pending_finalize:
            finalizeComplete();
            return;
        default:
            throw(InvalidFunctionCall("cannot call finalize in present state"));  // LCOV_EXCL_LINE
    }
    coreObject->finalize(fedID);
    if (fManager) {
        fManager->closeAllFilters();
    }
    currentMode = modes::finalize;
}

void Federate::finalizeAsync()
{
    switch (currentMode) {
        case modes::pending_init:
            enterInitializingModeComplete();
            break;
        case modes::pending_exec:
            enterExecutingModeComplete();
            break;
        case modes::pending_time:
            requestTimeComplete();
            break;
        case modes::pending_iterative_time:
            requestTimeIterativeComplete();
            break;
        case modes::finalize:
        case modes::error:
        case modes::pending_finalize:
            return;
            // do nothing
        default:
            break;
    }
    auto finalizeFunc = [this]() { return coreObject->finalize(fedID); };
    auto asyncInfo = asyncCallInfo->lock();
    currentMode = modes::pending_finalize;
    asyncInfo->finalizeFuture = std::async(std::launch::async, finalizeFunc);
}

/** complete the asynchronous terminate pair*/
void Federate::finalizeComplete()
{
    if (currentMode == modes::pending_finalize) {
        auto asyncInfo = asyncCallInfo->lock();
        asyncInfo->finalizeFuture.get();
        currentMode = modes::finalize;
    } else {
        finalize();
    }
}

void Federate::disconnect()
{
    finalize();

    coreObject = nullptr;
}

void Federate::completeOperation()
{
    switch (currentMode.load()) {
        case modes::pending_init:
            enterInitializingModeComplete();
            break;
        case modes::pending_exec:
            enterExecutingModeComplete();
            break;
        case modes::pending_time:
            requestTimeComplete();
            break;
        case modes::pending_iterative_time:
            requestTimeIterativeComplete();
            break;
        case modes::pending_finalize:
            finalizeComplete();
            break;
        default:
            break;
    }
}

void Federate::localError(int errorcode)
{
    std::string errorString = "local error " + std::to_string(errorcode) + " in federate " + name;
    localError(errorcode, errorString);
}

void Federate::globalError(int errorcode)
{
    std::string errorString = "global error " + std::to_string(errorcode) + " in federate " + name;
    globalError(errorcode, errorString);
}

void Federate::localError(int errorcode, const std::string& message)
{
    if (!coreObject) {
        throw(InvalidFunctionCall(
            "cannot generate a federation error on uninitialized or disconnected Federate"));
    }
    completeOperation();
    currentMode = modes::error;
    coreObject->localError(fedID, errorcode, message);
}

void Federate::globalError(int errorcode, const std::string& message)
{
    if (!coreObject) {
        throw(InvalidFunctionCall(
            "cannot generate a federation error on uninitialized or disconnected Federate"));
    }
    completeOperation();
    currentMode = modes::error;
    coreObject->globalError(fedID, errorcode, message);
}

Time Federate::requestTime(Time nextInternalTimeStep)
{
    if (currentMode == modes::executing) {
        try {
            auto newTime = coreObject->timeRequest(fedID, nextInternalTimeStep);
            Time oldTime = currentTime;
            currentTime = newTime;
            updateTime(newTime, oldTime);
            if (newTime == Time::maxVal()) {
                currentMode = modes::finalize;
            }
            return newTime;
        }
        catch (const FunctionExecutionFailure&) {
            currentMode = modes::error;
            throw;
        }
    } else if (currentMode == modes::finalize) {
        return Time::maxVal();
    } else {
        throw(InvalidFunctionCall("cannot call request time in present state"));
    }
}

iteration_time Federate::requestTimeIterative(Time nextInternalTimeStep, iteration_request iterate)
{
    if (currentMode == modes::executing) {
        auto iterativeTime = coreObject->requestTimeIterative(fedID, nextInternalTimeStep, iterate);
        Time oldTime = currentTime;
        switch (iterativeTime.state) {
            case iteration_result::next_step:
                currentTime = iterativeTime.grantedTime;
                [[fallthrough]];
            case iteration_result::iterating:
                updateTime(currentTime, oldTime);
                break;
            case iteration_result::halted:
                currentTime = iterativeTime.grantedTime;
                updateTime(currentTime, oldTime);
                currentMode = modes::finalize;
                break;
            case iteration_result::error:
                // LCOV_EXCL_START
                currentMode = modes::error;
                break;
                // LCOV_EXCL_STOP
        }
        return iterativeTime;
    }
    if (currentMode == modes::finalize) {
        return {Time::maxVal(), iteration_result::halted};
    }
    throw(InvalidFunctionCall("cannot call request time in present state"));
}

void Federate::requestTimeAsync(Time nextInternalTimeStep)
{
    auto exp = modes::executing;
    if (currentMode.compare_exchange_strong(exp, modes::pending_time)) {
        auto asyncInfo = asyncCallInfo->lock();
        asyncInfo->timeRequestFuture =
            std::async(std::launch::async, [this, nextInternalTimeStep]() {
                return coreObject->timeRequest(fedID, nextInternalTimeStep);
            });
    } else {
        throw(InvalidFunctionCall("cannot call request time in present state"));
    }
}

void Federate::requestTimeIterativeAsync(Time nextInternalTimeStep, iteration_request iterate)
{
    auto exp = modes::executing;
    if (currentMode.compare_exchange_strong(exp, modes::pending_iterative_time)) {
        auto asyncInfo = asyncCallInfo->lock();
        asyncInfo->timeRequestIterativeFuture =
            std::async(std::launch::async, [this, nextInternalTimeStep, iterate]() {
                return coreObject->requestTimeIterative(fedID, nextInternalTimeStep, iterate);
            });
    } else {
        throw(InvalidFunctionCall("cannot call request time in present state"));
    }
}

Time Federate::requestTimeComplete()
{
    auto exp = modes::pending_time;
    if (currentMode.compare_exchange_strong(exp, modes::executing)) {
        auto asyncInfo = asyncCallInfo->lock();
        auto newTime = asyncInfo->timeRequestFuture.get();
        asyncInfo.unlock();  // remove the lock;
        Time oldTime = currentTime;
        currentTime = newTime;
        updateTime(newTime, oldTime);
        return newTime;
    }
    throw(InvalidFunctionCall(
        "cannot call finalize requestTime without first calling requestTimeIterative function"));
}

/** finalize the time advancement request
@return the granted time step*/
iteration_time Federate::requestTimeIterativeComplete()
{
    auto asyncInfo = asyncCallInfo->lock();
    auto exp = modes::pending_iterative_time;
    if (currentMode.compare_exchange_strong(exp, modes::executing)) {
        auto iterativeTime = asyncInfo->timeRequestIterativeFuture.get();
        Time oldTime = currentTime;
        switch (iterativeTime.state) {
            case iteration_result::next_step:
                currentTime = iterativeTime.grantedTime;
                [[fallthrough]];
            case iteration_result::iterating:
                updateTime(currentTime, oldTime);
                break;
            case iteration_result::halted:
                currentTime = iterativeTime.grantedTime;
                updateTime(currentTime, oldTime);
                currentMode = modes::finalize;
                break;
            case iteration_result::error:
                // LCOV_EXCL_START
                currentMode = modes::error;
                break;
                // LCOV_EXCL_STOP
        }
        return iterativeTime;
    }
    throw(InvalidFunctionCall(
        "cannot call finalize requestTimeIterative without first calling requestTimeIterativeAsync function"));
}

void Federate::updateTime(Time /*newTime*/, Time /*oldTime*/)
{
    // child classes would likely implement this
}

void Federate::startupToInitializeStateTransition()
{
    // child classes may do something with this
}
void Federate::initializeToExecuteStateTransition()
{
    // child classes may do something with this
}

void Federate::disconnectTransition()
{
    if (fManager) {
        fManager->closeAllFilters();
    }
}

void Federate::registerInterfaces(const std::string& configString)
{
    registerFilterInterfaces(configString);
}

void Federate::registerFilterInterfaces(const std::string& configString)
{
    if (hasTomlExtension(configString)) {
        registerFilterInterfacesToml(configString);
    } else {
        try {
            registerFilterInterfacesJson(configString);
        }
        catch (const std::invalid_argument& e) {
            throw(helics::InvalidParameter(e.what()));
        }
    }
}

static Filter& generateFilter(Federate* fed,
                              bool global,
                              bool cloning,
                              const std::string& name,
                              filter_types operation,
                              const std::string& inputType,
                              const std::string& outputType)
{
    bool useTypes = !((inputType.empty()) && (outputType.empty()));
    if (useTypes) {
        if (cloning) {
            return (global) ? fed->registerGlobalCloningFilter(name, inputType, outputType) :
                              fed->registerCloningFilter(name, inputType, outputType);
        }
        return (global) ? fed->registerGlobalFilter(name, inputType, outputType) :
                          fed->registerFilter(name, inputType, outputType);
    }
    if (cloning) {
        return (global) ? make_cloning_filter(GLOBAL, operation, fed, name) :
                          make_cloning_filter(operation, fed, name);
    }
    return (global) ? make_filter(GLOBAL, operation, fed, name) : make_filter(operation, fed, name);
}

const std::string emptyStr;

template<class Inp>
static void loadOptions(const Inp& data, Filter& filt)
{
    addTargets(data, "flags", [&filt](const std::string& target) {
        if (target.front() != '-') {
            filt.setOption(getOptionIndex(target), true);
        } else {
            filt.setOption(getOptionIndex(target.substr(2)), false);
        }
    });
    processOptions(
        data,
        [](const std::string& option) { return getOptionIndex(option); },
        [](const std::string& value) { return getOptionValue(value); },
        [&filt](int32_t option, int32_t value) { filt.setOption(option, value); });

    auto info = getOrDefault(data, "info", emptyStr);
    if (!info.empty()) {
        filt.setInfo(info);
    }
    auto asrc = [&filt](const std::string& target) { filt.addSourceTarget(target); };
    auto adest = [&filt](const std::string& target) { filt.addDestinationTarget(target); };
    addTargets(data, "sourcetargets", asrc);
    addTargets(data, "sourceTargets", asrc);
    addTargets(data, "source_targets", asrc);
    addTargets(data, "destinationTargets", adest);
    addTargets(data, "destinationtargets", adest);
    addTargets(data, "destination_targets", adest);
}

void Federate::registerFilterInterfacesJson(const std::string& jsonString)
{
    auto doc = loadJson(jsonString);

    if (doc.isMember("filters")) {
        for (const auto& filt : doc["filters"]) {
            std::string key = getOrDefault(filt, "name", emptyStr);
            std::string inputType = getOrDefault(filt, "inputType", emptyStr);
            std::string outputType = getOrDefault(filt, "outputType", emptyStr);
            bool cloningflag = getOrDefault(filt, "cloning", false);
            bool useTypes = !((inputType.empty()) && (outputType.empty()));

            std::string operation = getOrDefault(filt, "operation", std::string("custom"));

            auto opType = filterTypeFromString(operation);
            if ((useTypes) && (operation != "custom")) {
                std::cerr << "input and output types may only be specified for custom filters\n";
                continue;
            }
            if (!useTypes) {
                if (opType == filter_types::unrecognized) {
                    std::cerr << "unrecognized filter operation:" << operation << '\n';
                    continue;
                }
            }
            auto& filter =
                generateFilter(this, false, cloningflag, key, opType, inputType, outputType);
            loadOptions(filt, filter);
            if (cloningflag) {
                addTargets(filt, "delivery", [&filter](const std::string& target) {
                    static_cast<CloningFilter&>(filter).addDeliveryEndpoint(target);
                });
            }

            if (filt.isMember("properties")) {
                auto props = filt["properties"];
                if (props.isArray()) {
                    for (const auto& prop : props) {
                        if ((!prop.isMember("name")) || (!prop.isMember("value"))) {
                            std::cerr
                                << "properties must be specified with \"name\" and \"value\" fields\n";
                            continue;
                        }
                        if (prop["value"].isDouble()) {
                            filter.set(prop["name"].asString(), prop["value"].asDouble());
                        } else {
                            filter.setString(prop["name"].asString(), prop["value"].asString());
                        }
                    }
                } else {
                    if ((!props.isMember("name")) || (!props.isMember("value"))) {
                        std::cerr
                            << "properties must be specified with \"name\" and \"value\" fields\n";
                    } else if (props["value"].isDouble()) {
                        filter.set(props["name"].asString(), props["value"].asDouble());
                    } else {
                        filter.setString(props["name"].asString(), props["value"].asString());
                    }
                }
            }
        }
    }
    if (doc.isMember("globals")) {
        if (doc["globals"].isArray()) {
            for (auto& val : doc["globals"]) {
                setGlobal(val[0].asString(), val[1].asString());
            }
        } else {
            auto members = doc["globals"].getMemberNames();
            for (auto& val : members) {
                setGlobal(val, doc["globals"][val].asString());
            }
        }
    }
}

void Federate::registerFilterInterfacesToml(const std::string& tomlString)
{
    toml::value doc;
    try {
        doc = loadToml(tomlString);
    }
    catch (const std::invalid_argument& ia) {
        throw(helics::InvalidParameter(ia.what()));
    }

    if (isMember(doc, "filters")) {
        auto filts = toml::find(doc, "filters");
        if (!filts.is_array()) {
            throw(helics::InvalidParameter("filters section in toml file must be an array"));
        }
        auto& filtArray = filts.as_array();
        for (const auto& filt : filtArray) {
            std::string key = getOrDefault(filt, "name", emptyStr);
            bool cloningflag = getOrDefault(filt, "cloning", false);
            std::string inputType = getOrDefault(filt, "inputType", emptyStr);
            std::string outputType = getOrDefault(filt, "outputType", emptyStr);
            bool useTypes = !((inputType.empty()) && (outputType.empty()));

            std::string operation = getOrDefault(filt, "operation", std::string("custom"));

            auto opType = filterTypeFromString(operation);
            if ((useTypes) && (operation != "custom")) {
                std::cerr << "input and output types may only be specified for custom filters\n";
                continue;
            }
            if (!useTypes) {
                if (opType == filter_types::unrecognized) {
                    std::cerr << "unrecognized filter operation:" << operation << '\n';
                    continue;
                }
            }
            auto& filter =
                generateFilter(this, false, cloningflag, key, opType, inputType, outputType);

            loadOptions(filt, filter);

            if (cloningflag) {
                addTargets(filt, "delivery", [&filter](const std::string& target) {
                    static_cast<CloningFilter&>(filter).addDeliveryEndpoint(target);
                });
            }
            if (isMember(filt, "properties")) {
                auto props = toml::find(filt, "properties");
                if (props.is_array()) {
                    auto& propArray = props.as_array();
                    for (const auto& prop : propArray) {
                        std::string propname;
                        propname = toml::find_or(prop, "name", propname);
                        toml::value uVal;
                        auto propval = toml::find_or(prop, "value", uVal);

                        if ((propname.empty()) || (propval.is_uninitialized())) {
                            std::cerr
                                << "properties must be specified with \"name\" and \"value\" fields\n";
                            continue;
                        }
                        if (propval.is_floating()) {
                            filter.set(propname, propval.as_floating());
                        } else {
                            filter.setString(propname, propval.as_string());
                        }
                    }
                } else {
                    std::string propname;
                    propname = toml::find_or(props, "name", propname);
                    toml::value uVal;
                    auto propval = toml::find_or(props, "value", uVal);

                    if ((propname.empty()) || (propval.is_uninitialized())) {
                        std::cerr
                            << "properties must be specified with \"name\" and \"value\" fields\n";
                    } else if (propval.is_floating()) {
                        filter.set(propname, propval.as_floating());
                    } else {
                        filter.setString(propname, propval.as_string());
                    }
                }
            }
        }
    }
    if (isMember(doc, "globals")) {
        auto globals = toml::find(doc, "globals");
        if (globals.is_array()) {
            for (auto& val : globals.as_array()) {
                setGlobal(val.as_array()[0].as_string(), val.as_array()[1].as_string());
            }
        } else {
            for (const auto& val : globals.as_table()) {
                setGlobal(val.first, val.second.as_string());
            }
        }
    }
}

Filter& Federate::getFilter(int index)
{
    return fManager->getFilter(index);
}

const Filter& Federate::getFilter(int index) const
{
    return fManager->getFilter(index);
}

int Federate::filterCount() const
{
    return fManager->getFilterCount();
}

std::string Federate::localQuery(const std::string& /*queryStr*/) const
{
    return std::string{};
}
std::string Federate::query(const std::string& queryStr)
{
    std::string res;
    if (queryStr == "name") {
        res = generateJsonQuotedString(getName());
    } else if (queryStr == "corename") {
        if (coreObject) {
            res = generateJsonQuotedString(coreObject->getIdentifier());
        } else {
            res = generateJsonErrorResponse(410, "Federate is disconnected");
        }
    } else if (queryStr == "time") {
        res = std::to_string(currentTime);
    } else {
        res = localQuery(queryStr);
    }
    if (res.empty()) {
        if (coreObject) {
            res = coreObject->query(getName(), queryStr);
        } else {
            res = generateJsonErrorResponse(410, "Federate is disconnected");
        }
    }
    return res;
}

std::string Federate::query(const std::string& target, const std::string& queryStr)
{
    std::string res;
    if ((target.empty()) || (target == "federate") || (target == getName())) {
        res = query(queryStr);
    } else {
        if (coreObject) {
            res = coreObject->query(target, queryStr);
        } else {
            res = generateJsonErrorResponse(410, "Federate is disconnected");
        }
    }
    return res;
}

query_id_t Federate::queryAsync(const std::string& target, const std::string& queryStr)
{
    auto queryFut = std::async(std::launch::async, [this, target, queryStr]() {
        return coreObject->query(target, queryStr);
    });
    auto asyncInfo = asyncCallInfo->lock();
    int cnt = asyncInfo->queryCounter++;

    asyncInfo->inFlightQueries.emplace(cnt, std::move(queryFut));
    return query_id_t(cnt);
}

query_id_t Federate::queryAsync(const std::string& queryStr)
{
    auto queryFut = std::async(std::launch::async, [this, queryStr]() { return query(queryStr); });
    auto asyncInfo = asyncCallInfo->lock();
    int cnt = asyncInfo->queryCounter++;

    asyncInfo->inFlightQueries.emplace(cnt, std::move(queryFut));
    return query_id_t(cnt);
}

std::string Federate::queryComplete(query_id_t queryIndex)  // NOLINT
{
    auto asyncInfo = asyncCallInfo->lock();
    auto fnd = asyncInfo->inFlightQueries.find(queryIndex.value());
    if (fnd != asyncInfo->inFlightQueries.end()) {
        return fnd->second.get();
    }
    return generateJsonErrorResponse(404, "No Async queries are available");
}

bool Federate::isQueryCompleted(query_id_t queryIndex) const  // NOLINT
{
    auto asyncInfo = asyncCallInfo->lock();
    auto fnd = asyncInfo->inFlightQueries.find(queryIndex.value());
    if (fnd != asyncInfo->inFlightQueries.end()) {
        return (fnd->second.wait_for(std::chrono::seconds(0)) == std::future_status::ready);
    }
    return false;
}

void Federate::setGlobal(const std::string& valueName, const std::string& value)
{
    if (coreObject) {
        coreObject->setGlobal(valueName, value);
    } else {
        throw(InvalidFunctionCall(
            " setGlobal cannot be called on uninitialized federate or after finalize call"));
    }
}

void Federate::sendCommand(const std::string& target, const std::string& commandStr)
{
    if (coreObject) {
        coreObject->sendCommand(target, commandStr, getName());
    } else {
        throw(InvalidFunctionCall(
            "command cannot be called on uninitialized federate or after disconnect call"));
    }
}

std::pair<std::string, std::string> Federate::getCommand()
{
    if (coreObject) {
        return coreObject->getCommand(fedID);
    } else {
        throw(InvalidFunctionCall(
            "command cannot be called on uninitialized federate or after disconnect call"));
    }
}

std::pair<std::string, std::string> Federate::waitCommand()
{
    if (coreObject) {
        return coreObject->waitCommand(fedID);
    } else {
        throw(InvalidFunctionCall(
            "command cannot be called on uninitialized federate or after disconnect call"));
    }
}

void Federate::addDependency(const std::string& fedName)
{
    if (coreObject) {
        coreObject->addDependency(fedID, fedName);
    } else {
        throw(InvalidFunctionCall(
            "addDependency cannot be called on uninitialized federate or after finalize call"));
    }
}

Filter& Federate::registerFilter(const std::string& filterName,
                                 const std::string& inputType,
                                 const std::string& outputType)
{
    return fManager->registerFilter((!filterName.empty()) ?
                                        (getName() + nameSegmentSeparator + filterName) :
                                        filterName,
                                    inputType,
                                    outputType);
}

CloningFilter& Federate::registerCloningFilter(const std::string& filterName,
                                               const std::string& inputType,
                                               const std::string& outputType)
{
    return fManager->registerCloningFilter((!filterName.empty()) ?
                                               (getName() + nameSegmentSeparator + filterName) :
                                               filterName,
                                           inputType,
                                           outputType);
}

Filter& Federate::registerGlobalFilter(const std::string& filterName,
                                       const std::string& inputType,
                                       const std::string& outputType)
{
    return fManager->registerFilter(filterName, inputType, outputType);
}

CloningFilter& Federate::registerGlobalCloningFilter(const std::string& filterName,
                                                     const std::string& inputType,
                                                     const std::string& outputType)
{
    return fManager->registerCloningFilter(filterName, inputType, outputType);
}

const Filter& Federate::getFilter(const std::string& filterName) const
{
    const Filter& filt = fManager->getFilter(filterName);
    if (!filt.isValid()) {
        return fManager->getFilter(getName() + nameSegmentSeparator + filterName);
    }
    return filt;
}

Filter& Federate::getFilter(const std::string& filterName)
{
    Filter& filt = fManager->getFilter(filterName);
    if (!filt.isValid()) {
        return fManager->getFilter(getName() + nameSegmentSeparator + filterName);
    }
    return filt;
<<<<<<< HEAD
}

int Federate::getFilterCount() const
{
    return fManager->getFilterCount();
}

=======
}

int Federate::getFilterCount() const
{
    return fManager->getFilterCount();
}

>>>>>>> 8f15cd74
void Federate::setFilterOperator(const Filter& filt, std::shared_ptr<FilterOperator> op)
{
    if (coreObject) {
        coreObject->setFilterOperator(filt.getHandle(), std::move(op));
    } else {
        throw(InvalidFunctionCall(
            "set FilterOperator cannot be called on uninitialized federate or after finalize call"));
    }
}

void Federate::logMessage(int level, const std::string& message) const
{
    if (coreObject) {
        coreObject->logMessage(fedID, level, message);
    } else if (level <= helics_log_level_warning) {
        std::cerr << message << std::endl;
    } else {
        std::cout << message << std::endl;
    }
}

Interface::Interface(Federate* federate, interface_handle id, std::string_view actName):
    handle(id), mName(actName)
{
    if (federate != nullptr) {
        const auto& crp = federate->getCorePointer();
        if (crp) {
            cr = crp.get();
        }
    }
}

const std::string& Interface::getKey() const
{
    return (cr != nullptr) ? (cr->getHandleName(handle)) : emptyStr;
}

const std::string& Interface::getTarget() const
{
    return emptyStr;
}

void Interface::addSourceTarget(std::string_view newTarget)
{
    if (cr != nullptr) {
        cr->addSourceTarget(handle, newTarget);
    } else {
        throw(InvalidFunctionCall(
            "add source target cannot be called on uninitialized federate or after finalize call"));
    }
}

void Interface::addDestinationTarget(std::string_view newTarget)
{
    if (cr != nullptr) {
        cr->addDestinationTarget(handle, newTarget);
    } else {
        throw(InvalidFunctionCall(
            "add destination target cannot be called on a closed or uninitialized interface"));
    }
}

void Interface::removeTarget(std::string_view targetToRemove)
{
    if (cr != nullptr) {
        cr->removeTarget(handle, targetToRemove);
    } else {
        throw(InvalidFunctionCall(
            "remove target cannot be called on a closed or uninitialized interface"));
    }
}

const std::string& Interface::getInfo() const
{
    return (cr != nullptr) ? cr->getInterfaceInfo(handle) : emptyStr;
}

void Interface::setInfo(const std::string& info)
{
    if (cr != nullptr) {
        cr->setInterfaceInfo(handle, info);
    } else {
        throw(
            InvalidFunctionCall("cannot call set info on uninitialized or disconnected interface"));
    }
}

void Interface::setOption(int32_t option, int32_t value)
{
    if (cr != nullptr) {
        cr->setHandleOption(handle, option, value);
    } else {
        throw(InvalidFunctionCall(
            "set Option cannot be called on uninitialized interface or after close/disconnect"));
    }
}

int32_t Interface::getOption(int32_t option) const
{
    return (cr != nullptr) ? cr->getHandleOption(handle, option) : 0;
}

const std::string& Interface::getInjectionType() const
{
    return (cr != nullptr) ? (cr->getInjectionType(handle)) : emptyStr;
}

const std::string& Interface::getExtractionType() const
{
    return (cr != nullptr) ? (cr->getExtractionType(handle)) : emptyStr;
}

const std::string& Interface::getInjectionUnits() const
{
    return (cr != nullptr) ? (cr->getInjectionUnits(handle)) : emptyStr;
}

const std::string& Interface::getExtractionUnits() const
{
    return (cr != nullptr) ? (cr->getExtractionUnits(handle)) : emptyStr;
}

const std::string& Interface::getSourceTargets() const
{
    return (cr != nullptr) ? (cr->getSourceTargets(handle)) : emptyStr;
}

const std::string& Interface::getDestinationTargets() const
{
    return (cr != nullptr) ? (cr->getDestinationTargets(handle)) : emptyStr;
}

const std::string& Interface::getDisplayName() const
{
    return (mName.empty() ? getTarget() : mName);
}

void Interface::close()
{
    if (cr != nullptr) {
        cr->closeHandle(handle);
        cr = nullptr;
    }
}

void Interface::disconnectFromCore()
{
    cr = nullptr;
}

}  // namespace helics<|MERGE_RESOLUTION|>--- conflicted
+++ resolved
@@ -1193,7 +1193,6 @@
         return fManager->getFilter(getName() + nameSegmentSeparator + filterName);
     }
     return filt;
-<<<<<<< HEAD
 }
 
 int Federate::getFilterCount() const
@@ -1201,15 +1200,6 @@
     return fManager->getFilterCount();
 }
 
-=======
-}
-
-int Federate::getFilterCount() const
-{
-    return fManager->getFilterCount();
-}
-
->>>>>>> 8f15cd74
 void Federate::setFilterOperator(const Filter& filt, std::shared_ptr<FilterOperator> op)
 {
     if (coreObject) {
