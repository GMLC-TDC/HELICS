/*
Copyright © 2017-2018,
Battelle Memorial Institute; Lawrence Livermore National Security, LLC; Alliance for Sustainable Energy, LLC
All rights reserved. See LICENSE file and DISCLAIMER for more details.
*/

/*defines left in this code as it is used in the shared library*/
#ifndef _HELICS_FLAG_DEFINITIONS_
#define _HELICS_FLAG_DEFINITIONS_
#pragma once
/** @file
@details define statements for flag codes
*/

/** flag indicating that a federate is observe only*/
#define OBSERVER_FLAG 0
/** flag indicating that a federate can only return requested times*/
#define UNINTERRUPTIBLE_FLAG 1
<<<<<<< HEAD
/** flag indicating that a federate can be interrupted*/
#define INTERRUPTIBLE_FLAG 2
/** flag indicating that a federate/interface is a signal generator only*/
#define SOURCE_ONLY_FLAG 4
/** flag indicating a federate/interface should only transmit values if they have changed(binary equivalence)*/
#define ONLY_TRANSMIT_ON_CHANGE_FLAG 6
/** flag indicating a federate/interface should only trigger an update if a value has changed (binary
 * equivalence)*/
#define ONLY_UPDATE_ON_CHANGE_FLAG 8
/** flag indicating a federate should only grant time if all other federates have already passed the requested
 * time*/
#define WAIT_FOR_CURRENT_TIME_UPDATE_FLAG 10
=======
/** flag indicating that a federate is a signal generator only*/
#define SOURCE_ONLY_FLAG 2
/** flag indicating a federate should only transmit values if they have changed(binary equivalence)*/
#define ONLY_TRANSMIT_ON_CHANGE_FLAG 3
/** flag indicating a federate should only trigger an update if a value has changed (binary equivalence)*/
#define ONLY_UPDATE_ON_CHANGE_FLAG 4
/** flag indicating a federate should only grant time if all other federates have already passed the requested
 * time*/
#define WAIT_FOR_CURRENT_TIME_UPDATE_FLAG 5
>>>>>>> c0cf5f12

/** flag indicating that a federate has rollback capability*/
#define ROLLBACK_FLAG 12
/** flag indicating that a federate performs forward computation and does internal rollback*/
#define FORWARD_COMPUTE_FLAG 14

/** flag indicating that a federate needs to run in real time*/
#define REALTIME_FLAG 16

/** used to delay a core from entering initialization mode even if it would otherwise be ready*/
#define DELAY_INIT_ENTRY 45
/** used to clear the DELAY_INIT_ENTRY flag in cores*/
#define ENABLE_INIT_ENTRY 47

/* error code definitions */
<<<<<<< HEAD

#define ERROR_CODE_REGISTRATION_FAILURE (-1)
#define ERROR_CODE_CONNECTION_FAILURE (-2)
#define ERROR_CODE_INVALID_OBJECT (-3)
#define ERROR_CODE_INVALID_ARGUMENT (-4)
#define ERROR_CODE_DISCARD (-5)
#define ERROR_CODE_SYSTEM_FAILURE (-6)
#define ERROR_CODE_INVALID_STATE_TRANSITION (-9)
#define ERROR_CODE_INVALID_FUNCTION_CALL (-10)
#define ERROR_CODE_EXECUTION_FAILURE (-14)

/** property definitions for time properties **/
#define TIME_DELTA_PROPERTY 137
#define PERIOD_PROPERTY 140
#define OFFSET_PROPERTY 141
#define RT_LAG_PROPERTY 143
#define RT_LEAD_PROPERTY 144
#define RT_TOLERANCE_PROPERTY 145
#define INPUT_DELAY_PROPERTY 148
#define OUTPUT_DELAY_PROPERTY 150

/** property definitions for integer properties **/
#define MAX_ITERATIONS_PROPERTY 259
#define LOG_LEVEL_PROPERTY 271

/** handle option flags*/
#define CONNECTION_REQUIRED_OPTION 397
#define CONNECTION_OPTIONAL_OPTION 402
#define SINGLE_CONNECTION_ONLY_OPTION 407
#define MULTIPLE_CONNECTIONS_ALLOWED_OPTION 409

=======
#define ERROR_CODE_REGISTRATION_FAILURE 2
#define ERROR_CODE_INVALID_OBJECT 4
#define ERROR_CODE_INVALID_ARGUMENT 6
#define ERROR_CODE_DISCARD 8
#define ERROR_CODE_CONNECTION_FAILURE 10
#define ERROR_CODE_INVALID_STATE_TRANSITION 12
#define ERROR_CODE_INVALID_FUNCTION_CALL 15

#define LOG_LEVEL_NO_PRINT (-1)
#define LOG_LEVEL_ERROR 0
#define LOG_LEVEL_WARNING 1
#define LOG_LEVEL_SUMMARY 2
#define LOG_LEVEL_CONNECTIONS 3
#define LOG_LEVEL_INTERFACES 4
#define LOG_LEVEL_TIMING 5
#define LOG_LEVEL_DATA 6
#define LOG_LEVEL_TRACE 7
>>>>>>> c0cf5f12
#endif<|MERGE_RESOLUTION|>--- conflicted
+++ resolved
@@ -16,7 +16,6 @@
 #define OBSERVER_FLAG 0
 /** flag indicating that a federate can only return requested times*/
 #define UNINTERRUPTIBLE_FLAG 1
-<<<<<<< HEAD
 /** flag indicating that a federate can be interrupted*/
 #define INTERRUPTIBLE_FLAG 2
 /** flag indicating that a federate/interface is a signal generator only*/
@@ -29,17 +28,6 @@
 /** flag indicating a federate should only grant time if all other federates have already passed the requested
  * time*/
 #define WAIT_FOR_CURRENT_TIME_UPDATE_FLAG 10
-=======
-/** flag indicating that a federate is a signal generator only*/
-#define SOURCE_ONLY_FLAG 2
-/** flag indicating a federate should only transmit values if they have changed(binary equivalence)*/
-#define ONLY_TRANSMIT_ON_CHANGE_FLAG 3
-/** flag indicating a federate should only trigger an update if a value has changed (binary equivalence)*/
-#define ONLY_UPDATE_ON_CHANGE_FLAG 4
-/** flag indicating a federate should only grant time if all other federates have already passed the requested
- * time*/
-#define WAIT_FOR_CURRENT_TIME_UPDATE_FLAG 5
->>>>>>> c0cf5f12
 
 /** flag indicating that a federate has rollback capability*/
 #define ROLLBACK_FLAG 12
@@ -54,9 +42,19 @@
 /** used to clear the DELAY_INIT_ENTRY flag in cores*/
 #define ENABLE_INIT_ENTRY 47
 
+
+/* log level definitions*/
+#define LOG_LEVEL_NO_PRINT (-1)
+#define LOG_LEVEL_ERROR 0
+#define LOG_LEVEL_WARNING 1
+#define LOG_LEVEL_SUMMARY 2
+#define LOG_LEVEL_CONNECTIONS 3
+#define LOG_LEVEL_INTERFACES 4
+#define LOG_LEVEL_TIMING 5
+#define LOG_LEVEL_DATA 6
+#define LOG_LEVEL_TRACE 7
+
 /* error code definitions */
-<<<<<<< HEAD
-
 #define ERROR_CODE_REGISTRATION_FAILURE (-1)
 #define ERROR_CODE_CONNECTION_FAILURE (-2)
 #define ERROR_CODE_INVALID_OBJECT (-3)
@@ -87,23 +85,4 @@
 #define SINGLE_CONNECTION_ONLY_OPTION 407
 #define MULTIPLE_CONNECTIONS_ALLOWED_OPTION 409
 
-=======
-#define ERROR_CODE_REGISTRATION_FAILURE 2
-#define ERROR_CODE_INVALID_OBJECT 4
-#define ERROR_CODE_INVALID_ARGUMENT 6
-#define ERROR_CODE_DISCARD 8
-#define ERROR_CODE_CONNECTION_FAILURE 10
-#define ERROR_CODE_INVALID_STATE_TRANSITION 12
-#define ERROR_CODE_INVALID_FUNCTION_CALL 15
-
-#define LOG_LEVEL_NO_PRINT (-1)
-#define LOG_LEVEL_ERROR 0
-#define LOG_LEVEL_WARNING 1
-#define LOG_LEVEL_SUMMARY 2
-#define LOG_LEVEL_CONNECTIONS 3
-#define LOG_LEVEL_INTERFACES 4
-#define LOG_LEVEL_TIMING 5
-#define LOG_LEVEL_DATA 6
-#define LOG_LEVEL_TRACE 7
->>>>>>> c0cf5f12
 #endif