--- conflicted
+++ resolved
@@ -44,13 +44,8 @@
 static const ArgDescriptors InfoArgs{
     {"stop", "the time to stop tracing"},
     {"tags",ArgDescriptor::arg_type_t::vector_string,"tags to record, this argument may be specified any number of times"},
-<<<<<<< HEAD
     { "endpoints",ArgDescriptor::arg_type_t::vector_string,"endpoints to capture, this argument may be specified multiple time" },
     {"sourceclone", ArgDescriptor::arg_type_t::vector_string, "existing endpoints to capture generated packets from, this argument may be specified multiple time"},
-=======
-{ "endpoints",ArgDescriptor::arg_type_t::vector_string,"endpoints to capture, this argument may be specified multiple time" },
-{"sourceclone", ArgDescriptor::arg_type_t::vector_string, "existing endpoints to capture generated packets from, this argument may be specified multiple time"},
->>>>>>> 4748dd5e
     {"destclone", ArgDescriptor::arg_type_t::vector_string, "existing endpoints to capture all packets with the specified endpoint as a destination, this argument may be specified multiple time"},
     {"clone", ArgDescriptor::arg_type_t::vector_string, "existing endpoints to clone all packets to and from"},
     {"capture", ArgDescriptor::arg_type_t::vector_string,"capture all the publications and endpoints of a particular federate capture=\"fed1;fed2\"  supports multiple arguments or a comma separated list"},
@@ -69,11 +64,7 @@
         deactivated = true;
         return;
     }
-<<<<<<< HEAD
-    FederateInfo fi("tracer");
-=======
     FederateInfo fi ("tracer");
->>>>>>> 4748dd5e
 
     fi.loadInfoFromArgs(argc, argv);
     fed = std::make_shared<CombinationFederate>(fi);
@@ -113,17 +104,10 @@
 {
     fed->registerInterfaces(jsonString);
 
-<<<<<<< HEAD
-    auto subCount = fed->getSubscriptionCount();
-    for (int ii = 0; ii < subCount; ++ii)
-    {
-        subscriptions.emplace_back(fed.get(), ii);
-=======
     auto subCount = fed->getSubscriptionCount ();
     for (int ii = 0; ii < subCount; ++ii)
     {
-        subscriptions.emplace_back (fed.get (), ii);
->>>>>>> 4748dd5e
+        subscriptions.emplace_back(fed.get(), ii);
         subkeys.emplace(subscriptions.back().getName(), static_cast<int> (subscriptions.size()) - 1);
     }
     auto eptCount = fed->getEndpointCount();
@@ -287,21 +271,12 @@
     return 0;
 }
 
-<<<<<<< HEAD
 void Tracer::initialize()
 {
     generateInterfaces();
 
     fed->enterInitializationState();
     captureForCurrentTime(-1.0);
-=======
-void Tracer::initialize ()
-{
-    generateInterfaces ();
-
-    fed->enterInitializationState ();
-    captureForCurrentTime (-1.0);
->>>>>>> 4748dd5e
 
     fed->enterExecutionState();
     captureForCurrentTime(0.0);
@@ -315,19 +290,11 @@
     {
         if (tag.second == -1)
         {
-<<<<<<< HEAD
             addSubscription(tag.first);
         }
     }
-
+    
     loadCaptureInterfaces();
-=======
-            addSubscription (tag.first);
-        }
-    }
-    
-    loadCaptureInterfaces ();
->>>>>>> 4748dd5e
 }
 
 void Tracer::loadCaptureInterfaces()
@@ -353,7 +320,6 @@
     {
         if (sub.isUpdated())
         {
-<<<<<<< HEAD
             auto val = sub.getValue<std::string>();
 
             if (printMessage)
@@ -375,29 +341,6 @@
                 valueCallback(currentTime, sub.getKey(), val);
             }
 
-=======
-            auto val = sub.getValue<std::string> ();
-            
-            if (printMessage)
-            {
-                std::string valstr;
-                if (val.size() < 150)
-                {
-                    valstr = (boost::format("[%f]%s=%s") % currentTime % sub.getKey() % val).str();
-                   
-                }
-                else
-                {
-                    valstr = (boost::format("[%f]%s=block[%d]") % currentTime % sub.getKey() % val.size()).str();
-                }
-                logger->addMessage(std::move(valstr));
-            }
-            if (valueCallback)
-            {
-                valueCallback(currentTime, sub.getKey(), val);
-            }
-            
->>>>>>> 4748dd5e
         }
     }
 
@@ -409,11 +352,7 @@
             if (printMessage)
             {
                 std::string messstr;
-<<<<<<< HEAD
                 if (mess->data.size() < 50)
-=======
-                if (mess->data.size()<50)
->>>>>>> 4748dd5e
                 {
                     messstr = (boost::format("[%f]message from %s to %s::%s") % currentTime % mess->source % mess->dest %mess->data.to_string()).str();
                 }
@@ -429,11 +368,7 @@
             }
         }
     }
-<<<<<<< HEAD
-
-=======
-  
->>>>>>> 4748dd5e
+
     // get the clone endpoints
     if (cloneEndpoint)
     {
@@ -443,11 +378,7 @@
             if (printMessage)
             {
                 std::string messstr;
-<<<<<<< HEAD
                 if (mess->data.size() < 50)
-=======
-                if (mess->data.size()<50)
->>>>>>> 4748dd5e
                 {
                     messstr = (boost::format("[%f]message from %s to %s::%s") % currentTime % mess->source % mess->original_dest %mess->data.to_string()).str();
                 }
@@ -475,13 +406,8 @@
 /** run the Player until the specified time*/
 void Tracer::run(Time runToTime)
 {
-<<<<<<< HEAD
     initialize();
 
-=======
-    initialize ();
-   
->>>>>>> 4748dd5e
     Time nextPrintTime = 10.0;
     try
     {
@@ -490,13 +416,8 @@
             auto T = fed->requestTime(runToTime);
             if (T < runToTime)
             {
-<<<<<<< HEAD
                 captureForCurrentTime(T);
 
-=======
-                captureForCurrentTime (T);
-               
->>>>>>> 4748dd5e
             }
             else
             {
@@ -519,15 +440,9 @@
     auto res = subkeys.find(key);
     if ((res == subkeys.end()) || (res->second == -1))
     {
-<<<<<<< HEAD
         subscriptions.push_back(helics::Subscription(fed.get(), key));
         auto index = static_cast<int> (subscriptions.size()) - 1;
         auto id = subscriptions.back().getID();
-=======
-        subscriptions.push_back (helics::Subscription (fed.get (), key));
-        auto index = static_cast<int> (subscriptions.size ()) - 1;
-        auto id = subscriptions.back ().getID ();
->>>>>>> 4748dd5e
         subkeys[key] = index;  // this is a potential replacement
     }
 }
@@ -545,11 +460,7 @@
         eptNames[endpoint] = index;  // this is a potential replacement
     }
 }
-<<<<<<< HEAD
 void Tracer::addSourceEndpointClone(const std::string &sourceEndpoint)
-=======
-void Tracer::addSourceEndpointClone (const std::string &sourceEndpoint)
->>>>>>> 4748dd5e
 {
     if (!cFilt)
     {
@@ -564,7 +475,6 @@
 {
     if (!cFilt)
     {
-<<<<<<< HEAD
         cFilt = std::make_unique<CloningFilter>(fed.get());
         cloneEndpoint = std::make_unique<Endpoint>(fed.get(), "cloneE");
         cFilt->addDeliveryEndpoint(cloneEndpoint->getName());
@@ -575,18 +485,6 @@
 void Tracer::addCapture(const std::string &captureDesc) { captureInterfaces.push_back(captureDesc); }
 
 int Tracer::loadArguments(boost::program_options::variables_map &vm_map)
-=======
-        cFilt = std::make_unique<CloningFilter> (fed.get ());
-        cloneEndpoint = std::make_unique<Endpoint> (fed.get (), "cloneE");
-        cFilt->addDeliveryEndpoint (cloneEndpoint->getName ());
-    }
-    cFilt->addDestinationTarget (destEndpoint);
-}
-
-void Tracer::addCapture (const std::string &captureDesc) { captureInterfaces.push_back (captureDesc); }
-
-int Tracer::loadArguments (boost::program_options::variables_map &vm_map)
->>>>>>> 4748dd5e
 {
     if (vm_map.count("input") == 0)
     {
@@ -609,11 +507,7 @@
             auto taglist = stringOps::splitlineQuotes(tag);
             for (const auto &tagname : taglist)
             {
-<<<<<<< HEAD
                 subkeys.emplace(stringOps::removeQuotes(tagname), -1);
-=======
-                subkeys.emplace (stringOps::removeQuotes (tagname), -1);
->>>>>>> 4748dd5e
             }
         }
     }
