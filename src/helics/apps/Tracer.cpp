--- conflicted
+++ resolved
@@ -12,10 +12,6 @@
 #include "../application_api/ValueFederate.hpp"
 #include "../application_api/queryFunctions.hpp"
 #include "../common/JsonProcessingFunctions.hpp"
-<<<<<<< HEAD
-
-=======
->>>>>>> 027f167e
 #include "../core/helicsCLI11.hpp"
 #include "../core/helicsVersion.hpp"
 #include "PrecHelper.hpp"
@@ -38,218 +34,218 @@
 namespace helics::apps {
 Tracer::Tracer(std::string_view appName, FederateInfo& fedInfo): App(appName, fedInfo)
 {
-    fed->setFlagOption(HELICS_FLAG_OBSERVER);
+        fed->setFlagOption(HELICS_FLAG_OBSERVER);
 }
 
 Tracer::Tracer(std::vector<std::string> args): App("tracer", std::move(args))
 {
-    processArgs();
+        processArgs();
 }
 
 Tracer::Tracer(int argc, char* argv[]): App("tracer", argc, argv)
 {
-    processArgs();
+        processArgs();
 }
 
 void Tracer::processArgs()
 {
-    auto app = buildArgParserApp();
-    if (!deactivated) {
-        fed->setFlagOption(HELICS_FLAG_OBSERVER);
-        app->parse(remArgs);
-        if (!masterFileName.empty()) {
-            loadFile(masterFileName);
-        }
-    } else if (helpMode) {
-        app->remove_helics_specifics();
-        std::cout << app->help();
-    }
+        auto app = buildArgParserApp();
+        if (!deactivated) {
+            fed->setFlagOption(HELICS_FLAG_OBSERVER);
+            app->parse(remArgs);
+            if (!masterFileName.empty()) {
+                loadFile(masterFileName);
+            }
+        } else if (helpMode) {
+            app->remove_helics_specifics();
+            std::cout << app->help();
+        }
 }
 Tracer::Tracer(std::string_view appName,
-               const std::shared_ptr<Core>& core,
+                   const std::shared_ptr<Core>& core,
                const FederateInfo& fedInfo):
     App(appName, core, fedInfo)
 {
-    fed->setFlagOption(HELICS_FLAG_OBSERVER);
+        fed->setFlagOption(HELICS_FLAG_OBSERVER);
 }
 
 Tracer::Tracer(std::string_view appName, CoreApp& core, const FederateInfo& fedInfo):
     App(appName, core, fedInfo)
 {
-    fed->setFlagOption(HELICS_FLAG_OBSERVER);
+        fed->setFlagOption(HELICS_FLAG_OBSERVER);
 }
 
 Tracer::Tracer(std::string_view name, const std::string& file): App(name, file)
 {
-    fed->setFlagOption(HELICS_FLAG_OBSERVER);
-    Tracer::loadJsonFile(file);
+        fed->setFlagOption(HELICS_FLAG_OBSERVER);
+        Tracer::loadJsonFile(file);
 }
 
 Tracer::~Tracer() = default;
 
 void Tracer::loadJsonFile(const std::string& jsonString)
 {
-    loadJsonFileConfiguration("tracer", jsonString);
-
-    auto subCount = fed->getInputCount();
-    for (int ii = 0; ii < subCount; ++ii) {
-        subscriptions.emplace_back(fed->getInput(ii));
+        loadJsonFileConfiguration("tracer", jsonString);
+
+        auto subCount = fed->getInputCount();
+        for (int ii = 0; ii < subCount; ++ii) {
+            subscriptions.emplace_back(fed->getInput(ii));
         subkeys.emplace(subscriptions.back().getName(), static_cast<int>(subscriptions.size()) - 1);
-    }
-    auto eptCount = fed->getEndpointCount();
-    for (int ii = 0; ii < eptCount; ++ii) {
-        endpoints.emplace_back(fed->getEndpoint(ii));
-        eptNames[endpoints.back().getName()] = static_cast<int>(endpoints.size() - 1);
-    }
-
-    auto doc = fileops::loadJson(jsonString);
-
-    auto tags = doc["tag"];
-    if (tags.isArray()) {
-        for (const auto& tag : tags) {
-            addSubscription(tag.asString());
-        }
-    } else if (tags.isString()) {
-        addSubscription(tags.asString());
-    }
-    auto sourceClone = doc["sourceclone"];
-    if (sourceClone.isArray()) {
+        }
+        auto eptCount = fed->getEndpointCount();
+        for (int ii = 0; ii < eptCount; ++ii) {
+            endpoints.emplace_back(fed->getEndpoint(ii));
+            eptNames[endpoints.back().getName()] = static_cast<int>(endpoints.size() - 1);
+        }
+
+        auto doc = fileops::loadJson(jsonString);
+
+        auto tags = doc["tag"];
+        if (tags.isArray()) {
+            for (const auto& tag : tags) {
+                addSubscription(tag.asString());
+            }
+        } else if (tags.isString()) {
+            addSubscription(tags.asString());
+        }
+        auto sourceClone = doc["sourceclone"];
+        if (sourceClone.isArray()) {
         for (const auto& clone : sourceClone) {
             addSourceEndpointClone(clone.asString());
-        }
-    } else if (sourceClone.isString()) {
-        addSourceEndpointClone(sourceClone.asString());
-    }
-    auto destClone = doc["destclone"];
-    if (destClone.isArray()) {
+            }
+        } else if (sourceClone.isString()) {
+            addSourceEndpointClone(sourceClone.asString());
+        }
+        auto destClone = doc["destclone"];
+        if (destClone.isArray()) {
         for (const auto& clone : destClone) {
             addDestEndpointClone(clone.asString());
-        }
-    } else if (destClone.isString()) {
-        addDestEndpointClone(destClone.asString());
-    }
-    auto clones = doc["clone"];
-    if (clones.isArray()) {
-        for (const auto& clone : clones) {
-            addSourceEndpointClone(clone.asString());
-            addDestEndpointClone(clone.asString());
-        }
-    } else if (clones.isString()) {
-        addSourceEndpointClone(clones.asString());
-        addDestEndpointClone(clones.asString());
-    }
-    auto captures = doc["capture"];
-    if (captures.isArray()) {
-        for (const auto& capture : captures) {
-            addCapture(capture.asString());
-        }
-    } else if (captures.isString()) {
-        addCapture(captures.asString());
-    }
+            }
+        } else if (destClone.isString()) {
+            addDestEndpointClone(destClone.asString());
+        }
+        auto clones = doc["clone"];
+        if (clones.isArray()) {
+            for (const auto& clone : clones) {
+                addSourceEndpointClone(clone.asString());
+                addDestEndpointClone(clone.asString());
+            }
+        } else if (clones.isString()) {
+            addSourceEndpointClone(clones.asString());
+            addDestEndpointClone(clones.asString());
+        }
+        auto captures = doc["capture"];
+        if (captures.isArray()) {
+            for (const auto& capture : captures) {
+                addCapture(capture.asString());
+            }
+        } else if (captures.isString()) {
+            addCapture(captures.asString());
+        }
 }
 
 void Tracer::loadTextFile(const std::string& textFile)
 {
-    using namespace gmlc::utilities::stringOps;  // NOLINT
-    App::loadTextFile(textFile);
-    std::ifstream infile(textFile);
-    std::string str;
+        using namespace gmlc::utilities::stringOps;  // NOLINT
+        App::loadTextFile(textFile);
+        std::ifstream infile(textFile);
+        std::string str;
     int lineCount = 0;
-    while (std::getline(infile, str)) {
+        while (std::getline(infile, str)) {
         ++lineCount;
-        if (str.empty()) {
-            continue;
-        }
+            if (str.empty()) {
+                continue;
+            }
         auto firstChar = str.find_first_not_of(" \t\n\r\0");
         if ((firstChar == std::string::npos) || (str[firstChar] == '#') ||
             (str[firstChar] == '!')) {
-            continue;
-        }
-        auto blk = splitlineQuotes(str, ",\t ", default_quote_chars, delimiter_compression::on);
-
-        switch (blk.size()) {
-            case 1:
-                addSubscription(removeQuotes(blk[0]));
-                break;
-            case 2:
-                if ((blk[0] == "subscription") || (blk[0] == "s") || (blk[0] == "sub") ||
-                    (blk[0] == "tag")) {
-                    addSubscription(removeQuotes(blk[1]));
-                } else if ((blk[0] == "endpoint") || (blk[0] == "ept") || (blk[0] == "e")) {
-                    addEndpoint(removeQuotes(blk[1]));
+                continue;
+            }
+            auto blk = splitlineQuotes(str, ",\t ", default_quote_chars, delimiter_compression::on);
+
+            switch (blk.size()) {
+                case 1:
+                    addSubscription(removeQuotes(blk[0]));
+                    break;
+                case 2:
+                    if ((blk[0] == "subscription") || (blk[0] == "s") || (blk[0] == "sub") ||
+                        (blk[0] == "tag")) {
+                        addSubscription(removeQuotes(blk[1]));
+                    } else if ((blk[0] == "endpoint") || (blk[0] == "ept") || (blk[0] == "e")) {
+                        addEndpoint(removeQuotes(blk[1]));
                 } else if ((blk[0] == "sourceclone") || (blk[0] == "source") || (blk[0] == "src")) {
-                    addSourceEndpointClone(removeQuotes(blk[1]));
-                } else if ((blk[0] == "destclone") || (blk[0] == "dest") ||
-                           (blk[0] == "destination")) {
-                    addDestEndpointClone(removeQuotes(blk[1]));
-                } else if (blk[0] == "capture") {
-                    addCapture(removeQuotes(blk[1]));
-                } else if (blk[0] == "clone") {
-                    addSourceEndpointClone(removeQuotes(blk[1]));
-                    addDestEndpointClone(removeQuotes(blk[1]));
-                } else {
+                        addSourceEndpointClone(removeQuotes(blk[1]));
+                    } else if ((blk[0] == "destclone") || (blk[0] == "dest") ||
+                               (blk[0] == "destination")) {
+                        addDestEndpointClone(removeQuotes(blk[1]));
+                    } else if (blk[0] == "capture") {
+                        addCapture(removeQuotes(blk[1]));
+                    } else if (blk[0] == "clone") {
+                        addSourceEndpointClone(removeQuotes(blk[1]));
+                        addDestEndpointClone(removeQuotes(blk[1]));
+                    } else {
                     std::cerr << "Unable to process line " << lineCount << ':' << str << '\n';
-                }
-                break;
-            case 3:
-                if (blk[0] == "clone") {
-                    if ((blk[1] == "source") || (blk[1] == "src")) {
-                        addSourceEndpointClone(removeQuotes(blk[2]));
-                    } else if ((blk[1] == "dest") || (blk[1] == "destination")) {
-                        addDestEndpointClone(removeQuotes(blk[2]));
-                    } else {
+                    }
+                    break;
+                case 3:
+                    if (blk[0] == "clone") {
+                        if ((blk[1] == "source") || (blk[1] == "src")) {
+                            addSourceEndpointClone(removeQuotes(blk[2]));
+                        } else if ((blk[1] == "dest") || (blk[1] == "destination")) {
+                            addDestEndpointClone(removeQuotes(blk[2]));
+                        } else {
                         std::cerr << "Unable to process line " << lineCount << ':' << str << '\n';
-                    }
-                } else {
+                        }
+                    } else {
                     std::cerr << "Unable to process line " << lineCount << ':' << str << '\n';
-                }
-                break;
-            default:
-                break;
-        }
-    }
-    infile.close();
+                    }
+                    break;
+                default:
+                    break;
+            }
+        }
+        infile.close();
 }
 
 void Tracer::initialize()
 {
-    auto state = fed->getCurrentMode();
-    if (state == Federate::Modes::STARTUP) {
-        generateInterfaces();
-
-        fed->enterInitializingMode();
-        captureForCurrentTime(-1.0);
-    }
+        auto state = fed->getCurrentMode();
+        if (state == Federate::Modes::STARTUP) {
+            generateInterfaces();
+
+            fed->enterInitializingMode();
+            captureForCurrentTime(-1.0);
+        }
 }
 
 void Tracer::generateInterfaces()
 {
-    for (auto& tag : subkeys) {
-        if (tag.second == -1) {
-            addSubscription(tag.first);
-        }
-    }
-
-    loadCaptureInterfaces();
+        for (auto& tag : subkeys) {
+            if (tag.second == -1) {
+                addSubscription(tag.first);
+            }
+        }
+
+        loadCaptureInterfaces();
 }
 
 void Tracer::loadCaptureInterfaces()
 {
-    for (auto& capt : captureInterfaces) {
-        auto res = waitForInit(fed.get(), capt);
-        if (res) {
-            fed->query("root", "global_flush", HELICS_SEQUENCING_MODE_ORDERED);
-            auto pubs = vectorizeQueryResult(
-                fed->query(capt, "publications", HELICS_SEQUENCING_MODE_ORDERED));
-            for (auto& pub : pubs) {
-                addSubscription(pub);
-            }
-        }
-    }
-<<<<<<< HEAD
-
-    void Tracer::captureForCurrentTime(Time currentTime, int iteration)
-    {
+        for (auto& capt : captureInterfaces) {
+            auto res = waitForInit(fed.get(), capt);
+            if (res) {
+                fed->query("root", "global_flush", HELICS_SEQUENCING_MODE_ORDERED);
+                auto pubs = vectorizeQueryResult(
+                    fed->query(capt, "publications", HELICS_SEQUENCING_MODE_ORDERED));
+                for (auto& pub : pubs) {
+                    addSubscription(pub);
+                }
+            }
+        }
+}
+
+void Tracer::captureForCurrentTime(Time currentTime, int iteration)
+{
         for (auto& sub : subscriptions) {
             if (sub.isUpdated()) {
                 auto val = sub.getValue<std::string>();
@@ -258,77 +254,43 @@
                     std::string valstr;
                     if (val.size() < 150) {
                         if (iteration > 0) {
-                            valstr = fmt::format(
-                                "[{}:{}]value {}={}", static_cast<double>(currentTime), iteration, sub.getTarget(), val);
+                        valstr = fmt::format("[{}:{}]value {}={}",
+                                             static_cast<double>(currentTime),
+                                             iteration,
+                                             sub.getTarget(),
+                                             val);
                         } else {
-                            valstr =
-                                fmt::format("[{}]value {}={}", static_cast<double>(currentTime), sub.getTarget(), val);
+                        valstr = fmt::format("[{}]value {}={}",
+                                             static_cast<double>(currentTime),
+                                             sub.getTarget(),
+                                             val);
                         }
                     } else {
                         if (iteration > 0) {
                             valstr = fmt::format("[{}:{}]value {}=block[{}]",
-                                static_cast<double>(currentTime),
+                                             static_cast<double>(currentTime),
                                                  iteration,
                                                  sub.getTarget(),
                                                  val.size());
                         } else {
                             valstr = fmt::format("[{}]value {}=block[{}]",
-                                static_cast<double>(currentTime),
+                                             static_cast<double>(currentTime),
                                                  sub.getTarget(),
                                                  val.size());
                         }
-=======
-}
-
-void Tracer::captureForCurrentTime(Time currentTime, int iteration)
-{
-    for (auto& sub : subscriptions) {
-        if (sub.isUpdated()) {
-            auto val = sub.getValue<std::string>();
-
-            if (printMessage) {
-                std::string valstr;
-                if (val.size() < 150) {
-                    if (iteration > 0) {
-                        valstr = fmt::format("[{}:{}]value {}={}",
-                                             static_cast<double>(currentTime),
-                                             iteration,
-                                             sub.getTarget(),
-                                             val);
-                    } else {
-                        valstr = fmt::format("[{}]value {}={}",
-                                             static_cast<double>(currentTime),
-                                             sub.getTarget(),
-                                             val);
->>>>>>> 027f167e
-                    }
-                } else {
-                    if (iteration > 0) {
-                        valstr = fmt::format("[{}:{}]value {}=block[{}]",
-                                             static_cast<double>(currentTime),
-                                             iteration,
-                                             sub.getTarget(),
-                                             val.size());
-                    } else {
-                        valstr = fmt::format("[{}]value {}=block[{}]",
-                                             static_cast<double>(currentTime),
-                                             sub.getTarget(),
-                                             val.size());
-                    }
-                }
-                if (skiplog) {
-                    std::cout << valstr << '\n';
-                } else {
-                    spdlog::info(valstr);
-                }
-            }
-            if (valueCallback) {
-                valueCallback(currentTime, sub.getTarget(), val);
-            }
-        }
-    }
-
-<<<<<<< HEAD
+                    }
+                    if (skiplog) {
+                        std::cout << valstr << '\n';
+                    } else {
+                        spdlog::info(valstr);
+                    }
+                }
+                if (valueCallback) {
+                    valueCallback(currentTime, sub.getTarget(), val);
+                }
+            }
+        }
+
         for (auto& ept : endpoints) {
             while (ept.hasMessage()) {
                 auto mess = ept.getMessage();
@@ -336,13 +298,13 @@
                     std::string messstr;
                     if (mess->data.size() < 50) {
                         messstr = fmt::format("[{}]message from {} to {}::{}",
-                            static_cast<double>(currentTime),
+                                          static_cast<double>(currentTime),
                                               mess->source,
                                               mess->dest,
                                               mess->data.to_string());
                     } else {
                         messstr = fmt::format("[{}]message from {} to {}:: size {}",
-                            static_cast<double>(currentTime),
+                                          static_cast<double>(currentTime),
                                               mess->source,
                                               mess->dest,
                                               mess->data.size());
@@ -352,39 +314,13 @@
                     } else {
                         spdlog::info(messstr);
                     }
-=======
-    for (auto& ept : endpoints) {
-        while (ept.hasMessage()) {
-            auto mess = ept.getMessage();
-            if (printMessage) {
-                std::string messstr;
-                if (mess->data.size() < 50) {
-                    messstr = fmt::format("[{}]message from {} to {}::{}",
-                                          static_cast<double>(currentTime),
-                                          mess->source,
-                                          mess->dest,
-                                          mess->data.to_string());
-                } else {
-                    messstr = fmt::format("[{}]message from {} to {}:: size {}",
-                                          static_cast<double>(currentTime),
-                                          mess->source,
-                                          mess->dest,
-                                          mess->data.size());
->>>>>>> 027f167e
-                }
-                if (skiplog) {
-                    std::cout << messstr << '\n';
-                } else {
-                    spdlog::info(messstr);
-                }
-            }
-            if (endpointMessageCallback) {
-                endpointMessageCallback(currentTime, ept.getName(), std::move(mess));
-            }
-        }
-    }
-
-<<<<<<< HEAD
+                }
+                if (endpointMessageCallback) {
+                    endpointMessageCallback(currentTime, ept.getName(), std::move(mess));
+                }
+            }
+        }
+
         // get the clone endpoints
         if (cloneEndpoint) {
             while (cloneEndpoint->hasMessage()) {
@@ -393,13 +329,13 @@
                     std::string messstr;
                     if (mess->data.size() < 50) {
                         messstr = fmt::format("[{}]message from {} to {}::{}",
-                            static_cast<double>(currentTime),
+                                          static_cast<double>(currentTime),
                                               mess->source,
                                               mess->original_dest,
                                               mess->data.to_string());
                     } else {
                         messstr = fmt::format("[{}]message from %s to %s:: size %d",
-                            static_cast<double>(currentTime),
+                                          static_cast<double>(currentTime),
                                               mess->source,
                                               mess->original_dest,
                                               mess->data.size());
@@ -409,210 +345,184 @@
                     } else {
                         spdlog::info(messstr);
                     }
-=======
-    // get the clone endpoints
-    if (cloneEndpoint) {
-        while (cloneEndpoint->hasMessage()) {
-            auto mess = cloneEndpoint->getMessage();
-            if (printMessage) {
-                std::string messstr;
-                if (mess->data.size() < 50) {
-                    messstr = fmt::format("[{}]message from {} to {}::{}",
-                                          static_cast<double>(currentTime),
-                                          mess->source,
-                                          mess->original_dest,
-                                          mess->data.to_string());
-                } else {
-                    messstr = fmt::format("[{}]message from %s to %s:: size %d",
-                                          static_cast<double>(currentTime),
-                                          mess->source,
-                                          mess->original_dest,
-                                          mess->data.size());
->>>>>>> 027f167e
-                }
-                if (skiplog) {
-                    std::cout << messstr << '\n';
-                } else {
-                    spdlog::info(messstr);
-                }
-            }
-            if (clonedMessageCallback) {
-                clonedMessageCallback(currentTime, std::move(mess));
-            }
-        }
-    }
+                }
+                if (clonedMessageCallback) {
+                    clonedMessageCallback(currentTime, std::move(mess));
+                }
+            }
+        }
 }
 
 /** run the Player until the specified time*/
 void Tracer::runTo(Time runToTime)
 {
-    auto state = fed->getCurrentMode();
-    if (state == Federate::Modes::STARTUP) {
-        initialize();
-        state = Federate::Modes::INITIALIZING;
-    }
-
-    if (state == Federate::Modes::INITIALIZING) {
-        fed->enterExecutingMode();
-        captureForCurrentTime(0.0);
-    }
-
-    Time nextPrintTime = 10.0;
-    try {
-        int iteration = 0;
-        while (true) {
+        auto state = fed->getCurrentMode();
+        if (state == Federate::Modes::STARTUP) {
+            initialize();
+            state = Federate::Modes::INITIALIZING;
+        }
+
+        if (state == Federate::Modes::INITIALIZING) {
+            fed->enterExecutingMode();
+            captureForCurrentTime(0.0);
+        }
+
+        Time nextPrintTime = 10.0;
+        try {
+            int iteration = 0;
+            while (true) {
             helics::Time grantedTime;
 
-            if (allow_iteration) {
-                auto ItRes =
-                    fed->requestTimeIterative(runToTime, IterationRequest::ITERATE_IF_NEEDED);
-                if (ItRes.state == IterationResult::NEXT_STEP) {
-                    iteration = 0;
-                }
+                if (allow_iteration) {
+                    auto ItRes =
+                        fed->requestTimeIterative(runToTime, IterationRequest::ITERATE_IF_NEEDED);
+                    if (ItRes.state == IterationResult::NEXT_STEP) {
+                        iteration = 0;
+                    }
                 grantedTime = ItRes.grantedTime;
                 captureForCurrentTime(grantedTime, iteration);
-                ++iteration;
-            } else {
+                    ++iteration;
+                } else {
                 grantedTime = fed->requestTime(runToTime);
                 captureForCurrentTime(grantedTime);
-            }
+                }
             if (grantedTime >= runToTime) {
-                break;
-            }
+                    break;
+                }
             if (grantedTime >= nextPrintTime) {
                 std::cout << "processed for time " << static_cast<double>(grantedTime) << "\n";
-                nextPrintTime += 10.0;
-            }
-        }
-    }
-    catch (...) {
-    }
+                    nextPrintTime += 10.0;
+                }
+            }
+        }
+        catch (...) {
+        }
 }
 /** add a subscription to record*/
 void Tracer::addSubscription(std::string_view key)
 {
-    auto res = subkeys.find(key);
-    if ((res == subkeys.end()) || (res->second == -1)) {
-        subscriptions.push_back(fed->registerSubscription(key));
-        auto index = static_cast<int>(subscriptions.size()) - 1;
-        subkeys[subscriptions.back().getTarget()] = index;  // this is a potential replacement
-    }
+        auto res = subkeys.find(key);
+        if ((res == subkeys.end()) || (res->second == -1)) {
+            subscriptions.push_back(fed->registerSubscription(key));
+            auto index = static_cast<int>(subscriptions.size()) - 1;
+            subkeys[subscriptions.back().getTarget()] = index;  // this is a potential replacement
+        }
 }
 
 /** add an endpoint*/
 void Tracer::addEndpoint(std::string_view endpoint)
 {
-    auto res = eptNames.find(endpoint);
-    if ((res == eptNames.end()) || (res->second == -1)) {
-        endpoints.emplace_back(InterfaceVisibility::GLOBAL, fed, endpoint);
-        auto index = static_cast<int>(endpoints.size()) - 1;
-        eptNames[endpoints.back().getName()] = index;  // this is a potential replacement
-    }
+        auto res = eptNames.find(endpoint);
+        if ((res == eptNames.end()) || (res->second == -1)) {
+            endpoints.emplace_back(InterfaceVisibility::GLOBAL, fed, endpoint);
+            auto index = static_cast<int>(endpoints.size()) - 1;
+            eptNames[endpoints.back().getName()] = index;  // this is a potential replacement
+        }
 }
 void Tracer::addSourceEndpointClone(std::string_view sourceEndpoint)
 {
-    if (!cFilt) {
-        cFilt = std::make_unique<CloningFilter>(fed.get());
-        cloneEndpoint = std::make_unique<Endpoint>(fed.get(), "cloneE");
-        cFilt->addDeliveryEndpoint(cloneEndpoint->getName());
-    }
-    cFilt->addSourceTarget(sourceEndpoint);
+        if (!cFilt) {
+            cFilt = std::make_unique<CloningFilter>(fed.get());
+            cloneEndpoint = std::make_unique<Endpoint>(fed.get(), "cloneE");
+            cFilt->addDeliveryEndpoint(cloneEndpoint->getName());
+        }
+        cFilt->addSourceTarget(sourceEndpoint);
 }
 
 void Tracer::addDestEndpointClone(std::string_view destEndpoint)
 {
-    if (!cFilt) {
-        cFilt = std::make_unique<CloningFilter>(fed.get());
-        cloneEndpoint = std::make_unique<Endpoint>(fed.get(), "cloneE");
-        cFilt->addDeliveryEndpoint(cloneEndpoint->getName());
-    }
-    cFilt->addDestinationTarget(destEndpoint);
+        if (!cFilt) {
+            cFilt = std::make_unique<CloningFilter>(fed.get());
+            cloneEndpoint = std::make_unique<Endpoint>(fed.get(), "cloneE");
+            cFilt->addDeliveryEndpoint(cloneEndpoint->getName());
+        }
+        cFilt->addDestinationTarget(destEndpoint);
 }
 
 void Tracer::addCapture(std::string_view captureDesc)
 {
-    captureInterfaces.emplace_back(captureDesc);
+        captureInterfaces.emplace_back(captureDesc);
 }
 
 std::shared_ptr<helicsCLI11App> Tracer::buildArgParserApp()
 {
-    using gmlc::utilities::stringOps::removeQuotes;
-    using gmlc::utilities::stringOps::splitlineQuotes;
-
-    auto app = std::make_shared<helicsCLI11App>("Command line options for the Tracer App");
-    app->add_flag("--allow_iteration", allow_iteration, "allow iteration on values")
-        ->ignore_underscore();
-    app->add_flag("--print", printMessage, "print messages to the screen");
-    app->add_flag("--skiplog", skiplog, "print messages to the screen through cout");
+        using gmlc::utilities::stringOps::removeQuotes;
+        using gmlc::utilities::stringOps::splitlineQuotes;
+
+        auto app = std::make_shared<helicsCLI11App>("Command line options for the Tracer App");
+        app->add_flag("--allow_iteration", allow_iteration, "allow iteration on values")
+            ->ignore_underscore();
+        app->add_flag("--print", printMessage, "print messages to the screen");
+        app->add_flag("--skiplog", skiplog, "print messages to the screen through cout");
     auto* clone_group =
         app->add_option_group("cloning",
                               "Options related to endpoint cloning operations and specifications");
-    clone_group->add_option("--clone", "existing endpoints to clone all packets to and from")
-        ->each([this](const std::string& clone) {
-            addDestEndpointClone(clone);
-            addSourceEndpointClone(clone);
-        })
-        ->delimiter(',')
-        ->type_size(-1);
-
-    clone_group
-        ->add_option(
-            "--sourceclone",
-            "existing endpoints to capture generated packets from, this argument may be specified multiple time")
-        ->each([this](const std::string& clone) { addSourceEndpointClone(clone); })
-        ->delimiter(',')
-        ->ignore_underscore()
-        ->type_size(-1);
-
-    clone_group
+        clone_group->add_option("--clone", "existing endpoints to clone all packets to and from")
+            ->each([this](const std::string& clone) {
+                addDestEndpointClone(clone);
+                addSourceEndpointClone(clone);
+            })
+            ->delimiter(',')
+            ->type_size(-1);
+
+        clone_group
+            ->add_option(
+                "--sourceclone",
+                "existing endpoints to capture generated packets from, this argument may be specified multiple time")
+            ->each([this](const std::string& clone) { addSourceEndpointClone(clone); })
+            ->delimiter(',')
+            ->ignore_underscore()
+            ->type_size(-1);
+
+        clone_group
         ->add_option("--destclone",
-                     "existing endpoints to capture all packets with the specified endpoint as a "
-                     "destination, this argument may be specified multiple time")
-        ->each([this](const std::string& clone) { addSourceEndpointClone(clone); })
-        ->delimiter(',')
-        ->ignore_underscore()
-        ->type_size(-1);
+                "existing endpoints to capture all packets with the specified endpoint as a "
+                "destination, this argument may be specified multiple time")
+            ->each([this](const std::string& clone) { addSourceEndpointClone(clone); })
+            ->delimiter(',')
+            ->ignore_underscore()
+            ->type_size(-1);
 
     auto* capture_group =
         app->add_option_group("capture_group",
                               "Options related to capturing publications, endpoints, or federates");
-    capture_group
-        ->add_option(
-            "--tag,--publication,--pub",
-            "tags(publications) to record, this argument may be specified any number of times")
-        ->each([this](const std::string& tag) {
-            auto taglist = splitlineQuotes(tag);
-            for (const auto& tagname : taglist) {
-                subkeys.emplace(removeQuotes(tagname), -1);
-            }
-        })
-        ->type_size(-1);
-
-    capture_group
-        ->add_option("--endpoints",
-                     "endpoints to capture, this argument may be specified multiple time")
-        ->each([this](const std::string& ept) {
-            auto eptlist = splitlineQuotes(ept);
-            for (const auto& eptname : eptlist) {
-                eptNames.emplace(removeQuotes(eptname), -1);
-            }
-        })
-        ->type_size(-1);
-
-    capture_group
+        capture_group
+            ->add_option(
+                "--tag,--publication,--pub",
+                "tags(publications) to record, this argument may be specified any number of times")
+            ->each([this](const std::string& tag) {
+                auto taglist = splitlineQuotes(tag);
+                for (const auto& tagname : taglist) {
+                    subkeys.emplace(removeQuotes(tagname), -1);
+                }
+            })
+            ->type_size(-1);
+
+        capture_group
+            ->add_option("--endpoints",
+                         "endpoints to capture, this argument may be specified multiple time")
+            ->each([this](const std::string& ept) {
+                auto eptlist = splitlineQuotes(ept);
+                for (const auto& eptname : eptlist) {
+                    eptNames.emplace(removeQuotes(eptname), -1);
+                }
+            })
+            ->type_size(-1);
+
+        capture_group
         ->add_option("--capture",
-                     "capture all the publications of a particular federate capture=\"fed1;fed2\"  "
-                     "supports multiple arguments or a semicolon/comma separated list")
-        ->each([this](const std::string& capt) {
-            auto captFeds = splitlineQuotes(capt);
-            for (auto& captFed : captFeds) {
-                auto actCapt = removeQuotes(captFed);
-                captureInterfaces.push_back(actCapt);
-            }
-        })
-        ->type_size(-1);
-
-    return app;
+                "capture all the publications of a particular federate capture=\"fed1;fed2\"  "
+                "supports multiple arguments or a semicolon/comma separated list")
+            ->each([this](const std::string& capt) {
+                auto captFeds = splitlineQuotes(capt);
+                for (auto& captFed : captFeds) {
+                    auto actCapt = removeQuotes(captFed);
+                    captureInterfaces.push_back(actCapt);
+                }
+            })
+            ->type_size(-1);
+
+        return app;
 }
 
 }  // namespace helics::apps