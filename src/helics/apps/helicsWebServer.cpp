/*
Copyright (c) 2017-2020,
Battelle Memorial Institute; Lawrence Livermore National Security, LLC; Alliance for Sustainable Energy, LLC.  See
the top-level NOTICE for additional details. All rights reserved.
SPDX-License-Identifier: BSD-3-Clause
*/

//
// Copyright (c) 2016-2019 Vinnie Falco (vinnie dot falco at gmail dot com)
//
// Distributed under the Boost Software License, Version 1.0. (See accompanying
// file LICENSE_1_0.txt or copy at http://www.boost.org/LICENSE_1_0.txt)
//
// Official repository: https://github.com/boostorg/beast
//

//------------------------------------------------------------------------------
//
// Example: HTTP server, asynchronous
//
//------------------------------------------------------------------------------

#include "helicsWebServer.hpp"

#include "../common/JsonProcessingFunctions.hpp"
#include "../core/BrokerFactory.hpp"
#include "../core/coreTypeOperations.hpp"

#include <algorithm>
#include <boost/asio/dispatch.hpp>
#include <boost/asio/strand.hpp>
#include <boost/beast/core.hpp>
#include <boost/beast/http.hpp>
#include <boost/beast/version.hpp>
#include <boost/beast/websocket.hpp>
#include <boost/config.hpp>
#include <boost/container/flat_map.hpp>
#include <cstdlib>
#include <fstream>
#include <functional>
#include <iostream>
#include <memory>
#include <sstream>
#include <streambuf>
#include <string>
#include <thread>
#include <vector>

namespace beast = boost::beast; // from <boost/beast.hpp>
namespace http = beast::http; // from <boost/beast/http.hpp>
namespace websocket = beast::websocket; // from <boost/beast/websocket.hpp>
namespace net = boost::asio; // from <boost/asio.hpp>
using tcp = boost::asio::ip::tcp; // from <boost/asio/ip/tcp.hpp>

namespace helics {
namespace apps {
    class IocWrapper {
      public:
        net::io_context ioc{1};
    };
} // namespace apps
} //namespace helics

static std::string loadFile(const std::string& fileName)
{
    std::ifstream t(fileName);
    return std::string((std::istreambuf_iterator<char>(t)), std::istreambuf_iterator<char>());
}

static const std::string index_page = loadFile("index.html");
static const std::string emptyString;
//decode a uri to clean up a string, convert character codes in a uri to the original character
static std::string uri_decode(beast::string_view str)
{
    std::string ret;
    size_t len = str.length();

    for (size_t ii = 0; ii < len; ii++) {
        if (str[ii] != '%') {
            if (str[ii] == '+')
                ret.push_back(' ');
            else
                ret.push_back(str[ii]);
        } else {
            unsigned int spchar;
            auto converted = sscanf(std::string(str.substr(ii + 1, 2)).c_str(), "%x", &spchar);
            if (converted == 1) {
                ret.push_back(static_cast<char>(spchar));
                ii = ii + 2;
            } else {
                ret.push_back(str[ii]);
            }
        }
    }
    return ret;
}

// function to extract the request parameters and clean up the target
static std::pair<beast::string_view, boost::container::flat_map<std::string, std::string>>
    process_request_parameters(beast::string_view target, beast::string_view body)
{
    std::pair<beast::string_view, boost::container::flat_map<std::string, std::string>> results;
    auto param_mark = target.find('?');
    if (param_mark != beast::string_view::npos) {
        results.first = target.substr(0, param_mark);
        target = target.substr(param_mark + 1);
    } else {
        results.first = target;
        target.clear();
    }
    if (results.first.starts_with('/')) {
        results.first.remove_prefix(1);
    }

    std::vector<beast::string_view> parameters;
    if (!target.empty()) {
        auto splitloc = target.find_first_of('&');
        while (splitloc != beast::string_view::npos) {
            parameters.push_back(target.substr(0, splitloc));
            target = target.substr(splitloc + 1);
            splitloc = target.find_first_of('&');
        }
        if (!target.empty()) {
            parameters.push_back(target);
        }
    }
    if (!body.empty()) {
        if (body.front() == '{') {
            Json::Value val = loadJsonStr(body.to_string());
            auto mnames = val.getMemberNames();
            for (auto& vb : mnames) {
                if (val[vb].isString()) {
                    results.second[vb] = val[vb].asString();
                }
            }
        } else {
            auto splitloc = body.find_first_of('&');
            while (splitloc != beast::string_view::npos) {
                parameters.push_back(body.substr(0, splitloc));
                body = body.substr(splitloc + 1);
                splitloc = body.find_first_of('&');
            }
            if (!body.empty()) {
                parameters.push_back(body);
            }
        }
    }

    for (auto& param : parameters) {
        auto eq_loc = param.find_first_of('=');
        results.second[param.substr(0, eq_loc).to_string()] = uri_decode(param.substr(eq_loc + 1));
    }
    return results;
}

void partitionTarget(
    beast::string_view target,
    std::string& brokerName,
    std::string& query,
    std::string& targetObj)
{
    if (target.back() == '/') {
        target.remove_suffix(1);
    }
    if (!target.empty() && target.front() == '/') {
        target.remove_prefix(1);
    }
    auto slashLoc = target.find('/');
    if (slashLoc == beast::string_view::npos) {
        brokerName = target.to_string();
        return;
    }
    brokerName = target.substr(0, slashLoc).to_string();
    auto tstr = target.substr(slashLoc + 1);
    slashLoc = tstr.find('/');
    if (slashLoc == beast::string_view::npos) {
        targetObj = tstr.to_string();
        return;
    }
    targetObj = tstr.substr(0, slashLoc).to_string();
    query = tstr.substr(slashLoc + 1).to_string();
}

std::string getBrokerList()
{
    auto brks = helics::BrokerFactory::getAllBrokers();
    Json::Value base;
    base["brokers"] = Json::arrayValue;
    for (auto& brk : brks) {
        Json::Value brokerBlock;

        brokerBlock["name"] = brk->getIdentifier();
        brokerBlock["address"] = brk->getAddress();
        brokerBlock["isConnected"] = brk->isConnected();
        brokerBlock["isOpen"] = brk->isOpenToNewFederates();
        brokerBlock["isRoot"] = brk->isRoot();
        base["brokers"].append(brokerBlock);
    }
    return generateJsonString(base);
}

enum class return_val : std::int32_t {
    ok = 0,
    bad_request = static_cast<std::int32_t>(http::status::bad_request),
    not_found = static_cast<std::int32_t>(http::status::not_found),
    not_implemented = static_cast<std::int32_t>(http::status::not_implemented)
};

enum class cmd { query, create, remove, unknown };

std::pair<return_val, std::string> generateResults(
    cmd command,
    std::string brokerName,
    beast::string_view target,
    beast::string_view query,
    const boost::container::flat_map<std::string, std::string>& fields)
{
    if (command == cmd::unknown) {
        if (fields.find("command") != fields.end()) {
            auto cmdstr = fields.at("command");
            if (cmdstr == "query" || cmdstr == "search") {
                command = cmd::query;
            }
            if (cmdstr == "create") {
                command = cmd::create;
            }
            if (cmdstr == "delete" || cmdstr == "remove") {
                command = cmd::remove;
            }
        }
    }
    if (command == cmd::unknown) {
        return {return_val::not_implemented, "command not recognized"};
    }
    if (command == cmd::create && brokerName == "create") {
        brokerName.clear();
    }
    if (command == cmd::remove && (brokerName == "delete" || brokerName == "remove")) {
        brokerName.clear();
    }
    if (command == cmd::query && (brokerName == "query" || brokerName == "search")) {
        brokerName.clear();
    }
    if (query.empty()) {
        if (fields.find("query") != fields.end()) {
            query = fields.at("query");
        }
    }
    if (target.empty()) {
        if (fields.find("target") != fields.end()) {
            target = fields.at("target");
        }
    }
    if (brokerName.empty()) {
        if (fields.find("broker") != fields.end()) {
            brokerName = fields.at("broker");
        }
    }
    if (brokerName.empty() && target == "brokers") {
        brokerName = "brokers";
    }
    if (brokerName == "brokers" || (brokerName.empty() && query == "brokers")) {
        return {return_val::ok, getBrokerList()};
    }
    std::shared_ptr<helics::Broker> brkr =
        helics::BrokerFactory::findBroker((!brokerName.empty()) ? brokerName : target.to_string());
    if (command == cmd::create) {
        if (brkr) {
            return {return_val::bad_request, brokerName + " already exists"};
        }
        std::string start_args;
        std::string type;
        if (fields.find("args") != fields.end()) {
            start_args = fields.at("args");
        }
        if (fields.find("type") != fields.end()) {
            type = fields.at("type");
        }
        helics::core_type ctype{helics::core_type::DEFAULT};
        if (!type.empty()) {
            ctype = helics::core::coreTypeFromString(type);
            if (!helics::core::isCoreTypeAvailable(ctype)) {
                //return send(bad_request(type + " is not available"));
                return {return_val::bad_request, type + " is not available"};
            }
        }
        brkr = helics::BrokerFactory::create(ctype, brokerName, start_args);
        if (!brkr) {
            return {return_val::bad_request, "unable to create broker"};
            //return send(bad_request("unable to create broker"));
        }
        return {return_val::ok, emptyString};
    }
    if (command == cmd::remove) {
        if (!brkr) {
            return {return_val::not_found, brokerName + " not found"};
        }
        brkr->disconnect();
        return {return_val::ok, emptyString};
    }

    bool autoquery{false};
    if (!brkr) {
        auto brks = helics::BrokerFactory::getAllBrokers();
        for (auto& brk : brks) {
            if (brk->isConnected()) {
                brkr = brk;
            }
        }
        query = target;
        target = brokerName;
        if (!brkr) {
            return {return_val::not_found, brokerName + " not found"};
        }
    } else if (query.empty() && !target.empty()) {
        query = target;
        autoquery = true;
        target = "root";
    }
    if (target.empty()) {
        target = "root";
    }
    if (query.empty()) {
        query = "current_state";
    }
    auto res = brkr->query(target.to_string(), query.to_string());
    if (res != "#invalid") {
        return {return_val::ok, res};
    }

    if (autoquery) {
        res = brkr->query(query.to_string(), "current_state");
        if (res == "#invalid") {
            return {return_val::not_found, "target not found"};
        }
        return {return_val::ok, res};
    }
    return {return_val::not_found, "query not recognized"};
}

// LCOV_EXCL_START
// Report a failure
static void fail(beast::error_code ec, char const* what)
{
    std::cerr << what << ": " << ec.message() << "\n";
}

// LCOV_EXCL_STOP

// Echoes back all received WebSocket messages
class WebSocketsession: public std::enable_shared_from_this<WebSocketsession> {
    websocket::stream<beast::tcp_stream> ws_;
    beast::flat_buffer buffer_;

  public:
    // Take ownership of the socket
    explicit WebSocketsession(tcp::socket&& socket): ws_(std::move(socket)) {}

    // Get on the correct executor
    void run()
    {
        // We need to be executing within a strand to perform async operations
        // on the I/O objects in this session. Although not strictly necessary
        // for single-threaded contexts, this example code is written to be
        // thread-safe by default.
        net::dispatch(
            ws_.get_executor(),
            beast::bind_front_handler(&WebSocketsession::on_run, shared_from_this()));
    }

    // Start the asynchronous operation
    void on_run()
    {
        // Set suggested timeout settings for the websocket
        ws_.set_option(websocket::stream_base::timeout::suggested(beast::role_type::server));

        // Set a decorator to change the Server of the handshake
        ws_.set_option(websocket::stream_base::decorator([](websocket::response_type& res) {
            res.set(http::field::server, std::string("HELICS_WEB_SERVER" HELICS_VERSION_STRING));
        }));
        // Accept the websocket handshake
        ws_.async_accept(
            beast::bind_front_handler(&WebSocketsession::on_accept, shared_from_this()));
    }

    void on_accept(beast::error_code ec)
    {
        if (ec) return fail(ec, "accept");

        // Read a message
        do_read();
    }

    void do_read()
    {
        // Read a message into our buffer
        ws_.async_read(
            buffer_, beast::bind_front_handler(&WebSocketsession::on_read, shared_from_this()));
    }

    void on_read(beast::error_code ec, std::size_t bytes_transferred)
    {
        boost::ignore_unused(bytes_transferred);

        // This indicates that the session was closed
        if (ec == websocket::error::closed) return;

        if (ec) fail(ec, "read");

        beast::string_view result{boost::asio::buffer_cast<const char*>(buffer_.data()),
                                  buffer_.size()};
        // Echo the message
        auto reqpr = process_request_parameters("", result);

        cmd command{cmd::unknown};

        auto res = generateResults(command, emptyString, emptyString, emptyString, reqpr.second);
        // Clear the buffer
        buffer_.consume(buffer_.size());

        ws_.text(true);
        if (res.first == return_val::ok && !res.second.empty() && res.second.front() == '{') {
            boost::beast::ostream(buffer_) << res.second;
            ws_.async_write(
                buffer_.data(),
                beast::bind_front_handler(&WebSocketsession::on_write, shared_from_this()));
            return;
        }
        Json::Value response;
        switch (res.first) {
            case return_val::bad_request:
                response["status"] = static_cast<int>(http::status::bad_request);
                response["error"] = res.second;
                break;
            case return_val::not_found:
                response["status"] = static_cast<int>(http::status::not_found);
                response["error"] = res.second;
                break;
            default:
                response["status"] = static_cast<int>(res.first);
                response["error"] = res.second;
                break;
            case return_val::ok:
                response["status"] = 0;
                response["value"] = res.second;
                break;
        }

        boost::beast::ostream(buffer_) << generateJsonString(response);
        ws_.async_write(
            buffer_.data(),
            beast::bind_front_handler(&WebSocketsession::on_write, shared_from_this()));
    }

    void on_write(beast::error_code ec, std::size_t bytes_transferred)
    {
        boost::ignore_unused(bytes_transferred);

        if (ec) return fail(ec, "write");

        // Clear the buffer
        buffer_.consume(buffer_.size());

        // Do another read
        do_read();
    }
};

// This function produces an HTTP response for the given
// request. The type of the response object depends on the
// contents of the request, so the interface requires the
// caller to pass a generic lambda for receiving the response.
template<class Body, class Allocator, class Send>
void handle_request(http::request<Body, http::basic_fields<Allocator>>&& req, Send&& send)
{
    // Returns a bad request response
    auto const bad_request = [&req](beast::string_view why) {
        http::response<http::string_body> res{http::status::bad_request, req.version()};
        res.set(http::field::server, "HELICS_WEB_SERVER" HELICS_VERSION_STRING);
        res.set(http::field::content_type, "text/html");
        res.keep_alive(req.keep_alive());
        res.body() = std::string(why);
        res.prepare_payload();
        return res;
    };

    // Returns a bad request response
    auto const not_found = [&req](beast::string_view why) {
        http::response<http::string_body> res{http::status::not_found, req.version()};
        res.set(http::field::server, "HELICS_WEB_SERVER" HELICS_VERSION_STRING);
        res.set(http::field::content_type, "text/html");
        res.keep_alive(req.keep_alive());
        res.body() = std::string(why);
        res.prepare_payload();
        return res;
    };

    // generate the main page
    auto const main_page = [&req]() {
        http::response<http::string_body> res{http::status::ok, req.version()};
        res.set(http::field::server, "HELICS_WEB_SERVER" HELICS_VERSION_STRING);
        res.set(http::field::content_type, "text/html");
        res.keep_alive(req.keep_alive());
        if (req.method() != http::verb::head) {
            res.body() = index_page;
            res.prepare_payload();
        } else {
            res.set(http::field::content_length, index_page.size());
        }
        return res;
    };

    // generate a conversion response
    auto const response_text = [&req](const std::string& value) {
        http::response<http::string_body> res{http::status::ok, req.version()};
        res.set(http::field::server, "HELICS_WEB_SERVER" HELICS_VERSION_STRING);
        res.set(http::field::content_type, "text/plain");
        res.keep_alive(req.keep_alive());
        if (req.method() != http::verb::head) {
            res.body() = value;
            res.prepare_payload();
        } else {
            res.set(http::field::content_length, value.size());
        }
        return res;
    };

    // generate a conversion response
    auto const response_json = [&req](const std::string& resp) {
        http::response<http::string_body> res{http::status::ok, req.version()};
        res.set(http::field::server, "HELICS_WEB_SERVER" HELICS_VERSION_STRING);
        res.set(http::field::content_type, "application/json");
        res.keep_alive(req.keep_alive());
        if (req.method() != http::verb::head) {
            res.body() = resp;
            res.prepare_payload();
        } else {
            res.set(http::field::content_length, resp.size());
        }

        return res;
    };

    cmd command{cmd::query};

    auto method = req.method();
    switch (method) {
        case http::verb::head:
        case http::verb::search:
        case http::verb::get:
            break;
        case http::verb::post:
        case http::verb::put:
            command = cmd::create;
            break;
        case http::verb::delete_:
            command = cmd::remove;
            break;
        default:
            return send(bad_request("Unknown HTTP-method"));
    }

    beast::string_view target(req.target());
    if (target == "/index.html" || (target == "/" && !(req.payload_size()))) {
        return send(main_page());
    }

    auto reqpr = process_request_parameters(target, req.body());
    std::string brokerName, query, targetObj;

    partitionTarget(reqpr.first, brokerName, query, targetObj);

    if (method == http::verb::post) {
        if (brokerName == "delete" || brokerName == "remove") {
            command = cmd::remove;
            brokerName.clear();
        } else if (brokerName == "create") {
            command = cmd::create;
            brokerName.clear();
        } else if (brokerName == "query" || brokerName == "search") {
            command = cmd::query;
            brokerName.clear();
        }
    }
    auto res = generateResults(command, brokerName, targetObj, query, reqpr.second);
    switch (res.first) {
        case return_val::bad_request:
            return send(bad_request(res.second));
        case return_val::not_found:
            return send(not_found(res.second));
        case return_val::ok:
        default:
            if (res.second.empty()) {
                return send(main_page());
            }
            if (res.second.front() == '{') {
                return send(response_json(res.second));
            }
            return send(response_text(res.second));
    }
}

//------------------------------------------------------------------------------

// Handles an HTTP server connection
class httpSession: public std::enable_shared_from_this<httpSession> {
    // This is the C++11 equivalent of a generic lambda.
    // The function object is used to send an HTTP message.
    struct send_lambda {
        httpSession& self_;

        explicit send_lambda(httpSession& self): self_(self) {}

        template<bool isRequest, class Body, class Fields>
        void operator()(http::message<isRequest, Body, Fields>&& msg) const
        {
            // The lifetime of the message has to extend
            // for the duration of the async operation so
            // we use a shared_ptr to manage it.
            auto sp = std::make_shared<http::message<isRequest, Body, Fields>>(std::move(msg));

            // Store a type-erased version of the shared
            // pointer in the class to keep it alive.
            self_.res_ = sp;

            // Write the response
            http::async_write(
                self_.stream_,
                *sp,
                beast::bind_front_handler(
                    &httpSession::on_write, self_.shared_from_this(), sp->need_eof()));
        }
    };

    beast::tcp_stream stream_;
    beast::flat_buffer buffer_;
    http::request<http::string_body> req_;
    std::shared_ptr<void> res_;
    send_lambda lambda_;

  public:
    // Take ownership of the stream
    explicit httpSession(tcp::socket&& socket): stream_(std::move(socket)), lambda_(*this) {}

    // Start the asynchronous operation
    void run() { do_read(); }

    void do_read()
    {
        // Make the request empty before reading,
        // otherwise the operation behavior is undefined.
        req_ = {};

        // Set the timeout.
        stream_.expires_after(std::chrono::seconds(30));

        // Read a request
        http::async_read(
            stream_,
            buffer_,
            req_,
            beast::bind_front_handler(&httpSession::on_read, shared_from_this()));
    }

    void on_read(beast::error_code ec, std::size_t bytes_transferred)
    {
        boost::ignore_unused(bytes_transferred);

        // This means they closed the connection
        if (ec == http::error::end_of_stream) return do_close();

        if (ec) {
            if (beast::error::timeout != ec) {
                fail(ec, "read");
            }
            return;
        }

        // Send the response
        handle_request(std::move(req_), lambda_);
    }

    void on_write(bool close, beast::error_code ec, std::size_t bytes_transferred)
    {
        boost::ignore_unused(bytes_transferred);

        if (ec) return fail(ec, "write");

        if (close) {
            // This means we should close the connection, usually because
            // the response indicated the "Connection: close" semantic.
            return do_close();
        }

        // We're done with the response so delete it
        res_ = nullptr;

        // Read another request
        do_read();
    }

    void do_close()
    {
        // Send a TCP shutdown
        beast::error_code ec;
        stream_.socket().shutdown(tcp::socket::shutdown_send, ec);

        // At this point the connection is closed gracefully
    }
};

//------------------------------------------------------------------------------

// Accepts incoming connections and launches the sessions
class listener: public std::enable_shared_from_this<listener> {
    net::io_context& ioc_;
    tcp::acceptor acceptor_;
    bool websocket_{false};

  public:
    listener(net::io_context& ioc, tcp::endpoint endpoint, bool webs = false):
        ioc_(ioc), acceptor_(net::make_strand(ioc)), websocket_{webs}
    {
        beast::error_code ec;

        // Open the acceptor
        acceptor_.open(endpoint.protocol(), ec);
        if (ec) {
            fail(ec, "open");
            return;
        }

        // Allow address reuse
        acceptor_.set_option(net::socket_base::reuse_address(true), ec);
        if (ec) {
            fail(ec, "set_option");
            return;
        }

        // Bind to the server address
        acceptor_.bind(endpoint, ec);
        if (ec) {
            fail(ec, "bind");
            return;
        }

        // Start listening for connections
        acceptor_.listen(net::socket_base::max_listen_connections, ec);
        if (ec) {
            fail(ec, "listen");
            return;
        }
    }

    // Start accepting incoming connections
    void run() { do_accept(); }

  private:
    void do_accept()
    {
        // The new connection gets its own strand
        acceptor_.async_accept(
            net::make_strand(ioc_),
            beast::bind_front_handler(&listener::on_accept, shared_from_this()));
    }

    void on_accept(beast::error_code ec, tcp::socket socket)
    {
        if (ec) {
            fail(ec, "accept");
        } else {
            if (websocket_) {
                // Create the session and run it
                std::make_shared<WebSocketsession>(std::move(socket))->run();
            } else {
                // Create the session and run it
                std::make_shared<httpSession>(std::move(socket))->run();
            }
        }

        // Accept another connection
        do_accept();
    }
};

//------------------------------------------------------------------------------

static const Json::Value null;

namespace helics {
namespace apps {
    void WebServer::startServer(const Json::Value* val)
    {
        logMessage("starting broker web server");
        config_ = (val != nullptr) ? val : &null;
        bool exp{false};
        if (running.compare_exchange_strong(exp, true)) {
            // The io_context is required for all I/O
            context = std::make_shared<IocWrapper>();

            std::lock_guard<std::mutex> tlock(threadGuard);

            mainLoopThread = std::thread([this]() { mainLoop(); });
            mainLoopThread.detach();
            std::this_thread::yield();
            while (!executing) {
                std::this_thread::sleep_for(std::chrono::milliseconds(50));
            }
        }
    }

    /** stop the server*/
    void WebServer::stopServer()
    {
        bool exp{true};
        if (running.compare_exchange_strong(exp, false)) {
            logMessage("stopping broker web server");
            std::lock_guard<std::mutex> tlock(threadGuard);
            context->ioc.stop();
        }
    }

    void WebServer::mainLoop()
    {
        if (http_enabled_) {
            if (config_->isMember("http")) {
                auto V = (*config_)["http"];
                replaceIfMember(V, "interface", httpAddress_);
                replaceIfMember(V, "port", httpPort_);
            }
            auto const address = net::ip::make_address(httpAddress_);
            // Create and launch a listening port
            std::make_shared<listener>(
<<<<<<< HEAD
                ioc, tcp::endpoint{address, static_cast<std::uint16_t>(httpPort_)})
=======
                context->ioc, tcp::endpoint{address, static_cast<unsigned short>(httpPort_)})
>>>>>>> dab6aeba
                ->run();
        }

        if (websocket_enabled_) {
            if (config_->isMember("websocket")) {
                auto V = (*config_)["websocket"];
                replaceIfMember(V, "interface", websocketAddress_);
                replaceIfMember(V, "port", websocketPort_);
            }
            auto const address = net::ip::make_address(websocketAddress_);
            // Create and launch a listening port
            std::make_shared<listener>(
                context->ioc,
                tcp::endpoint{address, static_cast<unsigned short>(websocketPort_)},
                true)
                ->run();
        }
        executing.store(true);
        // Run the I/O service
        if (running.load()) {
            context->ioc.run();
        }
        executing.store(false);
    }

} // namespace apps
} // namespace helics<|MERGE_RESOLUTION|>--- conflicted
+++ resolved
@@ -831,11 +831,7 @@
             auto const address = net::ip::make_address(httpAddress_);
             // Create and launch a listening port
             std::make_shared<listener>(
-<<<<<<< HEAD
-                ioc, tcp::endpoint{address, static_cast<std::uint16_t>(httpPort_)})
-=======
-                context->ioc, tcp::endpoint{address, static_cast<unsigned short>(httpPort_)})
->>>>>>> dab6aeba
+                context->ioc, tcp::endpoint{address, static_cast<std::uint16_t>(httpPort_)})
                 ->run();
         }
 
@@ -849,7 +845,7 @@
             // Create and launch a listening port
             std::make_shared<listener>(
                 context->ioc,
-                tcp::endpoint{address, static_cast<unsigned short>(websocketPort_)},
+                tcp::endpoint{address, static_cast<std::uint16_t>(websocketPort_)},
                 true)
                 ->run();
         }
