/*
Copyright (c) 2017-2023,
Battelle Memorial Institute; Lawrence Livermore National Security, LLC; Alliance for Sustainable
Energy, LLC.  See the top-level NOTICE for additional details. All rights reserved.
SPDX-License-Identifier: BSD-3-Clause
*/

#include "Recorder.hpp"

#include "../application_api/Filters.hpp"
#include "../application_api/queryFunctions.hpp"
#include "../common/JsonProcessingFunctions.hpp"
<<<<<<< HEAD

=======
>>>>>>> 027f167e
#include "../core/helicsCLI11.hpp"
#include "PrecHelper.hpp"
#include "gmlc/utilities/base64.h"
#include "gmlc/utilities/stringOps.h"

#include <algorithm>
#include <fmt/format.h>
#include <fmt/ostream.h>
#include <fstream>
#include <iostream>
#include <fmt/format.h>
#include <fmt/ostream.h>
#include <map>
#include <regex>
#include <set>
#include <spdlog/spdlog.h>
#include <stdexcept>
#include <string>
#include <thread>
#include <utility>
#include <vector>

/** encode the string in base64 if needed otherwise just return the string*/
static std::string encode(std::string_view str2encode)
{
    return std::string("b64[") +
        gmlc::utilities::base64_encode(reinterpret_cast<const unsigned char*>(str2encode.data()),
                                       str2encode.size()) +
        ']';
}

namespace helics::apps {
Recorder::Recorder(std::string_view appName, FederateInfo& fedInfo): App(appName, fedInfo)
{
    fed->setFlagOption(HELICS_FLAG_OBSERVER);
}

Recorder::Recorder(std::vector<std::string> args): App("recorder", std::move(args))
{
    processArgs();
}

Recorder::Recorder(int argc, char* argv[]): App("recorder", argc, argv)
{
    processArgs();
}

void Recorder::processArgs()
{
    auto app = buildArgParserApp();
    if (!deactivated) {
        fed->setFlagOption(HELICS_FLAG_OBSERVER);
        app->parse(remArgs);
        if (!masterFileName.empty()) {
            loadFile(masterFileName);
        }
    } else if (helpMode) {
        app->remove_helics_specifics();
        std::cout << app->help();
    }
}

Recorder::Recorder(std::string_view appName,
                   const std::shared_ptr<Core>& core,
                   const FederateInfo& fedInfo):
    App(appName, core, fedInfo)
{
    fed->setFlagOption(HELICS_FLAG_OBSERVER);
}

Recorder::Recorder(std::string_view appName, CoreApp& core, const FederateInfo& fedInfo):
    App(appName, core, fedInfo)
{
    fed->setFlagOption(HELICS_FLAG_OBSERVER);
}

Recorder::Recorder(std::string_view appName, const std::string& jsonString):
    App(appName, jsonString)
{
    fed->setFlagOption(HELICS_FLAG_OBSERVER);
    Recorder::loadJsonFile(jsonString);
}

Recorder::~Recorder()
{
    try {
        saveFile(outFileName);
    }
    catch (...) {
    }
}

void Recorder::loadJsonFile(const std::string& jsonString)
{
    loadJsonFileConfiguration("recorder", jsonString);

    auto subCount = fed->getInputCount();
    for (int ii = 0; ii < subCount; ++ii) {
        subscriptions.emplace_back(fed->getInput(ii));
        targets.emplace_back(subscriptions.back().getTarget());
        subids.emplace(subscriptions.back().getHandle(),
                       static_cast<int>(subscriptions.size()) - 1);
        subkeys.emplace(subscriptions.back().getTarget(),
                        static_cast<int>(subscriptions.size()) - 1);
    }
    auto eptCount = fed->getEndpointCount();
    for (int ii = 0; ii < eptCount; ++ii) {
        endpoints.emplace_back(fed->getEndpoint(ii));
        eptNames[endpoints.back().getName()] = static_cast<int>(endpoints.size() - 1);
        eptids.emplace(endpoints.back().getHandle(), static_cast<int>(endpoints.size() - 1));
    }

    auto doc = fileops::loadJson(jsonString);

    auto tags = doc["tag"];
    if (tags.isArray()) {
        for (const auto& tag : tags) {
            addSubscription(tag.asString());
        }
    } else if (tags.isString()) {
        addSubscription(tags.asString());
    }
    auto sourceClone = doc["sourceclone"];
    if (sourceClone.isArray()) {
        for (const auto& clone : sourceClone) {
            addSourceEndpointClone(clone.asString());
        }
    } else if (sourceClone.isString()) {
        addSourceEndpointClone(sourceClone.asString());
    }
    auto destClone = doc["destclone"];
    if (destClone.isArray()) {
        for (const auto& clone : destClone) {
            addDestEndpointClone(clone.asString());
        }
    } else if (destClone.isString()) {
        addDestEndpointClone(destClone.asString());
    }
    auto clones = doc["clone"];
    if (clones.isArray()) {
        for (const auto& clone : clones) {
            addSourceEndpointClone(clone.asString());
            addDestEndpointClone(clone.asString());
        }
    } else if (clones.isString()) {
        addSourceEndpointClone(clones.asString());
        addDestEndpointClone(clones.asString());
    }
    auto captures = doc["capture"];
    if (captures.isArray()) {
        for (const auto& capture : captures) {
            addCapture(capture.asString());
        }
    } else if (captures.isString()) {
        addCapture(captures.asString());
    }
}

void Recorder::loadTextFile(const std::string& textFile)
{
    using namespace gmlc::utilities::stringOps;  // NOLINT

    std::ifstream infile(textFile);
    std::string str;
    int lineCount = 0;
    while (std::getline(infile, str)) {
        ++lineCount;
        if (str.empty()) {
            continue;
        }
        auto firstChar = str.find_first_not_of(" \t\n\r\0");
        if ((firstChar == std::string::npos) || (str[firstChar] == '#')) {
            continue;
        }
        auto blk = splitlineQuotes(str, ",\t ", default_quote_chars, delimiter_compression::on);

        switch (blk.size()) {
            case 1:
                addSubscription(removeQuotes(blk[0]));
                break;
            case 2:
                if ((blk[0] == "subscription") || (blk[0] == "s") || (blk[0] == "sub") ||
                    (blk[0] == "tag")) {
                    addSubscription(removeQuotes(blk[1]));
                } else if ((blk[0] == "endpoint") || (blk[0] == "ept") || (blk[0] == "e")) {
                    addEndpoint(removeQuotes(blk[1]));
                } else if ((blk[0] == "sourceclone") || (blk[0] == "source") || (blk[0] == "src")) {
                    addSourceEndpointClone(removeQuotes(blk[1]));
                } else if ((blk[0] == "destclone") || (blk[0] == "dest") ||
                           (blk[0] == "destination")) {
                    addDestEndpointClone(removeQuotes(blk[1]));
                } else if (blk[0] == "capture") {
                    addCapture(removeQuotes(blk[1]));
                } else if (blk[0] == "clone") {
                    addSourceEndpointClone(removeQuotes(blk[1]));
                    addDestEndpointClone(removeQuotes(blk[1]));
                } else {
                    std::cerr << "Unable to process line " << lineCount << ':' << str << '\n';
                }
                break;
            case 3:
                if (blk[0] == "clone") {
                    if ((blk[1] == "source") || (blk[1] == "src")) {
                        addSourceEndpointClone(removeQuotes(blk[2]));
                    } else if ((blk[1] == "dest") || (blk[1] == "destination")) {
                        addDestEndpointClone(removeQuotes(blk[2]));
                    } else {
                        std::cerr << "Unable to process line " << lineCount << ':' << str << '\n';
                    }
                } else {
                    std::cerr << "Unable to process line " << lineCount << ':' << str << '\n';
                }
                break;
            default:
                break;
        }
    }
    infile.close();
}

void Recorder::writeJsonFile(const std::string& filename)
{
    Json::Value doc;
    if (!points.empty()) {
        doc["points"] = Json::Value(Json::arrayValue);
        for (auto& point : points) {
            Json::Value pointData;
            pointData["key"] = subscriptions[point.index].getTarget();
            pointData["value"] = point.value;
            pointData["time"] = static_cast<double>(point.time);
            if (point.iteration > 0) {
                pointData["iteration"] = point.iteration;
            }
            if (point.first) {
                pointData["type"] = subscriptions[point.index].getPublicationType();
            }
            doc["points"].append(pointData);
        }
    }

    if (!messages.empty()) {
        doc["messages"] = Json::Value(Json::arrayValue);
        for (auto& mess : messages) {
            Json::Value message;
            message["time"] = static_cast<double>(mess->time);
            message["src"] = mess->source;
            if ((!mess->original_source.empty()) && (mess->original_source != mess->source)) {
                message["original_source"] = mess->original_source;
            }
            if ((mess->dest.size() < 7) ||
                (mess->dest.compare(mess->dest.size() - 6, 6, "cloneE") != 0)) {
                message["dest"] = mess->dest;
                message["orig_dest"] = mess->original_dest;
            } else {
                message["dest"] = mess->original_dest;
            }
            if (isBinaryData(mess->data)) {
                if (isEscapableData(mess->data)) {
                    message["message"] = std::string(mess->data.to_string());
                } else {
                    message["encoding"] = "base64";
                    message["message"] = encode(std::string(mess->data.to_string()));
                }

            } else {
                message["message"] = std::string(mess->data.to_string());
            }
            doc["messages"].append(message);
        }
    }

    std::ofstream out(filename);
    out << doc << std::endl;
}

void Recorder::writeTextFile(const std::string& filename)
{
    std::ofstream outFile(filename.empty() ? outFileName : filename);
    if (!points.empty()) {
        outFile << "#time \ttag\t type*\t value\n";
    }
    for (auto& point : points) {
        if (point.first) {
            outFile << static_cast<double>(point.time) << "\t\t"
                    << subscriptions[point.index].getTarget() << '\t'
                    << subscriptions[point.index].getPublicationType() << '\t'
                    << Json::valueToQuotedString(point.value.c_str()) << '\n';
        } else {
            if (point.iteration > 0) {
                outFile << static_cast<double>(point.time) << ':' << point.iteration << "\t\t"
                        << subscriptions[point.index].getTarget() << '\t'
                        << Json::valueToQuotedString(point.value.c_str()) << '\n';
            } else {
                outFile << static_cast<double>(point.time) << "\t\t"
                        << subscriptions[point.index].getTarget() << '\t'
                        << Json::valueToQuotedString(point.value.c_str()) << '\n';
            }
        }
    }
    if (!messages.empty()) {
        outFile << "# m\t time \tsource\t dest\t message\n";
    }
    for (auto& mess : messages) {
        outFile << "m\t" << static_cast<double>(mess->time) << '\t' << mess->source << '\t';
        if ((mess->dest.size() < 7) ||
            (mess->dest.compare(mess->dest.size() - 6, 6, "cloneE") != 0)) {
            outFile << mess->dest;
        } else {
            outFile << mess->original_dest;
        }
        if (isBinaryData(mess->data)) {
            if (isEscapableData(mess->data)) {
                outFile << "\t"
                        << Json::valueToQuotedString(std::string(mess->data.to_string()).c_str())
                        << "\n";
            } else {
                outFile << "\t\"" << encode(mess->data.to_string()) << "\"\n";
            }

        } else {
            outFile << "\t\"" << mess->data.to_string() << "\"\n";
        }
    }
}

void Recorder::initialize()
{
    fed->enterInitializingModeIterative();
    generateInterfaces();

    vStat.resize(subids.size());
    for (auto& val : subkeys) {
        vStat[val.second].key = val.first;
    }

    fed->enterInitializingMode();
    captureForCurrentTime(-1.0);

    fed->enterExecutingMode();
    captureForCurrentTime(0.0);
}

void Recorder::generateInterfaces()
{
    for (auto& tag : subkeys) {
        if (tag.second == -1) {
            addSubscription(tag.first);
        }
    }
    for (auto& ept : eptNames) {
        if (ept.second == -1) {
            addEndpoint(ept.first);
        }
    }
    loadCaptureInterfaces();
}

void Recorder::loadCaptureInterfaces()
{
    for (auto& capt : captureInterfaces) {
        auto pubs =
            vectorizeQueryResult(fed->query(capt, "publications", HELICS_SEQUENCING_MODE_FAST));
        for (auto& pub : pubs) {
            addSubscription(pub);
        }
    }
}

void Recorder::captureForCurrentTime(Time currentTime, int iteration)
{
    for (auto& sub : subscriptions) {
        if (sub.isUpdated()) {
            auto val = sub.getValue<std::string>();
            const int subId = subids[sub.getHandle()];
            points.emplace_back(currentTime, subId, val);
            if (iteration > 0) {
                points.back().iteration = iteration;
            }
            if (verbose) {
                std::string valstr;
                if (val.size() < 150) {
                    if (iteration > 0) {
<<<<<<< HEAD
                        valstr = fmt::format(
                            "[{}:{}]value {}={}", static_cast<double>(currentTime), iteration, sub.getTarget(), val);
                    } else {
                        valstr = fmt::format("[{}]value {}={}", static_cast<double>(currentTime), sub.getTarget(), val);
=======
                        valstr = fmt::format("[{}:{}]value {}={}",
                                             static_cast<double>(currentTime),
                                             iteration,
                                             sub.getTarget(),
                                             val);
                    } else {
                        valstr = fmt::format("[{}]value {}={}",
                                             static_cast<double>(currentTime),
                                             sub.getTarget(),
                                             val);
>>>>>>> 027f167e
                    }
                } else {
                    if (iteration > 0) {
                        valstr = fmt::format("[{}:{}]value {}=block[{}]",
<<<<<<< HEAD
                            static_cast<double>(currentTime),
=======
                                             static_cast<double>(currentTime),
>>>>>>> 027f167e
                                             iteration,
                                             sub.getTarget(),
                                             val.size());
                    } else {
                        valstr = fmt::format("[{}]value {}=block[{}]",
<<<<<<< HEAD
                            static_cast<double>(currentTime),
=======
                                             static_cast<double>(currentTime),
>>>>>>> 027f167e
                                             sub.getTarget(),
                                             val.size());
                    }
                }
                spdlog::info(valstr);
            }
            if (vStat[subId].cnt == 0) {
                points.back().first = true;
            }
            ++vStat[subId].cnt;
            vStat[subId].lastVal = val;
            vStat[subId].time = -1.0;
        }
    }

    for (auto& ept : endpoints) {
        while (ept.hasMessage()) {
            auto mess = ept.getMessage();
            if (verbose) {
                std::string messstr;
                if (mess->data.size() < 50) {
                    messstr = fmt::format("[{}]message from {} to {}::{}",
<<<<<<< HEAD
                        static_cast<double>(currentTime),
=======
                                          static_cast<double>(currentTime),
>>>>>>> 027f167e
                                          mess->source,
                                          mess->dest,
                                          mess->data.to_string());
                } else {
                    messstr = fmt::format("[{}]message from {} to {}:: size {}",
<<<<<<< HEAD
                        static_cast<double>(currentTime),
=======
                                          static_cast<double>(currentTime),
>>>>>>> 027f167e
                                          mess->source,
                                          mess->dest,
                                          mess->data.size());
                }
                spdlog::info(messstr);
            }
            messages.push_back(std::move(mess));
        }
    }
    // get the clone endpoints
    if (cloneEndpoint) {
        while (cloneEndpoint->hasMessage()) {
            messages.push_back(cloneEndpoint->getMessage());
        }
    }
}

/** run the Player until the specified time*/
void Recorder::runTo(Time runToTime)
{
    if (fed->getCurrentMode() == Federate::Modes::STARTUP) {
        initialize();
    }

    if (!mapfile.empty()) {
        std::ofstream out(mapfile);
        for (auto& stat : vStat) {
            //    out << stat.key << "\t" << stat.cnt << '\t' << static_cast<double> (stat.time)
            //    << '\t' << stat.lastVal
            //        << '\n';
            fmt::print(out,
                       "{}\t{}\t{}\t{}\n",
                       stat.key,
                       stat.cnt,
                       static_cast<double>(stat.time),
                       stat.lastVal);
        }
        out.flush();
    }
    Time nextPrintTime = (nextPrintTimeStep > timeZero) ? nextPrintTimeStep : Time::maxVal();
    try {
        int iteration = 0;
        while (true) {
            helics::Time grantedTime;
            if (allow_iteration) {
                auto ItRes =
                    fed->requestTimeIterative(runToTime, IterationRequest::ITERATE_IF_NEEDED);
                if (ItRes.state == IterationResult::NEXT_STEP) {
                    iteration = 0;
                }
                grantedTime = ItRes.grantedTime;
                captureForCurrentTime(grantedTime, iteration);
                ++iteration;
            } else {
                grantedTime = fed->requestTime(runToTime);
                captureForCurrentTime(grantedTime);
            }
            if (!mapfile.empty()) {
                std::ofstream out(mapfile);
                for (auto& stat : vStat) {
                    fmt::print(out,
                               "{}\t{}\t{}\t{}\n",
                               stat.key,
                               stat.cnt,
                               static_cast<double>(stat.time),
                               stat.lastVal);
                }
                out.flush();
            }
            if (grantedTime >= runToTime) {
                break;
            }
            if ((grantedTime >= nextPrintTime) && (nextPrintTimeStep > timeZero)) {
                std::cout << "processed for time " << static_cast<double>(grantedTime) << "\n";
                nextPrintTime += nextPrintTimeStep;
            }
        }
    }
    catch (...) {
    }
}
/** add a subscription to record*/
void Recorder::addSubscription(std::string_view key)
{
    auto res = subkeys.find(key);
    if ((res == subkeys.end()) || (res->second == -1)) {
        subscriptions.emplace_back(fed->registerSubscription(key));
        targets.emplace_back(key);
        auto index = static_cast<int>(subscriptions.size()) - 1;
        auto subId = subscriptions.back().getHandle();
        subids[subId] = index;  // this is a new element
        subkeys[subscriptions.back().getTarget()] = index;  // this is a potential replacement
    }
}
/** add an endpoint*/
void Recorder::addEndpoint(std::string_view endpoint)
{
    auto res = eptNames.find(endpoint);
    if ((res == eptNames.end()) || (res->second == -1)) {
        endpoints.emplace_back(InterfaceVisibility::GLOBAL, fed.get(), endpoint);
        auto index = static_cast<int>(endpoints.size()) - 1;
        auto endpointId = endpoints.back().getHandle();
        eptids.emplace(endpointId, index);  // this is a new element
        eptNames[endpoints.back().getName()] = index;  // this is a potential replacement
    }
}

void Recorder::addSourceEndpointClone(std::string_view sourceEndpoint)
{
    if (!cFilt) {
        cFilt = std::make_unique<CloningFilter>(fed.get());
        cloneEndpoint = std::make_unique<Endpoint>(fed.get(), "cloneE");
        cFilt->addDeliveryEndpoint(cloneEndpoint->getName());
    }
    cFilt->addSourceTarget(sourceEndpoint);
}

void Recorder::addDestEndpointClone(std::string_view destEndpoint)
{
    if (!cFilt) {
        cFilt = std::make_unique<CloningFilter>(fed.get());
        cloneEndpoint = std::make_unique<Endpoint>(fed.get(), "cloneE");
        cFilt->addDeliveryEndpoint(cloneEndpoint->getName());
    }
    cFilt->addDestinationTarget(destEndpoint);
}

void Recorder::addCapture(std::string_view captureDesc)
{
    captureInterfaces.emplace_back(captureDesc);
}

std::tuple<Time, std::string_view, std::string> Recorder::getValue(std::size_t index) const
{
    if (isValidIndex(index, points)) {
        return {points[index].time, targets[points[index].index], points[index].value};
    }
    return {Time(), std::string(), std::string()};
}

std::unique_ptr<Message> Recorder::getMessage(std::size_t index) const
{
    if (isValidIndex(index, messages)) {
        return std::make_unique<Message>(*messages[index]);
    }
    return nullptr;
}

/** save the data to a file*/
void Recorder::saveFile(const std::string& filename)
{
    auto lastP = filename.find_last_of('.');
    auto ext = (lastP != std::string::npos) ? filename.substr(lastP) : std::string{};
    if ((ext == ".json") || (ext == ".JSON")) {
        writeJsonFile(filename);
    } else {
        writeTextFile(filename);
    }
}

std::shared_ptr<helicsCLI11App> Recorder::buildArgParserApp()
{
    using gmlc::utilities::stringOps::removeQuotes;
    using gmlc::utilities::stringOps::splitlineQuotes;

    auto app = std::make_shared<helicsCLI11App>("Command line options for the Recorder App");
    app->add_flag("--allow_iteration", allow_iteration, "allow iteration on values")
        ->ignore_underscore();
    app->add_option(
        "--marker",
        nextPrintTimeStep,
        "print a statement indicating time advancement every <arg> period during the simulation");
    app->add_flag("--verbose", verbose, "print all value results to the screen");
    app->add_option("--mapfile",
                    mapfile,
                    "write progress to a map file for concurrent progress monitoring");

    app->add_option("--output,-o", outFileName, "the output file for recording the data")
        ->capture_default_str();

    auto* clone_group =
        app->add_option_group("cloning",
                              "Options related to endpoint cloning operations and specifications");
    clone_group->add_option("--clone", "existing endpoints to clone all packets to and from")
        ->each([this](const std::string& clone) {
            addDestEndpointClone(clone);
            addSourceEndpointClone(clone);
        })
        ->delimiter(',')
        ->type_size(-1);

    clone_group
        ->add_option(
            "--sourceclone",
            "existing endpoints to capture generated packets from, this argument may be specified multiple time")
        ->each([this](const std::string& clone) { addSourceEndpointClone(clone); })
        ->delimiter(',')
        ->ignore_underscore()
        ->type_size(-1);

    clone_group
        ->add_option("--destclone",
                     "existing endpoints to capture all packets with the specified endpoint as a "
                     "destination, this argument may be specified multiple time")
        ->each([this](const std::string& clone) { addSourceEndpointClone(clone); })
        ->delimiter(',')
        ->ignore_underscore()
        ->type_size(-1);

    auto* capture_group =
        app->add_option_group("capture_group",
                              "Options related to capturing publications, endpoints, or federates");
    capture_group
        ->add_option(
            "--tag,--publication,--pub",
            "tags(publications) to record, this argument may be specified any number of times")
        ->each([this](const std::string& tag) {
            auto taglist = splitlineQuotes(tag);
            for (const auto& tagname : taglist) {
                subkeys.emplace(removeQuotes(tagname), -1);
            }
        })
        ->type_size(-1);

    capture_group
        ->add_option("--endpoints",
                     "endpoints to capture, this argument may be specified multiple time")
        ->each([this](const std::string& ept) {
            auto eptlist = splitlineQuotes(ept);
            for (const auto& eptname : eptlist) {
                eptNames.emplace(removeQuotes(eptname), -1);
            }
        })
        ->type_size(-1);

    capture_group
        ->add_option("--capture",
                     "capture all the publications of a particular federate capture=\"fed1;fed2\"  "
                     "supports multiple arguments or a semicolon/comma separated list")
        ->each([this](const std::string& capt) {
            auto captFeds = splitlineQuotes(capt);
            for (auto& captFed : captFeds) {
                auto actCapt = removeQuotes(captFed);
                captureInterfaces.push_back(actCapt);
            }
        })
        ->type_size(-1);

    return app;
}

}  // namespace helics::apps<|MERGE_RESOLUTION|>--- conflicted
+++ resolved
@@ -10,10 +10,6 @@
 #include "../application_api/Filters.hpp"
 #include "../application_api/queryFunctions.hpp"
 #include "../common/JsonProcessingFunctions.hpp"
-<<<<<<< HEAD
-
-=======
->>>>>>> 027f167e
 #include "../core/helicsCLI11.hpp"
 #include "PrecHelper.hpp"
 #include "gmlc/utilities/base64.h"
@@ -396,12 +392,6 @@
                 std::string valstr;
                 if (val.size() < 150) {
                     if (iteration > 0) {
-<<<<<<< HEAD
-                        valstr = fmt::format(
-                            "[{}:{}]value {}={}", static_cast<double>(currentTime), iteration, sub.getTarget(), val);
-                    } else {
-                        valstr = fmt::format("[{}]value {}={}", static_cast<double>(currentTime), sub.getTarget(), val);
-=======
                         valstr = fmt::format("[{}:{}]value {}={}",
                                              static_cast<double>(currentTime),
                                              iteration,
@@ -412,26 +402,17 @@
                                              static_cast<double>(currentTime),
                                              sub.getTarget(),
                                              val);
->>>>>>> 027f167e
                     }
                 } else {
                     if (iteration > 0) {
                         valstr = fmt::format("[{}:{}]value {}=block[{}]",
-<<<<<<< HEAD
-                            static_cast<double>(currentTime),
-=======
                                              static_cast<double>(currentTime),
->>>>>>> 027f167e
                                              iteration,
                                              sub.getTarget(),
                                              val.size());
                     } else {
                         valstr = fmt::format("[{}]value {}=block[{}]",
-<<<<<<< HEAD
-                            static_cast<double>(currentTime),
-=======
                                              static_cast<double>(currentTime),
->>>>>>> 027f167e
                                              sub.getTarget(),
                                              val.size());
                     }
@@ -454,21 +435,13 @@
                 std::string messstr;
                 if (mess->data.size() < 50) {
                     messstr = fmt::format("[{}]message from {} to {}::{}",
-<<<<<<< HEAD
-                        static_cast<double>(currentTime),
-=======
                                           static_cast<double>(currentTime),
->>>>>>> 027f167e
                                           mess->source,
                                           mess->dest,
                                           mess->data.to_string());
                 } else {
                     messstr = fmt::format("[{}]message from {} to {}:: size {}",
-<<<<<<< HEAD
-                        static_cast<double>(currentTime),
-=======
                                           static_cast<double>(currentTime),
->>>>>>> 027f167e
                                           mess->source,
                                           mess->dest,
                                           mess->data.size());
