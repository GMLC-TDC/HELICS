--- conflicted
+++ resolved
@@ -3,13 +3,9 @@
 Battelle Memorial Institute; Lawrence Livermore National Security, LLC; Alliance for Sustainable Energy, LLC
 All rights reserved. See LICENSE file and DISCLAIMER for more details.
 */
-<<<<<<< HEAD
-#include "Player.hpp"
-#include "../common/argParser.h"
-=======
+
 #include "../common/argParser.h"
 #include "Player.hpp"
->>>>>>> 134e7bee
 #include "PrecHelper.hpp"
 #include <algorithm>
 #include <fstream>
@@ -62,17 +58,10 @@
 
 Player::Player (int argc, char *argv[]) : App ("player", argc, argv)
 {
-<<<<<<< HEAD
     variable_map vm_map;
     if (!deactivated)
     {
         fed->setFlag (SOURCE_ONLY_FLAG);
-=======
-    if (!deactivated)
-    {
-        fed->setFlag (SOURCE_ONLY_FLAG);
-        variable_map vm_map;
->>>>>>> 134e7bee
         argumentParser (argc, argv, vm_map, InfoArgs);
         loadArguments (vm_map);
         if (!masterFileName.empty ())
@@ -80,13 +69,10 @@
             loadFile (masterFileName);
         }
     }
-<<<<<<< HEAD
     else
     {
         argumentParser (argc, argv, vm_map, InfoArgs);
     }
-=======
->>>>>>> 134e7bee
 }
 
 Player::Player (const FederateInfo &fi) : App (fi) { fed->setFlag (SOURCE_ONLY_FLAG); }
@@ -158,10 +144,7 @@
 
     int mcnt = 0;
     int pcnt = 0;
-<<<<<<< HEAD
-=======
     bool mlineComment = false;
->>>>>>> 134e7bee
     // count the lines
     while (std::getline (infile, str))
     {
@@ -170,10 +153,6 @@
             continue;
         }
         auto fc = str.find_first_not_of (" \t\n\r\0");
-<<<<<<< HEAD
-        if ((fc == std::string::npos) || (str[fc] == '#'))
-        {
-=======
         if (fc == std::string::npos)
         {
             continue;
@@ -198,7 +177,6 @@
                     mlineComment = true;
                 }
             }
->>>>>>> 134e7bee
             continue;
         }
         if ((str[fc] == 'm') || (str[fc] == 'M'))
@@ -226,25 +204,6 @@
             continue;
         }
         auto fc = str.find_first_not_of (" \t\n\r\0");
-<<<<<<< HEAD
-        if ((fc == std::string::npos) || (str[fc] == '#'))
-        {
-            if (str[fc + 1] == '!')
-            {
-                /*  //allow configuration inside the regular text file
-               
-
-
-
-                if (playerConfig.find("timeunits") != playerConfig.end())
-                {
-                    if (playerConfig["timeunits"] == "ns")
-                    {
-                        timeMultiplier = 1e-9;
-                    }
-                }
-                */
-=======
         if (fc == std::string::npos)
         {
             continue;
@@ -286,7 +245,6 @@
                     }
                     */
                 }
->>>>>>> 134e7bee
             }
             continue;
         }
@@ -332,13 +290,8 @@
         }
         else
         {
-<<<<<<< HEAD
-            if (blk.size () == 3)
-            {
-=======
 			if (blk.size() == 2)
 			{
->>>>>>> 134e7bee
                 auto cloc = blk[0].find_last_of (':');
                 if (cloc == std::string::npos)
                 {
@@ -356,41 +309,6 @@
                     }
                     points[pIndex].iteration = std::stoi (blk[0].substr (cloc + 1));
                 }
-<<<<<<< HEAD
-
-                points[pIndex].pubName = blk[1];
-                points[pIndex].value = blk[2];
-                ++pIndex;
-            }
-            else if (blk.size () == 4)
-            {
-                auto cloc = blk[0].find_last_of (':');
-                if (cloc == std::string::npos)
-                {
-                    if ((points[pIndex].time = extractTime (trim (blk[0]), lcount)) == Time::minVal ())
-                    {
-                        continue;
-                    }
-                }
-                else
-                {
-                    if ((points[pIndex].time = extractTime (trim (blk[0]).substr (0, cloc), lcount)) ==
-                        Time::minVal ())
-                    {
-                        continue;
-                    }
-                    points[pIndex].iteration = std::stoi (blk[0].substr (cloc + 1));
-                }
-                points[pIndex].pubName = blk[1];
-                points[pIndex].type = blk[2];
-                points[pIndex].value = blk[3];
-                ++pIndex;
-            }
-            else
-            {
-                std::cerr << "unknown publish format line " << lcount << '\n';
-            }
-=======
                 if (pIndex > 0)
                 {
                     points[pIndex].pubName = points[pIndex - 1].pubName;
@@ -468,7 +386,6 @@
                 {
                     std::cerr << "unknown publish format line " << lcount << '\n';
                 }
->>>>>>> 134e7bee
         }
     }
 }
