/*
Copyright (c) 2017-2023,
Battelle Memorial Institute; Lawrence Livermore National Security, LLC; Alliance for Sustainable
Energy, LLC.  See the top-level NOTICE for additional details. All rights reserved.
SPDX-License-Identifier: BSD-3-Clause
*/
#include "Probe.hpp"

#include "../application_api/queryFunctions.hpp"
#include "../common/JsonProcessingFunctions.hpp"
#include "../core/core-exceptions.hpp"

#include <fmt/format.h>
#include <memory>
#include <stdexcept>
#include <string>
#include <utility>

namespace helics::apps {

Probe::Probe(int argc, char* argv[]): App("probe_${#}", argc, argv) {}

Probe::Probe(std::vector<std::string> args): App("probe_${#}", std::move(args)) {}

Probe::Probe(std::string_view appName, const FederateInfo& fedInfo): App(appName, fedInfo) {}

Probe::Probe(std::string_view appName,
             const std::shared_ptr<Core>& core,
             const FederateInfo& fedInfo):
    App(appName, core, fedInfo)
{
}

Probe::Probe(std::string_view appName, CoreApp& core, const FederateInfo& fedInfo):
    App(appName, core, fedInfo)
{
}

Probe::Probe(std::string_view name, const std::string& configString): App(name, configString) {}

void Probe::initialize()
{
    auto currentMode = fed->getCurrentMode();
    if (currentMode != Federate::Modes::STARTUP) {
        return;
    }
    auto period = fed->getTimeProperty(HELICS_PROPERTY_TIME_PERIOD);
    if (period <= Time::epsilon()) {
        auto delta = fed->getTimeProperty(HELICS_PROPERTY_TIME_DELTA);
        if (delta <= Time::epsilon()) {
            fed->setProperty(HELICS_PROPERTY_TIME_PERIOD, 1.0);
        }
    }
    if (stopTime == Time::maxVal()) {
        // use default stop time of 10s
        stopTime = 10.0;
    }
    endpoint = fed->registerEndpoint("probePoint", "probe");
    fed->enterInitializingModeIterative();
    auto qres = fed->query("root", "endpoints");
    auto epoints = vectorizeQueryResult(qres);

    const std::string& eptName = endpoint.getName();
    for (const auto& ept : epoints) {
        if (ept == eptName) {
            // do not connect to self
            continue;
        }
        if (ept.find("probe") == std::string::npos) {
            continue;
        }
        endpoint.addDestinationEndpoint(ept);
        ++connections;
    }
    fed->logInfoMessage(
        fmt::format("Probe {} connected to {} endpoints", fed->getName(), connections));
    fed->enterInitializingMode();
}

void Probe::runTo(Time stopTime_input)
{
    auto currentMode = fed->getCurrentMode();
    if (currentMode == Federate::Modes::STARTUP) {
        initialize();
    }

    if (currentMode < Federate::Modes::EXECUTING) {
        fed->enterExecutingMode();
    }

    Time currentTime = fed->getCurrentTime();

    while (currentTime <= stopTime_input) {
        runProbe();
        currentTime = fed->requestNextStep();
    }
}

void Probe::runProbe()
{
    auto ctime = fed->getCurrentTime();
    while (endpoint.hasMessage()) {
<<<<<<< HEAD
        auto m = endpoint.getMessage();
        fed->logInfoMessage(
            fmt::format("Message from {} at Time {}: [{}]", m->source, static_cast<double>(ctime), m->to_string()));
        ++messagesReceived;
    }
    endpoint.send(fmt::format("message from {},time {}", fed->getName(), static_cast<double>(ctime)));
=======
        auto message = endpoint.getMessage();
        fed->logInfoMessage(fmt::format("Message from {} at Time {}: [{}]",
                                        message->source,
                                        static_cast<double>(ctime),
                                        message->to_string()));
        ++messagesReceived;
    }
    endpoint.send(
        fmt::format("message from {},time {}", fed->getName(), static_cast<double>(ctime)));
>>>>>>> 027f167e
}

}  // namespace helics::apps<|MERGE_RESOLUTION|>--- conflicted
+++ resolved
@@ -100,14 +100,6 @@
 {
     auto ctime = fed->getCurrentTime();
     while (endpoint.hasMessage()) {
-<<<<<<< HEAD
-        auto m = endpoint.getMessage();
-        fed->logInfoMessage(
-            fmt::format("Message from {} at Time {}: [{}]", m->source, static_cast<double>(ctime), m->to_string()));
-        ++messagesReceived;
-    }
-    endpoint.send(fmt::format("message from {},time {}", fed->getName(), static_cast<double>(ctime)));
-=======
         auto message = endpoint.getMessage();
         fed->logInfoMessage(fmt::format("Message from {} at Time {}: [{}]",
                                         message->source,
@@ -117,7 +109,6 @@
     }
     endpoint.send(
         fmt::format("message from {},time {}", fed->getName(), static_cast<double>(ctime)));
->>>>>>> 027f167e
 }
 
 }  // namespace helics::apps