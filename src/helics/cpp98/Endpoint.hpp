--- conflicted
+++ resolved
@@ -22,7 +22,7 @@
     Message() HELICS_NOTHROW: mo(HELICS_NULL_POINTER) {}
 
     /** construct from a helics_message object*/
-    explicit Message(helics_message hmo) HELICS_NOTHROW: mo(hmo) {}
+    explicit Message(helics_message_object hmo) HELICS_NOTHROW: mo(hmo) {}
 
     /** copy constructor*/
     Message(const Message& mess) HELICS_NOTHROW:
@@ -56,18 +56,13 @@
         }
     }
     /** cast to a helics_message object*/
-<<<<<<< HEAD
-    operator helics_message() const { return mo; }
-=======
     operator helics_message_object() const { return mo; }
->>>>>>> badf0add
     /** check if a message_object is valid*/
     bool isValid() const { return (helicsMessageIsValid(mo) == helics_true); }
     /** get the message source endpoint name*/
     const char* source() const { return helicsMessageGetSource(mo); }
     /** set the message source*/
     Message& source(const std::string& src)
-<<<<<<< HEAD
     {
         helicsMessageSetSource(mo, src.c_str(), hThrowOnError());
         return *this;
@@ -78,18 +73,6 @@
         helicsMessageSetSource(mo, src, hThrowOnError());
         return *this;
     }
-=======
-    {
-        helicsMessageSetSource(mo, src.c_str(), hThrowOnError());
-        return *this;
-    }
-    /** set the message source*/
-    Message& source(const char* src)
-    {
-        helicsMessageSetSource(mo, src, hThrowOnError());
-        return *this;
-    }
->>>>>>> badf0add
     /** get the message destination */
     const char* destination() const { return helicsMessageGetDestination(mo); }
     /** set the message destination */
@@ -97,7 +80,6 @@
     {
         helicsMessageSetDestination(mo, dest.c_str(), hThrowOnError());
         return *this;
-<<<<<<< HEAD
     }
     /** set the message destination */
     Message& destination(const char* dest)
@@ -105,15 +87,6 @@
         helicsMessageSetDestination(mo, dest, hThrowOnError());
         return *this;
     }
-=======
-    }
-    /** set the message destination */
-    Message& destination(const char* dest)
-    {
-        helicsMessageSetDestination(mo, dest, hThrowOnError());
-        return *this;
-    }
->>>>>>> badf0add
     /** get the original message source which may be different than source if the message was
      * filtered */
     const char* originalSource() const { return helicsMessageGetOriginalSource(mo); }
@@ -198,25 +171,15 @@
     }
     /** release a C message_object from the structure
     @details for use with the C shared library*/
-<<<<<<< HEAD
-    helics_message release()
-    {
-        helics_message mreturn = mo;
-=======
     helics_message_object release()
     {
         helics_message_object mreturn = mo;
->>>>>>> badf0add
         mo = HELICS_NULL_POINTER;
         return mreturn;
     }
 
   private:
-<<<<<<< HEAD
-    helics_message mo;  //!< C shared library message_object
-=======
     helics_message_object mo;  //!< C shared library message_object
->>>>>>> badf0add
 };
 
 /** Class to manage helics endpoint operations*/
@@ -257,10 +220,7 @@
     uint64_t pendingMessages() const { return helicsEndpointPendingMessages(ep); }
 
     /** Get a packet from an endpoint **/
-    Message getMessage() { return Message(helicsEndpointGetMessage(ep)); }
-
-    /** create a message object */
-    Message createMessage() { return Message(helicsEndpointCreateMessage(ep, hThrowOnError())); }
+    Message getMessage() { return Message(helicsEndpointGetMessageObject(ep)); }
 
     /** create a message object */
     Message createMessage()
@@ -397,31 +357,9 @@
     /** send a message object
      */
     void sendMessage(const Message& message)
-<<<<<<< HEAD
     {
         // returns helicsStatus
-        helicsEndpointSendMessage(ep, message, hThrowOnError());
-    }
-#ifdef HELICS_HAS_RVALUE_REFS
-    /** send a message object
-     */
-    void sendMessage(Message&& message)
-    {
-        // returns helicsStatus
-        helicsEndpointSendMessageZeroCopy(ep, message.release(), hThrowOnError());
-    }
-#endif
-    /** send a message object
-     */
-    void sendMessageZeroCopy(Message& message)
-=======
->>>>>>> badf0add
-    {
-        // returns helicsStatus
-        helicsEndpointSendMessageZeroCopy(ep,
-                                          static_cast<helics_message>(message),
-                                          hThrowOnError());
-        message.release();
+        helicsEndpointSendMessageObject(ep, message, hThrowOnError());
     }
 #ifdef HELICS_HAS_RVALUE_REFS
     /** send a message object
