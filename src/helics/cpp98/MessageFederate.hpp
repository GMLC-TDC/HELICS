--- conflicted
+++ resolved
@@ -97,12 +97,6 @@
     int pendingMessages() const { return helicsFederatePendingMessages(fed); }
 
     /** Get a packet for any endpoints in the federate **/
-<<<<<<< HEAD
-    Message getMessage() { return Message(helicsFederateGetMessage(fed)); }
-
-    /** create a message object */
-    Message createMessage() { return Message(helicsFederateCreateMessage(fed, hThrowOnError())); }
-=======
     Message getMessage() { return Message(helicsFederateGetMessageObject(fed)); }
 
     /** create a message object */
@@ -110,7 +104,6 @@
     {
         return Message(helicsFederateCreateMessageObject(fed, hThrowOnError()));
     }
->>>>>>> badf0add
     /**get the number of registered endpoints*/
     int getEndpointCount() const { return helicsFederateGetEndpointCount(fed); }
 
