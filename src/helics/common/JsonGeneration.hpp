/*
Copyright (c) 2017-2023,
Battelle Memorial Institute; Lawrence Livermore National Security, LLC; Alliance for Sustainable
Energy, LLC.  See the top-level NOTICE for additional details. All rights reserved.
SPDX-License-Identifier: BSD-3-Clause
*/
#pragma once

#include "json/json.h"
#include "json/writer.h"
<<<<<<< HEAD

=======
>>>>>>> 027f167e
#include <fmt/format.h>
#include <string>

namespace helics {

inline std::string generateJsonQuotedString(const std::string& string)
{
    Json::String V = Json::valueToQuotedString(string.c_str());
    return V.c_str();
}

enum class JsonErrorCodes : std::int32_t {
    BAD_REQUEST = 400,
    FORBIDDEN = 403,
    NOT_FOUND = 404,
    METHOD_NOT_ALLOWED = 405,
    TIMEOUT = 408,
    DISCONNECTED = 410,
    INTERNAL_ERROR = 500,
    NOT_IMPLEMENTED = 501,
    BAD_GATEWAY = 502,
    SERVICE_UNAVAILABLE = 503,
    GATEWAY_TIMEOUT = 504
};
/** generate a json error response string*/
inline std::string generateJsonErrorResponse(JsonErrorCodes code, const std::string& message)
{
    return fmt::format("{{\n  \"error\":{{\n    \"code\":{},\n    \"message\":{}\n  }}\n}}",
                       static_cast<std::int32_t>(code),
                       generateJsonQuotedString(message));
}

}  // namespace helics<|MERGE_RESOLUTION|>--- conflicted
+++ resolved
@@ -8,10 +8,6 @@
 
 #include "json/json.h"
 #include "json/writer.h"
-<<<<<<< HEAD
-
-=======
->>>>>>> 027f167e
 #include <fmt/format.h>
 #include <string>
 
