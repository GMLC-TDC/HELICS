
/*

Copyright (C) 2017-2018, Battelle Memorial Institute
All rights reserved.

This software was co-developed by Pacific Northwest National Laboratory, operated by the Battelle Memorial
Institute; the National Renewable Energy Laboratory, operated by the Alliance for Sustainable Energy, LLC; and the
Lawrence Livermore National Laboratory, operated by Lawrence Livermore National Security, LLC.

*/
#pragma once
<<<<<<< HEAD
#include <unordered_map>
=======
>>>>>>> 69ef2827
#include <string>
#include <unordered_map>
#include <vector>
/** class combining a vector of objects with a map to search them by a separate index term
<<<<<<< HEAD
the main use case is a bunch of inserts then searching with limited to no removal since removal is a rather expensive operation
=======
the main use case is a bunch of inserts then searching with limited to no removal since removal is a rather
expensive operation
>>>>>>> 69ef2827
*/
template <class VType, class searchType = std::string>
class MappedVector
{
  public:
	  /** insert an element into the mapped vector
	  @param searchValue the unique index to use for the value if it exists the existing value is replaced
	  @return the index of the value placed
	  */
    template <typename... Us>
<<<<<<< HEAD
    size_t insert (const searchType &searchValue, Us &&... data)
=======
    void insert (const searchType &searchValue, Us &&... data)
>>>>>>> 69ef2827
    {
        auto fnd = lookup.find (searchValue);
        if (fnd != lookup.end ())
        {
            dataStorage_[fnd->second] = VType (std::forward<Us> (data)...);
			return fnd->second;
        }
        else
        {
			auto index = dataStorage_.size();
            dataStorage_.emplace_back (std::forward<Us> (data)...);
<<<<<<< HEAD
            lookup.emplace (searchValue, index);
			return index;
=======
            lookup.emplace (searchValue, dataStorage_.size () - 1);
>>>>>>> 69ef2827
        }
    }

    auto find (const searchType &searchValue)
    {
        auto fnd = lookup.find (searchValue);
        if (fnd != lookup.end ())
        {
<<<<<<< HEAD
            return dataStorage_.begin() + fnd->second;
=======
            return dataStorage_.begin () + fnd->second;
>>>>>>> 69ef2827
        }
        else
        {
            return dataStorage_.end ();
        }
    }

    auto find (const searchType &searchValue) const
    {
        auto fnd = lookup.find (searchValue);
        if (fnd != lookup.end ())
        {
            return dataStorage_.begin () + fnd->second;
        }
        else
        {
            return dataStorage_.end ();
        }
    }

    VType &operator[] (size_t index) { return dataStorage_[index]; }

    const VType &operator[] (size_t index) const { return dataStorage_[index]; }
    /** remove an element by its index*/
    void removeIndex (size_t index)
    {
        if (index >= dataStorage_.size ())
        {
            return;
        }
        dataStorage_.erase (dataStorage_.begin () + index);
        searchType ind;
        for (auto &el2 : lookup)
        {
            if (el2.second > index)
            {
                el2.second -= 1;
            }
            else if (el2.second == index)
            {
                ind = el2.first;
            }
        }
        auto fnd = lookup.find (ind);
        if (fnd != lookup.end ())
        {
            lookup.erase (fnd);
        }
    }

<<<<<<< HEAD
	/** get the last element of the vector*/
	VType &back() { return dataStorage_.back(); }

	/** get a const reference to the last element of the vector*/
	const VType &back() const { return dataStorage_.back(); }
	/** remove an element by its index*/
	void removeIndex(size_t index)
	{
		if (index >= dataStorage_.size())
		{
			return;
		}
		dataStorage_.erase(dataStorage_.begin() + index);
		searchType ind;
		for (auto &el2 : lookup)
		{
			if (el2.second > index)
			{
				el2.second -= 1;
			}
			else if (el2.second == index)
			{
				ind = el2.first;
			}
		}
		auto fnd = lookup.find(ind);
		if (fnd != lookup.end())
		{
			lookup.erase(fnd);
		}
	}

	void remove(const searchType &search)
	{
		auto el = lookup.find(search);
		if (el == lookup.end())
		{
			return;
		}
		auto index = el->second;
		dataStorage_.erase(dataStorage_.begin() + index);
		for (auto &el2 : lookup)
		{
			if (el2.second > index)
			{
				el2.second -= 1;
			}
		}
		lookup.erase(el);
	}

	/** apply a function to all the values
	@param F must be a function with signature like void fun(const VType &a);*/
	template<class UnaryFunction >
	void apply(UnaryFunction F)
	{
		std::for_each(dataStorage_.begin(), dataStorage_.end(), F);
	}

	/** transform all the values
	F must be a function with signature like void VType(const VType &a);*/
	template<class UnaryFunction >
	void transform(UnaryFunction F)
	{
		std::transform(dataStorage_.begin(), dataStorage_.end(), dataStorage_.begin(), F);
	}
	/*NOTE:: only constant iterators allowed since this would introduce the possibilty
	of using iterators for various algorithms which could cause the object to go to a indeterminate state
	therefore constant iterators are allowed but not modifable iterators
	someone determined to screw it up could still easily do so*/

	/** get a const iterator to the beginning of the data vector*/
    auto begin () const { return dataStorage_.cbegin (); }
    /** the a constant iterator to the end of the vector*/
	auto end () const { return dataStorage_.cend (); }

	/** get the size of the vector*/
=======
    void remove (const searchType &search)
    {
        auto el = lookup.find (search);
        if (el == lookup.end ())
        {
            return;
        }
        auto index = el->second;
        dataStorage_.erase (dataStorage_.begin () + index);
        for (auto &el2 : lookup)
        {
            if (el2.second > index)
            {
                el2.second -= 1;
            }
        }
        lookup.erase (el);
    }

    /** apply a function to all the values
    @param F must be a function with signature like void fun(const VType &a);*/
    template <class UnaryFunction>
    void apply (UnaryFunction F)
    {
        std::for_each (dataStorage_.begin (), dataStorage_.end (), F);
    }

    /** transform all the values
    F must be a function with signature like void VType(const VType &a);*/
    template <class UnaryFunction>
    void transform (UnaryFunction F)
    {
        std::transform (dataStorage_.begin (), dataStorage_.end (), dataStorage_.begin (), F);
    }
    /*NOTE:: no begin function should be allowed since this would introduce the possibilty
    of using iterators for various algorithms which could cause the object to go to a indeterminate state
    therefore constant iterators are allowed but not modifable iterators
    someone determined to screw it up could still easily do so*/
    /** get an iterator to the end of the sequence*/
    auto end () { return dataStorage_.end (); }
    /** get a const iterator to the beginning of the data vector*/
    auto cbegin () const { return dataStorage_.cbegin (); }
    /** the a constant iterator to the end of the vector*/
    auto cend () const { return dataStorage_.cend (); }

    /** get the size of the vector*/
>>>>>>> 69ef2827
    auto size () const { return dataStorage_.size (); }

	/** clear the vector of all data*/
    void clear ()
    {
        dataStorage_.clear ();
        lookup.clear ();
    }

  private:
    std::vector<VType> dataStorage_;
    std::unordered_map<searchType, size_t> lookup;
};<|MERGE_RESOLUTION|>--- conflicted
+++ resolved
@@ -10,20 +10,12 @@
 
 */
 #pragma once
-<<<<<<< HEAD
-#include <unordered_map>
-=======
->>>>>>> 69ef2827
 #include <string>
 #include <unordered_map>
 #include <vector>
 /** class combining a vector of objects with a map to search them by a separate index term
-<<<<<<< HEAD
-the main use case is a bunch of inserts then searching with limited to no removal since removal is a rather expensive operation
-=======
 the main use case is a bunch of inserts then searching with limited to no removal since removal is a rather
 expensive operation
->>>>>>> 69ef2827
 */
 template <class VType, class searchType = std::string>
 class MappedVector
@@ -34,11 +26,7 @@
 	  @return the index of the value placed
 	  */
     template <typename... Us>
-<<<<<<< HEAD
     size_t insert (const searchType &searchValue, Us &&... data)
-=======
-    void insert (const searchType &searchValue, Us &&... data)
->>>>>>> 69ef2827
     {
         auto fnd = lookup.find (searchValue);
         if (fnd != lookup.end ())
@@ -50,12 +38,8 @@
         {
 			auto index = dataStorage_.size();
             dataStorage_.emplace_back (std::forward<Us> (data)...);
-<<<<<<< HEAD
             lookup.emplace (searchValue, index);
 			return index;
-=======
-            lookup.emplace (searchValue, dataStorage_.size () - 1);
->>>>>>> 69ef2827
         }
     }
 
@@ -64,11 +48,7 @@
         auto fnd = lookup.find (searchValue);
         if (fnd != lookup.end ())
         {
-<<<<<<< HEAD
-            return dataStorage_.begin() + fnd->second;
-=======
             return dataStorage_.begin () + fnd->second;
->>>>>>> 69ef2827
         }
         else
         {
@@ -92,47 +72,20 @@
     VType &operator[] (size_t index) { return dataStorage_[index]; }
 
     const VType &operator[] (size_t index) const { return dataStorage_[index]; }
-    /** remove an element by its index*/
-    void removeIndex (size_t index)
-    {
-        if (index >= dataStorage_.size ())
-        {
-            return;
-        }
-        dataStorage_.erase (dataStorage_.begin () + index);
-        searchType ind;
-        for (auto &el2 : lookup)
-        {
-            if (el2.second > index)
-            {
-                el2.second -= 1;
-            }
-            else if (el2.second == index)
-            {
-                ind = el2.first;
-            }
-        }
-        auto fnd = lookup.find (ind);
-        if (fnd != lookup.end ())
-        {
-            lookup.erase (fnd);
-        }
-    }
 
-<<<<<<< HEAD
 	/** get the last element of the vector*/
 	VType &back() { return dataStorage_.back(); }
 
 	/** get a const reference to the last element of the vector*/
 	const VType &back() const { return dataStorage_.back(); }
 	/** remove an element by its index*/
-	void removeIndex(size_t index)
+    void removeIndex (size_t index)
 	{
-		if (index >= dataStorage_.size())
+        if (index >= dataStorage_.size ())
 		{
 			return;
 		}
-		dataStorage_.erase(dataStorage_.begin() + index);
+        dataStorage_.erase (dataStorage_.begin () + index);
 		searchType ind;
 		for (auto &el2 : lookup)
 		{
@@ -145,22 +98,22 @@
 				ind = el2.first;
 			}
 		}
-		auto fnd = lookup.find(ind);
-		if (fnd != lookup.end())
+        auto fnd = lookup.find (ind);
+        if (fnd != lookup.end ())
 		{
-			lookup.erase(fnd);
+            lookup.erase (fnd);
 		}
 	}
 
-	void remove(const searchType &search)
+    void remove (const searchType &search)
 	{
-		auto el = lookup.find(search);
-		if (el == lookup.end())
+        auto el = lookup.find (search);
+        if (el == lookup.end ())
 		{
 			return;
 		}
 		auto index = el->second;
-		dataStorage_.erase(dataStorage_.begin() + index);
+        dataStorage_.erase (dataStorage_.begin () + index);
 		for (auto &el2 : lookup)
 		{
 			if (el2.second > index)
@@ -168,23 +121,23 @@
 				el2.second -= 1;
 			}
 		}
-		lookup.erase(el);
+        lookup.erase (el);
 	}
 
 	/** apply a function to all the values
 	@param F must be a function with signature like void fun(const VType &a);*/
-	template<class UnaryFunction >
-	void apply(UnaryFunction F)
+    template <class UnaryFunction>
+    void apply (UnaryFunction F)
 	{
-		std::for_each(dataStorage_.begin(), dataStorage_.end(), F);
+        std::for_each (dataStorage_.begin (), dataStorage_.end (), F);
 	}
 
 	/** transform all the values
 	F must be a function with signature like void VType(const VType &a);*/
-	template<class UnaryFunction >
-	void transform(UnaryFunction F)
+    template <class UnaryFunction>
+    void transform (UnaryFunction F)
 	{
-		std::transform(dataStorage_.begin(), dataStorage_.end(), dataStorage_.begin(), F);
+        std::transform (dataStorage_.begin (), dataStorage_.end (), dataStorage_.begin (), F);
 	}
 	/*NOTE:: only constant iterators allowed since this would introduce the possibilty
 	of using iterators for various algorithms which could cause the object to go to a indeterminate state
@@ -197,54 +150,6 @@
 	auto end () const { return dataStorage_.cend (); }
 
 	/** get the size of the vector*/
-=======
-    void remove (const searchType &search)
-    {
-        auto el = lookup.find (search);
-        if (el == lookup.end ())
-        {
-            return;
-        }
-        auto index = el->second;
-        dataStorage_.erase (dataStorage_.begin () + index);
-        for (auto &el2 : lookup)
-        {
-            if (el2.second > index)
-            {
-                el2.second -= 1;
-            }
-        }
-        lookup.erase (el);
-    }
-
-    /** apply a function to all the values
-    @param F must be a function with signature like void fun(const VType &a);*/
-    template <class UnaryFunction>
-    void apply (UnaryFunction F)
-    {
-        std::for_each (dataStorage_.begin (), dataStorage_.end (), F);
-    }
-
-    /** transform all the values
-    F must be a function with signature like void VType(const VType &a);*/
-    template <class UnaryFunction>
-    void transform (UnaryFunction F)
-    {
-        std::transform (dataStorage_.begin (), dataStorage_.end (), dataStorage_.begin (), F);
-    }
-    /*NOTE:: no begin function should be allowed since this would introduce the possibilty
-    of using iterators for various algorithms which could cause the object to go to a indeterminate state
-    therefore constant iterators are allowed but not modifable iterators
-    someone determined to screw it up could still easily do so*/
-    /** get an iterator to the end of the sequence*/
-    auto end () { return dataStorage_.end (); }
-    /** get a const iterator to the beginning of the data vector*/
-    auto cbegin () const { return dataStorage_.cbegin (); }
-    /** the a constant iterator to the end of the vector*/
-    auto cend () const { return dataStorage_.cend (); }
-
-    /** get the size of the vector*/
->>>>>>> 69ef2827
     auto size () const { return dataStorage_.size (); }
 
 	/** clear the vector of all data*/
