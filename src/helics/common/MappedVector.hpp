--- conflicted
+++ resolved
@@ -32,22 +32,13 @@
         auto fnd = lookup.find (searchValue);
         if (fnd != lookup.end ())
         {
-<<<<<<< HEAD
-            dataStorage_[fnd->second] = VType (std::forward<Us> (data)...);
-=======
             dataStorage[fnd->second] = VType (std::forward<Us> (data)...);
->>>>>>> d1d9c9d1
 			return fnd->second;
         }
         else
         {
-<<<<<<< HEAD
-			auto index = dataStorage_.size();
-            dataStorage_.emplace_back (std::forward<Us> (data)...);
-=======
 			auto index = dataStorage.size();
             dataStorage.emplace_back (std::forward<Us> (data)...);
->>>>>>> d1d9c9d1
             lookup.emplace (searchValue, index);
 			return index;
         }
@@ -58,19 +49,11 @@
         auto fnd = lookup.find (searchValue);
         if (fnd != lookup.end ())
         {
-<<<<<<< HEAD
-            return dataStorage_.begin () + fnd->second;
-        }
-        else
-        {
-            return dataStorage_.end ();
-=======
             return dataStorage.begin () + fnd->second;
         }
         else
         {
             return dataStorage.end ();
->>>>>>> d1d9c9d1
         }
     }
 
@@ -91,23 +74,6 @@
 
     const VType &operator[] (size_t index) const { return dataStorage[index]; }
 
-<<<<<<< HEAD
-    const VType &operator[] (size_t index) const { return dataStorage_[index]; }
-
-	/** get the last element of the vector*/
-	VType &back() { return dataStorage_.back(); }
-
-	/** get a const reference to the last element of the vector*/
-	const VType &back() const { return dataStorage_.back(); }
-	/** remove an element by its index*/
-    void removeIndex (size_t index)
-	{
-        if (index >= dataStorage_.size ())
-		{
-			return;
-		}
-        dataStorage_.erase (dataStorage_.begin () + index);
-=======
 	/** get the last element of the vector*/
 	VType &back() { return dataStorage.back(); }
 
@@ -121,7 +87,6 @@
 			return;
 		}
         dataStorage.erase (dataStorage.begin () + index);
->>>>>>> d1d9c9d1
 		searchType ind;
 		for (auto &el2 : lookup)
 		{
@@ -149,11 +114,7 @@
 			return;
 		}
 		auto index = el->second;
-<<<<<<< HEAD
-        dataStorage_.erase (dataStorage_.begin () + index);
-=======
         dataStorage.erase (dataStorage.begin () + index);
->>>>>>> d1d9c9d1
 		for (auto &el2 : lookup)
 		{
 			if (el2.second > index)
@@ -169,11 +130,7 @@
     template <class UnaryFunction>
     void apply (UnaryFunction F)
 	{
-<<<<<<< HEAD
-        std::for_each (dataStorage_.begin (), dataStorage_.end (), F);
-=======
         std::for_each (dataStorage.begin (), dataStorage.end (), F);
->>>>>>> d1d9c9d1
 	}
 
 	/** transform all the values
@@ -181,11 +138,7 @@
     template <class UnaryFunction>
     void transform (UnaryFunction F)
 	{
-<<<<<<< HEAD
-        std::transform (dataStorage_.begin (), dataStorage_.end (), dataStorage_.begin (), F);
-=======
         std::transform (dataStorage.begin (), dataStorage.end (), dataStorage.begin (), F);
->>>>>>> d1d9c9d1
 	}
 	/*NOTE:: only constant iterators allowed since this would introduce the possibilty
 	of using iterators for various algorithms which could cause the object to go to a indeterminate state
@@ -193,21 +146,12 @@
 	someone determined to screw it up could still easily do so*/
 
 	/** get a const iterator to the beginning of the data vector*/
-<<<<<<< HEAD
-    auto begin () const { return dataStorage_.cbegin (); }
-    /** the a constant iterator to the end of the vector*/
-	auto end () const { return dataStorage_.cend (); }
-
-	/** get the size of the vector*/
-    auto size () const { return dataStorage_.size (); }
-=======
     auto begin () const { return dataStorage.cbegin (); }
     /** the a constant iterator to the end of the vector*/
 	auto end () const { return dataStorage.cend (); }
 
 	/** get the size of the vector*/
     auto size () const { return dataStorage.size (); }
->>>>>>> d1d9c9d1
 
 	/** clear the vector of all data*/
     void clear ()
