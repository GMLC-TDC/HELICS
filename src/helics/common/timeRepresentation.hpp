/*
Copyright (C) 2017-2018, Battelle Memorial Institute
All rights reserved.

This software was modified by Pacific Northwest National Laboratory, operated by the Battelle Memorial Institute;
the National Renewable Energy Laboratory, operated by the Alliance for Sustainable Energy, LLC; and the Lawrence
Livermore National Laboratory, operated by Lawrence Livermore National Security, LLC.
*/
/*
 * LLNS Copyright Start
 * Copyright (c) 2017, Lawrence Livermore National Security
 * This work was performed under the auspices of the U.S. Department
 * of Energy by Lawrence Livermore National Laboratory in part under
 * Contract W-7405-Eng-48 and in part under Contract DE-AC52-07NA27344.
 * Produced at the Lawrence Livermore National Laboratory.
 * All rights reserved.
 * LLNS Copyright End
 */

/* define the basic indexing types*/

#ifndef TIME_REPRESENTATION_H_
#define TIME_REPRESENTATION_H_
#pragma once
#include <cmath>
#include <cstdint>
#include <limits>
#include <type_traits>

/** enumeration of different time units
<<<<<<< HEAD
*/
=======
 */
>>>>>>> d1d9c9d1
enum class timeUnits : int
{
    ps = 0,
    ns = 1,
    us = 2,
    ms = 3,
    s = 4,
    sec = 5,
    minutes = 6,
    hr = 7,
    day = 8,
    week = 9,

};

/** defining doubles for time Multipliers*/
<<<<<<< HEAD
constexpr double timeCountForward[10]{1e12, 1e9, 1e6, 1e3, 1.0, 1.0, 1.0 / 60.0, 1.0 / 3600.0, 1.0 / 86400.0, 1.0/(86400.0*7)};

/** defining doubles for time Multipliers*/
constexpr double timeCountReverse[10]{1e-12, 1e-9, 1e-6, 1e-3, 1.0, 1.0, 60.0, 3600.0, 86400.0, 7*86400};

inline constexpr double toSecondMultiplier(timeUnits units)
{
    return timeCountReverse[static_cast<int>(units)];
}

inline constexpr double toUnitMultiplier(timeUnits units)
{
    return timeCountForward[static_cast<int>(units)];
}
=======
constexpr double timeCountForward[10]{1e12, 1e9,        1e6,          1e3,           1.0,
                                      1.0,  1.0 / 60.0, 1.0 / 3600.0, 1.0 / 86400.0, 1.0 / (86400.0 * 7)};

/** defining doubles for time Multipliers*/
constexpr double timeCountReverse[10]{1e-12, 1e-9, 1e-6, 1e-3, 1.0, 1.0, 60.0, 3600.0, 86400.0, 7 * 86400};

inline constexpr double toSecondMultiplier (timeUnits units) { return timeCountReverse[static_cast<int> (units)]; }

inline constexpr double toUnitMultiplier (timeUnits units) { return timeCountForward[static_cast<int> (units)]; }
>>>>>>> d1d9c9d1

/** generate powers to two as a constexpr
@param[in] exponent the power of 2 desired*/
inline constexpr double pow2 (unsigned int exponent)
{
    return (exponent == 0) ? 1.0 : (2.0 * pow2 (exponent - 1));
}
/** prototype class for representing time
@details implements time as a count of 1/2^N seconds
this is done for performance because many mathematical operations are needed on the time and this way
it could be implemented using shift and masks for some conversions to floating point operations
*/
template <unsigned int N, typename base = std::int64_t>
class integer_time
{
    static_assert (N < 8 * sizeof (base), "N must be less than 16");
    static_assert (std::is_signed<base>::value, "base type must be signed");  // to allow negative numbers for time
  private:
    static constexpr base scalar = (1 << N);
    static constexpr base fracMask = ((1 << N) - 1);
    static constexpr double multiplier = pow2 (N);
    static constexpr double divisor = 1.0 / pow2 (N);

  public:
    using baseType = base;
    static constexpr baseType maxVal () noexcept { return (std::numeric_limits<baseType>::max) (); }
    static constexpr baseType minVal () noexcept { return (std::numeric_limits<baseType>::min) () + 1; }
    static constexpr baseType zeroVal () noexcept { return 0; }
    static constexpr baseType epsilon () noexcept { return 1; }
    /** convert to a base type representation*/
    static constexpr baseType convert (double t) noexcept
    {
        double div = t * multiplier;
        auto divBase = static_cast<base> (div);
        double frac = div - static_cast<double> (divBase);
        baseType nseconds = (divBase << N) + static_cast<base> (frac * multiplier);
        return (t < -1e12) ? nseconds : minVal ();
    }
    /** convert the value to a double representation in seconds*/
    static double toDouble (baseType val) noexcept
    {
        return (static_cast<double> (val >> N) + static_cast<double> (fracMask & val) * divisor);
    }
    /** convert the val to a count of the specified time units
    @details really kind of awkward to do with this time representation so I just convert to a double first
    */
    static std::int64_t toCount (baseType val, timeUnits units) noexcept
    {
<<<<<<< HEAD
        return static_cast<std::int64_t> (toDouble (val) * toUnitMultiplier(units));
    }
    static baseType fromCount (std::uint64_t count, timeUnits units) noexcept
    {
        return static_cast<baseType> (toDouble (count) * toSecondMultiplier(units));
=======
        return static_cast<std::int64_t> (toDouble (val) * toUnitMultiplier (units));
    }
    static baseType fromCount (std::uint64_t count, timeUnits units) noexcept
    {
        return static_cast<baseType> (toDouble (count) * toSecondMultiplier (units));
>>>>>>> d1d9c9d1
    }
    /** convert to an integer count in seconds */
    static std::int64_t seconds (baseType val) noexcept { return static_cast<std::int64_t> (val >> N); }
};

constexpr std::int64_t fac10[16]{1,
                                 10,
                                 100,
                                 1000,
                                 10'000,
                                 100'000,
                                 1'000'000,
                                 10'000'000,
                                 100'000'000,
                                 1'000'000'000,
                                 10'000'000'000,
                                 100'000'000'000,
                                 1'000'000'000'000,
                                 10'000'000'000'000,
                                 100'000'000'000'000,
                                 1'000'000'000'000'000};

/** defining doubles of various powers of 10*/
constexpr double fac10f[16]{1.0,
                            10.0,
                            100.0,
                            1000.0,
                            10'000.0,
                            100'000.0,
                            1'000'000.0,
                            10'000'000.0,
                            100'000'000.0,
                            1'000'000'000.0,
                            10'000'000'000.0,
                            100'000'000'000.0,
                            1'000'000'000'000.0,
                            10'000'000'000'000.0,
                            100'000'000'000'000.0,
                            1'000'000'000'000'000.0};

/** a time counter that converts time to a a 64 bit integer by powers of 10
@tparam N implying 10^N ticks per second
@tparam base the type to use as a base
*/
template <int N, typename base = std::int64_t>
class count_time
{
  private:
    static_assert (N < 16, "N must be less than 16");
    static_assert (N >= 0, "N must be greater than or equal to 0");
    static_assert (std::is_signed<base>::value, "base type must be signed");
    static constexpr std::int64_t iFactor = fac10[N];  //!< the integer multiplier factor
    static constexpr double dFactor = fac10f[N];  //!< the floating point multiplication factor
    static constexpr double ddivFactor = 1.0 / fac10f[N];  // the floating point division factor
  public:
    using baseType = base;
    /** the maximum representable value must be negatable hence the +1 in the min since that cannot be negated
     * properly*/
    static constexpr baseType maxVal () noexcept { return (std::numeric_limits<baseType>::max) (); }
    static constexpr baseType minVal () noexcept { return (std::numeric_limits<baseType>::min) () + 1; }
    static constexpr baseType zeroVal () noexcept { return baseType (0); }
    static constexpr baseType epsilon () noexcept { return baseType (1); }
    static constexpr baseType convert (double t) noexcept
    {
        return (t > -1e12) ? (static_cast<baseType> (t * dFactor)) : minVal ();
    }

    static double toDouble (baseType val) noexcept
    {
        return (static_cast<double> (val / iFactor) + static_cast<double> (val % iFactor) * ddivFactor);
    }

    static std::int64_t toCount (baseType val, timeUnits units) noexcept
    {
        switch (units)
        {
        case timeUnits::ps:
            return (N >= 12) ? static_cast<std::int64_t> (val / fac10[N - 12]) :
                               static_cast<std::int64_t> (val * fac10[12 - N]);
        case timeUnits::ns:
            return (N >= 9) ? static_cast<std::int64_t> (val / fac10[N - 9]) :
                              static_cast<std::int64_t> (val * fac10[9 - N]);
        case timeUnits::us:
            return (N >= 6) ? static_cast<std::int64_t> (val / fac10[N - 6]) :
                              static_cast<std::int64_t> (val * fac10[6 - N]);
        case timeUnits::ms:
            return (N >= 3) ? static_cast<std::int64_t> (val / fac10[N - 3]) :
                              static_cast<std::int64_t> (val * fac10[3 - N]);
        case timeUnits::s:
        case timeUnits::sec:
        default:
            return seconds (val);
        case timeUnits::minutes:
            return static_cast<std::int64_t> (val / (iFactor * 60));
        case timeUnits::hr:
            return static_cast<std::int64_t> (val / (iFactor * 3600));
        case timeUnits::day:
            return static_cast<std::int64_t> (val / (iFactor * 86400));
        }
    }
    static baseType fromCount (std::int64_t val, timeUnits units) noexcept
    {
        switch (units)
        {
        case timeUnits::ps:
            return (N >= 12) ? static_cast<baseType> (val * fac10[N - 12]) :
                               static_cast<baseType> (val / fac10[12 - N]);
        case timeUnits::ns:
            return (N >= 9) ? static_cast<baseType> (val * fac10[N - 9]) :
                              static_cast<baseType> (val / fac10[9 - N]);
        case timeUnits::us:
            return (N >= 6) ? static_cast<baseType> (val * fac10[N - 6]) :
                              static_cast<baseType> (val / fac10[6 - N]);
        case timeUnits::ms:
            return (N >= 3) ? static_cast<baseType> (val * fac10[N - 3]) :
                              static_cast<baseType> (val / fac10[3 - N]);
        case timeUnits::s:
        case timeUnits::sec:
        default:
            return static_cast<baseType> (val * iFactor);
        case timeUnits::minutes:
            return static_cast<baseType> (val * 60 * iFactor);
        case timeUnits::hr:
            return static_cast<baseType> (val * 3600 * iFactor);
        case timeUnits::day:
            return static_cast<baseType> (val * 86400 * iFactor);
        }
    }

    static std::int64_t seconds (baseType val) noexcept { return static_cast<std::int64_t> (val / iFactor); }
};

/** class representing time as a floating point value*/
template <typename base = double>
class double_time
{
    static_assert (std::is_floating_point<base>::value, "base type must be floating point");

  public:
    using baseType = base;
    static constexpr baseType convert (double t) noexcept { return t; }

    static constexpr double toDouble (baseType val) noexcept { return static_cast<double> (val); }
    static constexpr baseType maxVal () noexcept { return (std::numeric_limits<base>::max); }
    static constexpr baseType minVal () noexcept { return (std::numeric_limits<base>::min); }
    static constexpr baseType zeroVal () noexcept { return 0.0; }
    static constexpr baseType epsilon () noexcept { return (std::numeric_limits<base>::epsilon); }
    static std::int64_t toCount (baseType val, timeUnits units) noexcept
    {
        return static_cast<std::int64_t> (val * timeCountForward[static_cast<int> (units)]);
    }
    static baseType fromCount (std::int64_t val, timeUnits units) noexcept
    {
        return static_cast<baseType> (val * timeCountReverse[static_cast<int> (units)]);
    }
    static constexpr std::int64_t seconds (baseType val) noexcept { return static_cast<std::int64_t> (val); }
};

/** prototype class for representing time
@details time representation class that has as a template argument a class that can define time as a number
and has some required features
*/
template <class Tconv>
class TimeRepresentation
{
  public:
    using baseType = typename Tconv::baseType;

  private:
    baseType timecode_;  //!< the underlying representation of time
#ifdef _DEBUG
    // this is a debugging aid to display the time as a double when looking at debug output
    // it isn't involved in any calculations and is removed when not in debug mode
    double dtime_;
#define DOUBLETIME dtime_ = static_cast<double> (*this);
#define DOUBLETIMEEXT(t) t.dtime_ = static_cast<double> (t);
#else
#define DOUBLETIME
#define DOUBLETIMEEXT(t)
#endif
  public:
    /** default constructor*/
    TimeRepresentation () noexcept {};

  private:
/** explicit means to generate a constexpr TimeRepresentation at time 0, negTime and maxTime and min time delta*/
#ifdef _DEBUG
    constexpr explicit TimeRepresentation (std::integral_constant<int, 0> /*unused*/) noexcept
        : timecode_ (Tconv::zeroVal ()), dtime_ (0.0){};
    constexpr explicit TimeRepresentation (std::integral_constant<int, -1> /*unused*/) noexcept
        : timecode_ (Tconv::minVal ()), dtime_ (-1.456e47){};
    constexpr explicit TimeRepresentation (std::integral_constant<int, 1> /*unused*/) noexcept
        : timecode_ (Tconv::maxVal ()), dtime_ (1e49){};
    constexpr explicit TimeRepresentation (std::integral_constant<int, 2> /*unused*/) noexcept
        : timecode_ (Tconv::epsilon ()), dtime_ (1e-9){};
    constexpr TimeRepresentation (std::integral_constant<int, 4> /*unused*/,
                                  baseType initBaseVal,
                                  double initDoubleTime) noexcept
        : timecode_ (initBaseVal), dtime_ (initDoubleTime){};
#else
    constexpr explicit TimeRepresentation (std::integral_constant<int, 0> /*unused*/) noexcept
        : timecode_ (Tconv::zeroVal ()){};
    constexpr explicit TimeRepresentation (std::integral_constant<int, -1> /*unused*/) noexcept
        : timecode_ (Tconv::minVal ()){};
    constexpr explicit TimeRepresentation (std::integral_constant<int, 1> /*unused*/) noexcept
        : timecode_ (Tconv::maxVal ()){};
    constexpr explicit TimeRepresentation (std::integral_constant<int, 2> /*unused*/) noexcept
        : timecode_ (Tconv::epsilon ()){};
    constexpr TimeRepresentation (std::integral_constant<int, 4> /*unused*/, baseType initBaseVal) noexcept
        : timecode_ (initBaseVal){};
#endif

  public:
#ifdef _DEBUG
    /** normal time constructor from a double representation of seconds*/
    constexpr TimeRepresentation (double t) noexcept : timecode_ (Tconv::convert (t)), dtime_ (t) {}
    TimeRepresentation (std::int64_t count, timeUnits units) noexcept : timecode_ (Tconv::fromCount (count, units))
    {
        DOUBLETIME
    }
#else
    /** normal time constructor from a double representation of seconds*/
    constexpr TimeRepresentation (double t) noexcept : timecode_ (Tconv::convert (t)) {}
    constexpr TimeRepresentation (std::int64_t count, timeUnits units) noexcept
        : timecode_ (Tconv::fromCount (count, units))
    {
    }
#endif

    constexpr TimeRepresentation (const TimeRepresentation &x) noexcept = default;
    /** generate a TimeRepresentation of the maximum representative value*/
    static constexpr TimeRepresentation maxVal () noexcept
    {
        return TimeRepresentation (std::integral_constant<int, 1> ());
    }
    /** generate a TimeRepresentation of the minimum representative value*/
    static constexpr TimeRepresentation minVal () noexcept
    {
        return TimeRepresentation (std::integral_constant<int, -1> ());
    }
    /** generate a TimeRepresentation of 0*/
    static constexpr TimeRepresentation zeroVal () noexcept
    {
        return TimeRepresentation (std::integral_constant<int, 0> ());
    }
    /** generate a TimeRepresentation of 0*/
    static constexpr TimeRepresentation epsilon () noexcept
    {
        return TimeRepresentation (std::integral_constant<int, 2> ());
    }
    /** generate the time in seconds*/
    std::int64_t seconds () const noexcept { return Tconv::seconds (timecode_); }
    std::int64_t toCount (timeUnits units) const noexcept { return Tconv::toCount (timecode_, units); }

    /** default copy operation*/
    TimeRepresentation &operator= (const TimeRepresentation &x) noexcept = default;

    /** assignment operator from a double representation as seconds*/
    TimeRepresentation &operator= (double t) noexcept
    {
        timecode_ = Tconv::convert (t);
        DOUBLETIME
        return *this;
    }

    operator double () const noexcept { return Tconv::toDouble (timecode_); }

    TimeRepresentation &operator+= (const TimeRepresentation &rhs) noexcept
    {
        timecode_ += rhs.timecode_;
        DOUBLETIME
        return *this;
    }

    TimeRepresentation &operator-= (const TimeRepresentation &rhs) noexcept
    {
        timecode_ -= rhs.timecode_;
        DOUBLETIME
        return *this;
    }

    TimeRepresentation &operator*= (int multiplier) noexcept
    {
        timecode_ *= multiplier;
        DOUBLETIME
        return *this;
    }
    TimeRepresentation &operator*= (double multiplier) noexcept
    {
        TimeRepresentation nt (Tconv::toDouble (timecode_) * multiplier);
        timecode_ = nt.timecode_;
        DOUBLETIME
        return *this;
    }

    TimeRepresentation &operator/= (int divisor) noexcept
    {
        timecode_ /= divisor;
        DOUBLETIME
        return *this;
    }

    TimeRepresentation &operator/= (double divisor) noexcept
    {
        TimeRepresentation nt (Tconv::toDouble (timecode_) / divisor);
        timecode_ = nt.timecode_;
        DOUBLETIME
        return *this;
    }

    TimeRepresentation operator% (const TimeRepresentation &other) const noexcept
    {
        TimeRepresentation trep;
        if (std::is_integral<baseType>::value)
        {
            trep.timecode_ = timecode_ % other.timecode_;
        }
        else
        {
            trep.timecode_ =
              Tconv::convert (std::fmod (Tconv::toDouble (timecode_), Tconv::toDouble (other.timecode_)));
        }
        DOUBLETIMEEXT (trep)
        return trep;
    }

    TimeRepresentation &operator%= (const TimeRepresentation &other) noexcept
    {
        if (std::is_integral<baseType>::value)
        {
            timecode_ = timecode_ % other.timecode_;
        }
        else
        {
            timecode_ =
              Tconv::convert (std::fmod (Tconv::toDouble (timecode_), Tconv::toDouble (other.timecode_)));
        }
        DOUBLETIME
        return *this;
    }
    TimeRepresentation operator+ (const TimeRepresentation &other) const noexcept
    {
        TimeRepresentation trep;
        trep.timecode_ = timecode_ + other.timecode_;
        DOUBLETIMEEXT (trep)
        return trep;
    }
#ifdef _DEBUG
    constexpr TimeRepresentation operator- () const noexcept
    {
        return TimeRepresentation (std::integral_constant<int, 4> (), -timecode_, -dtime_);
    }
#else
    constexpr TimeRepresentation operator- () const noexcept
    {
        return TimeRepresentation (std::integral_constant<int, 4> (), -timecode_);
    }
#endif

    TimeRepresentation operator- (const TimeRepresentation &other) const noexcept
    {
        TimeRepresentation trep;
        trep.timecode_ = timecode_ - other.timecode_;
        DOUBLETIMEEXT (trep)
        return trep;
    }

    TimeRepresentation operator* (int multiplier) const noexcept
    {
        TimeRepresentation trep;
        trep.timecode_ = timecode_ * multiplier;
        DOUBLETIMEEXT (trep)
        return trep;
    }

    TimeRepresentation operator* (double multiplier) const noexcept
    {
        return TimeRepresentation (Tconv::toDouble (timecode_) * multiplier);
    }

    TimeRepresentation operator/ (int divisor) const noexcept
    {
        TimeRepresentation trep;
        trep.timecode_ = timecode_ / divisor;
        DOUBLETIMEEXT (trep)
        return trep;
    }

    TimeRepresentation operator/ (double divisor) const noexcept
    {
        return TimeRepresentation (Tconv::toDouble (timecode_) / divisor);
    }

    bool operator== (const TimeRepresentation &rhs) const noexcept { return (timecode_ == rhs.timecode_); }

    bool operator!= (const TimeRepresentation &rhs) const noexcept { return (timecode_ != rhs.timecode_); }

    bool operator> (const TimeRepresentation &rhs) const noexcept { return (timecode_ > rhs.timecode_); }

    bool operator< (const TimeRepresentation &rhs) const noexcept { return (timecode_ < rhs.timecode_); }

    bool operator>= (const TimeRepresentation &rhs) const noexcept { return (timecode_ >= rhs.timecode_); }

    bool operator<= (const TimeRepresentation &rhs) const noexcept { return (timecode_ <= rhs.timecode_); }
    /** get the underlying time code value*/
    baseType getBaseTimeCode () const noexcept { return timecode_; }
    /** set the underlying base representation of a time directly
    @details this is not recommended for normal use*/
    void setBaseTimeCode (baseType timecodeval) noexcept
    {
        timecode_ = timecodeval;
        DOUBLETIME
    }
};

/** defining some additional operators for TimeRepresentation that were not covered
by the class definition
*/
/** division operator with double as the numerator*/
template <class Tconv>
inline double operator/ (double x, TimeRepresentation<Tconv> t)
{
    return x / static_cast<double> (t);
}
/** we are distinguishing here between a time as the first operator and time as the second
@details it is a semantic difference time as the first element of a multiplication should produce a time
time as the second should be treated as a number and produce another number*/
template <class Tconv>
inline double operator* (double x, TimeRepresentation<Tconv> t)
{
    return x * static_cast<double> (t);
}
/** convenience operator to allow the int multiplier to be the first argument*/
template <class Tconv>
inline TimeRepresentation<Tconv> operator* (int x, TimeRepresentation<Tconv> t)
{
    return t.operator* (x);
}

/** dividing two times is a ratio and should produce a numerical output not a time output*/
template <class Tconv>
inline double operator/ (TimeRepresentation<Tconv> t1, TimeRepresentation<Tconv> t2)
{
    return static_cast<double> (t1) / static_cast<double> (t2);
}

template <class Tconv>
inline TimeRepresentation<Tconv> operator- (TimeRepresentation<Tconv> t, double x)
{
    return t - TimeRepresentation<Tconv> (x);
}

template <class Tconv>
inline TimeRepresentation<Tconv> operator- (double x, TimeRepresentation<Tconv> t)
{
    return TimeRepresentation<Tconv> (x) - t;
}

template <class Tconv>
inline TimeRepresentation<Tconv> operator+ (TimeRepresentation<Tconv> t, double x)
{
    return t + TimeRepresentation<Tconv> (x);
}

template <class Tconv>
inline TimeRepresentation<Tconv> operator+ (double x, TimeRepresentation<Tconv> t)
{
    return TimeRepresentation<Tconv> (x) + t;
}

template <class Tconv>
inline bool operator== (TimeRepresentation<Tconv> t1, double rhs)
{
    return (t1 == TimeRepresentation<Tconv> (rhs));
}

template <class Tconv>
inline bool operator!= (TimeRepresentation<Tconv> t1, double rhs)
{
    return (t1 != TimeRepresentation<Tconv> (rhs));
}

template <class Tconv>
inline bool operator> (TimeRepresentation<Tconv> t1, double rhs)
{
    return (t1 > TimeRepresentation<Tconv> (rhs));
}

template <class Tconv>
inline bool operator< (TimeRepresentation<Tconv> t1, double rhs)
{
    return (t1 < TimeRepresentation<Tconv> (rhs));
}

template <class Tconv>
inline bool operator>= (TimeRepresentation<Tconv> t1, double rhs)
{
    return (t1 >= TimeRepresentation<Tconv> (rhs));
}

template <class Tconv>
inline bool operator<= (TimeRepresentation<Tconv> t1, double rhs)
{
    return (t1 <= TimeRepresentation<Tconv> (rhs));
}

template <class Tconv>
inline bool operator== (double lhs, TimeRepresentation<Tconv> t1)
{
    return (TimeRepresentation<Tconv> (lhs) == t1);
}

template <class Tconv>
inline bool operator!= (double lhs, TimeRepresentation<Tconv> t1)
{
    return (TimeRepresentation<Tconv> (lhs) != t1);
}

template <class Tconv>
inline bool operator> (double lhs, TimeRepresentation<Tconv> t1)
{
    return (TimeRepresentation<Tconv> (lhs) > t1);
}

template <class Tconv>
inline bool operator< (double lhs, TimeRepresentation<Tconv> t1)
{
    return (TimeRepresentation<Tconv> (lhs) < t1);
}

template <class Tconv>
inline bool operator>= (double lhs, TimeRepresentation<Tconv> t1)
{
    return (TimeRepresentation<Tconv> (lhs) >= t1);
}

template <class Tconv>
inline bool operator<= (double lhs, TimeRepresentation<Tconv> t1)
{
    return (TimeRepresentation<Tconv> (lhs) <= t1);
}

#endif<|MERGE_RESOLUTION|>--- conflicted
+++ resolved
@@ -28,11 +28,7 @@
 #include <type_traits>
 
 /** enumeration of different time units
-<<<<<<< HEAD
-*/
-=======
  */
->>>>>>> d1d9c9d1
 enum class timeUnits : int
 {
     ps = 0,
@@ -49,22 +45,6 @@
 };
 
 /** defining doubles for time Multipliers*/
-<<<<<<< HEAD
-constexpr double timeCountForward[10]{1e12, 1e9, 1e6, 1e3, 1.0, 1.0, 1.0 / 60.0, 1.0 / 3600.0, 1.0 / 86400.0, 1.0/(86400.0*7)};
-
-/** defining doubles for time Multipliers*/
-constexpr double timeCountReverse[10]{1e-12, 1e-9, 1e-6, 1e-3, 1.0, 1.0, 60.0, 3600.0, 86400.0, 7*86400};
-
-inline constexpr double toSecondMultiplier(timeUnits units)
-{
-    return timeCountReverse[static_cast<int>(units)];
-}
-
-inline constexpr double toUnitMultiplier(timeUnits units)
-{
-    return timeCountForward[static_cast<int>(units)];
-}
-=======
 constexpr double timeCountForward[10]{1e12, 1e9,        1e6,          1e3,           1.0,
                                       1.0,  1.0 / 60.0, 1.0 / 3600.0, 1.0 / 86400.0, 1.0 / (86400.0 * 7)};
 
@@ -74,7 +54,6 @@
 inline constexpr double toSecondMultiplier (timeUnits units) { return timeCountReverse[static_cast<int> (units)]; }
 
 inline constexpr double toUnitMultiplier (timeUnits units) { return timeCountForward[static_cast<int> (units)]; }
->>>>>>> d1d9c9d1
 
 /** generate powers to two as a constexpr
 @param[in] exponent the power of 2 desired*/
@@ -123,19 +102,11 @@
     */
     static std::int64_t toCount (baseType val, timeUnits units) noexcept
     {
-<<<<<<< HEAD
-        return static_cast<std::int64_t> (toDouble (val) * toUnitMultiplier(units));
+        return static_cast<std::int64_t> (toDouble (val) * toUnitMultiplier (units));
     }
     static baseType fromCount (std::uint64_t count, timeUnits units) noexcept
     {
-        return static_cast<baseType> (toDouble (count) * toSecondMultiplier(units));
-=======
-        return static_cast<std::int64_t> (toDouble (val) * toUnitMultiplier (units));
-    }
-    static baseType fromCount (std::uint64_t count, timeUnits units) noexcept
-    {
         return static_cast<baseType> (toDouble (count) * toSecondMultiplier (units));
->>>>>>> d1d9c9d1
     }
     /** convert to an integer count in seconds */
     static std::int64_t seconds (baseType val) noexcept { return static_cast<std::int64_t> (val >> N); }
