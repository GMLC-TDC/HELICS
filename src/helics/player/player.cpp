--- conflicted
+++ resolved
@@ -236,57 +236,7 @@
     return 0;
 }
 
-<<<<<<< HEAD
-void argumentParser (int argc, const char * const *argv, po::variables_map &vm_map)
-=======
-void sendPublication (helics::ValueFederate *vFed, ValueSetter &vs)
-{
-    switch (vs.type)
-    {
-    case valueTypes_t::stringValue:
-    default:
-        vFed->publish (vs.id, vs.value);
-        break;
-    case valueTypes_t::doubleValue:
-    {
-        try
-        {
-            double val = std::stod (vs.value);
-            vFed->publish (vs.id, val);
-        }
-        catch (std::invalid_argument &)
-        {
-            std::cerr << " unable to convert " << vs.value << " to double";
-        }
-        break;
-    }
-
-    case valueTypes_t::complexValue:
-    {
-        auto cval = helicsGetComplex (vs.value);
-        vFed->publish (vs.id, cval);
-    }
-    break;
-    case valueTypes_t::int64Value:
-    {
-        try
-        {
-            int64_t val = std::stoll (vs.value);
-            vFed->publish (vs.id, val);
-        }
-        catch (std::invalid_argument &)
-        {
-            std::cerr << " unable to convert " << vs.value << " to integer";
-        }
-        break;
-    }
-    case valueTypes_t::vectorValue:
-        break;
-    }
-}
-
 void argumentParser (int argc, const char *const *argv, po::variables_map &vm_map)
->>>>>>> 15a44bf0
 {
     po::options_description cmd_only ("command line only");
     po::options_description config ("configuration");
