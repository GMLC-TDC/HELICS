--- conflicted
+++ resolved
@@ -87,11 +87,7 @@
   {
       double f2, J2;
       int    newt_conv = 0, max_iter = 10, iter = 0;
-<<<<<<< HEAD
-   // xprv = x;
-=======
    /* xprv = x; */
->>>>>>> 69ef2827
      helicsSubscriptionGetDouble(sub,&x);
     ++helics_iter;
     
