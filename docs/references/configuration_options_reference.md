--- conflicted
+++ resolved
@@ -924,23 +924,10 @@
 | [Julia](https://julia.helics.org/latest/api/#HELICS.helicsFederateInfoSetFlagOption-Tuple{HELICS.FederateInfo,%20Union{Int64,%20HELICS.Lib.HelicsFederateFlags},%20Bool})
 
 _Property's enumerated name:_ `HELICS_HANDLE_OPTION_CONNECTION_OPTIONAL` [402]
+_Property's enumerated name:_ `HELICS_HANDLE_OPTION_CONNECTION_OPTIONAL` [402]
 
 When an interface requests a target it tries to find a match in the federation. If it cannot find a match at the time the federation is initialized, then the default is to generate a warning. This will not halt the federation but will display a log message. If the `connections_optional` flag is set on a federate all subsequent `addTarget` calls on any interface will not generate any message if the target is not available.
 
-<<<<<<< HEAD
-=======
-### `reconnectable` [false]
-
-_API:_ `helicsFederateInfoSetFlagOption`
-[C++](https://docs.helics.org/en/latest/doxygen/classhelics_1_1CoreFederateInfo.html#a63efa7762fdc8a9d9869bbed6939448e)
-| [C](api-reference/C_API.md#federateinfo)
-| [Python](https://python.helics.org/api/capi-py/#helicsFederateInfoSetFlagOption)
-| [Julia](https://julia.helics.org/latest/api/#HELICS.helicsFederateInfoSetFlagOption-Tuple{HELICS.FederateInfo,%20Union{Int64,%20HELICS.Lib.HelicsFederateFlags},%20Bool})
-
-_Property's enumerated name:_ `HELICS_HANDLE_OPTION_RECONNECTABLE` [412]
-
-When used to connect to reentrant federates, the reconnectable option can be used to allow automatic reconnection to specific interfaces. This should be used on the interface that is not reentrant.
->>>>>>> 8f64719a
 
 ---
 
@@ -954,10 +941,7 @@
 
 ---
 
-<<<<<<< HEAD
-
-=======
->>>>>>> 8f64719a
+
 ## Subscription, Input, and/or Publication Options
 
 These options are valid for subscriptions, inputs, and/or publications (generically called "handles"). The APIs for dealing with registering these handles combine multiple options in the JSON config file and have varying levels of specificity (defining the date type for the handle or defining the handle as global). Rather than listing all APIs for the following options, the main APIs will be listed here and those using them can consult the API references to see which specific APIs are most applicable.
