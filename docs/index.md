--- conflicted
+++ resolved
@@ -17,10 +17,6 @@
 
 Motivation: Energy systems and their associated information and communication technology systems are becoming increasingly intertwined. As a result, effectively designing, analyzing, and implementing modern energy systems increasingly relies on advanced modeling that simultaneously captures both the cyber and physical domains in combined simulations. It is designed to increase scalability and portability in modeling advanced features of highly integrated power system and cyber-physical energy systems.
 
-<<<<<<< HEAD
-
-=======
->>>>>>> c810b0b5
 ```eval_rst
 .. toctree::
    :maxdepth: 1
@@ -44,10 +40,5 @@
    configuration/index
    ROADMAP
 ```
-<<<<<<< HEAD
-
-
-=======
->>>>>>> c810b0b5
 
 You can find [Doxygen documentation here](doxygen/index.html).