---
title: Specification document for TDC co-simulation tool
author:
  - name: Phil Top
    membership: Lawrence Livermore National Laboratory
    email:
  - name: Bryan Palmintier
    membership: National Renewable Energy Laboratory
    email: bryan.palmintier@nrel.gov
  - name: Jason Fuller
    membership: Pacific Northwest National Laboratory
    email: jason.fuller@pnnl.gov
  - name: Dheepak Krishnamurthy
    membership: National Renewable Energy Laboratory
    email: dheepak.krishnamurthy@nrel.gov

date: May 12, 2017
abstract: TDC Specification document describing philosophy, layers, APIs, testing requirements, etc.
version: 0.4.0
---

# Introduction

This guiding document describes the development specification for the TDC co-simulation tool.

# Basic Requirements

The following was adapted from TDC Simulation Requirements developed by team November 7, 2016

## Required by Stakeholders

- **High Scalable:** Support co-simulation with 2 to >100,000 federates (WECC capable)
- **Cross-platform:**
  - Windows Laptops and Workstations
  - OSX workstations
  - Linux-based Supercomputers
- **Modular**:
  - Built to support separate software components
  - Components can be used in conjunction with other components of the system
- **support diverse TDC+ tools:**
  - T: GridDyn.
    - Short term integration goals : PFLOW (ANL), MatPower
    - Future integration with PSSE, PSLF
  - D: GridLab-D.
    - Short term integration goals : OpenDSS.
    - Future integration with CyME, Synergi, Power Factor
  - C: ns-3, latency
  - M: FESTIV
  - U: User-provided controller/virtual machine model
  - H: HLA-compliant user models
  - F: FMI-compliant user models
- **Open Source:**
  - under a permissive (BSD-style) licensing
- **Support TDC identified use cases:**
  - "Reiteration" with multiple data transfers during a single time step
- **Support variety of simulation types**
  - Discrete Event
  - Time Series
  - Quasi-Static Time Series
  - Phasor (Dynamics)
- **Usability:**
  - "Research-grade" usability
  - Standard file/folder structures and I/O
  - Execution tools/scripts
- **Documentation and Examples**
  - Templates for common use cases

## Nice to haves

- Check-pointing
- Roll-back
- Load balancing / tracking of location of federates
- Built-in scenario / sensitivity analysis
- Visualization
  - We will need something specific for our use cases, but not a “turn key” solution for all use cases
- Interface / Model Creation / Model Ingestion
  - Keep relatively simple for now, but it can be expanded later
  - Assume the individual tools in standard format for now (no uber or base modeling language)
  - Prototype one example (e.g., CYME->GLD)
- Data Collection and Analysis
  - Standardize / inform on a common data model / API for common classes of analysis

# Overview

## Key questions

### Broker vs. Broker-less vs Hierarchical Broker

- Single broker is useful because it represents single IP address.
  - This mirrors HLA portico approach
- Single broker will not scale
- Hierarchical broker may scale better but may put burden on modelers.

### Location/structure of federate configuration data

- One large definition
- Individual files

### Supported data exchange patterns

#### Time coordination

- Syncing
- Reiteration
- Advancement

### What features should we borrow from

- HLA
- FMI
- FNCS

## Over-arching Design Decisions

### Static Federate Connections

TDC-Tool will assume all federate connections are static, that is known in advance.

_Note: dynamic additions of federates at runtimes can be emulated by predefining connections and only exchanging data at a later time._

# Layers

The following layers will be defined in the TDC co-simulation tool.

![](./img/layers.png)

For each layer, the following are described

- API
- Testing Specification

## User Interface

The complexity of co-simulation drives us to the need for applications that support the user in creating models, configuring the co-simulation engine and simulator connections, automate the deployment of the simulators to the appropriate computers (whether local, hpc, or cloud), and process and visualize the information produced.

This project does not have the resources to tackle all elements of this process, but may address a small subset of them as a function of producing results. This section will lay out an ideal state, while suggesting a path within the resources of the current project.

The following figure provides a block diagram of the elements needed to support the deployment of the TDC tool, and a workflow for how they might all fit together. The following sections will describe each of the purple and gray elements in more detail.

![](./img/workflow.png)

### Scenario Generation

Generating scenarios, and the underlying models to support the scenarios, is fundamental to using the co-simulation environment. However, describing those scenarios can be time consuming and error prone. For example, a GridLAB-D model may contain a million lines of model code, but one errant setting could drastically change the solution. Now, multiply this by 10,000 distribution circuits, add transmission and market simulators, and layer communication networks over the top, and the likelihood of ill-configured simulations grows. At this larger scale, simply managing the correspondingly large set of files and initiating the runs for each simulator requires automation. Automation of scenario generation is necessary to maintain model continuity and ensure proper alignment across domains.

There are range of existing example tool sets that we may be able to draw from:

- The Open Modeling Framework (OMF) by NRECA, uses a Python-based tool to construct a GridLAB-D model from user inputs and a pre-defined power flow model. More information can be found on the GridLAB-D website: [OMF Documentation](http://gridlab-d.sourceforge.net/wiki/index.php/OMF_Scripting_Documentation). However, the OMF is currently limited to distribution system models and GridLAB-D.
- [Arion](https://github.com/pnnl/arion) is an open-source, Java-based tool that allows the user to construct models from a library of objects, providing randomization and other functions for easier construction. It currently supports limited elements of ns-3, GridLAB-D, FNCS, and MATPOWER. It also creates a [Heat Orchestration Map](http://docs.openstack.org/developer/heat/template_guide/hot_spec.html) on an OpenStack environment that configures the necessary simulators, network parameters, and virtual machines to orchestrate an experiment. At this stage, the technology is available on GitHub, but is not mature.
- The IGMS project developed extensive scenario generation tools including an evolved form of the OMF GridLAB-D generator (on github as glmgen), and facilities for setting up directory and file for T+D simulations with GridLAB-D, FESTIV, MATPOWER, and PFLOW, that can be extended for other tools. These tools also support matching distribution load to transmission system buses to create integrated T+D datasets when real data is not available.

The scenario generator shall:

1. ​

Additionally, the first time a scenario or use case is created is the most difficult. To ease user entrance into the tool(s), it is of utmost value to re-use existing model sets and allow users to not only create their own models, but also modify existing, previously used models. This implies a model library or repository that users can draw from and add to.

**_Open question_: Do we use our existing tools to do this? Which ones?**

**_Open question_: How far do we define this (e.g., all the way down to the programming language)? Or do we want to define general parameters of a framework that we can then incorporate functions into later? Do we want to define a philosophy or specific software requirements?**

### Configuration

### Automation

### Visualization and Data Processing

### API

### Testing Specification

## Simulators

While the co-simulation environment will support any simulation element that meets the minimum requirements, it is envisioned many TDC applications will rely heavily on a common style of simulators. As a result we will define two classes of simulator interfaces:

1.  General purpose, including HLA and FMI interface standards.
2.  TDC optimized for common TDC application types:
    - Transmission Simulator
    - Distribution Simulator
    - Communication Simulator
    - Market Simulator

The lower-level details of these interfaces are defined in the "Application" Section below; however, this section provides two key extensions: standardized data exchange patterns (variable naming, types, timing/synchronization, etc.) and a higher-level API for certain common operations.

### Common Configuration

Note that as we are modeling multiple layers of cyber-physical power systems, there is a natural split between simulation coordination (e.g. synchronizing simulation data), and communication-system data. In some cases the same datapoint will be represented in both layers, though with subtle differences. For instance the voltage at a particular node may be exchanged for both simulation coordination and via the communication system. The simulation coordination physical data should be exchanged as accurately and fast as possible, likely with re-iteration since it represents a physical link. In contrast the same data seen in the communication system would be exchanged only once (no reiteration), likely with sensor delay and possibly sensor noise introduced.

As such the configurations here can in some cases be mixed and matched, for instance to combine some type of simulation with various types of communication situations. As such, there are multiple partial configurations described for each group, each with a unique identifier. For a given simulation, the complete configuration could then be described using a combination of idenfiers, such as P1-C1-M2 for an integrated transmission-distribution quasi-steady state simulation with a XXX market, where the communication of the market signals is represented as a delay.

Note: in each group, a \* is used to indicate the configurations (proposed) to be built out first. These are defined in more detail below.

#### Multiple Power-flows

Many configurations: T+D, T+D, D+D, resulting in many combinations First distinguished as **single-pass vs reiterative**, and further distinguished by the type of power flow interface presented:

- 3-ph unbalanced
- positive sequence
- 3-sequence

For each, the raw power signals will typically be exchanged using 3-ph representation, but the higher-level APIs provide mechanisms to manage positive sequence and 3-sequence to 3-ph unbalanced conversion.

**\*Config P0—Single Power flow:** The null power flow case with only a single simulator. This could be for T+C, D+C, or either with building or external controllers.

**\*Config P1—T_ps+multi-D_3ph QSTS:** Perhaps the most common is expected to be steady-state transmission with multiple distribution federates for quasi-steady-state time series (QSTS) analysis. In this case, a single transmission simulator typically provides positive sequence powerflow (e.g. MatPower, PSSE, etc.) that interacts with with multiple 3-ph unbalanced distribution simulation and nominally utilizes reiteration, though single-pass interactions also acceptable. The single pass configuration can be clarified using an "A" suffix (e.g. P1A), while reiteration is fully "P1B".

**\*Config P2—T_ps+multi-D_3ph Dynamic:** For dynamic-scale (ms time step), transient stability simulations, we have a very similar interface to QSTS, but primarily differentiated by the need to provide richer dynamic phasor and frequency data for the interface. Ideally both federates support this data with higher fidelity models, though in some cases only transmission will have full dynamics, while distribution continues to use QSTS. Here reiteration is effectively required, though an "A" suffix can be appended in the case where no-iteration is used.

<<<<<<< HEAD
  **Config P3—T_3sq+multi-D_3ph QSTS\[^1\]:** This use case builds on recent work by Q. Huang and Vittal (2017)\[^2\] that represents the transmission dynamics using separate simulations for each of the 3-sequences and then converts to 3-phase for the distribution simulators. As above, reiteration is effectively required and an "A" should be appended if no reiteration used.

  **Config P4—T_3sq+multi-D_3ph Dynamic\[^3\]:** This use case builds on recent work by Q. Huang and Vittal (2017)\[^2\] that represents the transmission dynamics using separate simulations for each of the 3-sequences and then converts to 3-phase for the distribution simulators. As above, reiteration is effectively required and an "A" should be appended if no reiteration used.
=======
**Config P3—T_3sq+multi-D_3ph QSTS[^1]:** This use case builds on recent work by Q. Huang and Vittal (2017)[^2] that represents the transmission dynamics using separate simulations for each of the 3-sequences and then converts to 3-phase for the distribution simulators. As above, reiteration is effectively required and an "A" should be appended if no reiteration used.

**Config P4—T_3sq+multi-D_3ph Dynamic[^3]:** This use case builds on recent work by Q. Huang and Vittal (2017)[^2] that represents the transmission dynamics using separate simulations for each of the 3-sequences and then converts to 3-phase for the distribution simulators. As above, reiteration is effectively required and an "A" should be appended if no reiteration used.
>>>>>>> 055fb515

**Config P5—T_3ph+multi-D_3ph QSTS:** This configuration extends P1 to use full 3-phase simulation for the transmission system. As above the the suffix "A" indicates single pass and "B" indicates reiteration.

**Config P6—T_3ph+multi-D_3ph Dynamic:** This configuration extends P2 to use full 3-phase simulation for the transmission system. As above, reiteration is effectively required and an "A" should be appended if no reiteration used.

[^1]:
  QSTS version inserted for v0.4.0 May 12, 2017 (Previously P3 referred to the same setup for dynamics. The new ordering allows consistency by alternating QSTS and Dynamics
  [^2]: Huang, Q. & V. Vittal. "Integrated Transmission and Distribution System Power Flow and Dynamic Simulation Using Mixed Three-Sequence/Three-Phase Modeling" IEEE Transactions in Power Systems, 2016
  [^3]: This was called "P3" in version 0.3.0 dated 2/11/2017

- #### Power Systems (Physical) Data to/from Communication (Cyber) Exchange

  There are a wide range of communication links relevant for TDC use cases. Including:

  - SCADA Data Exchange
  - Synchrophasors
  - AGC Dispatch
  - DER control/DERMS signaling (e.g. OpenADR, SEP2.0, etc.)
  - Emerging enterprise distributed protocols (e.g. OpenFMB)
  - Research-grade distributed communication and control schemes

  In general all of these use cases share a common style where selected points from the physical, powerflow simulation are presented as raw data and/or control signals to electrical equipment are passed to/from another federate.

  Current thinking is that physical domain simulators would always present only higher level data (e.g. 3ph voltage at a node) to the co-simulator. Then an additional federate would handle protocol-specific packetization when required. This allows the domain simulators to maintain a constant interface independent of the type of communication simulation implemented.

  This opens up three levels of communication simulation that might be used:

  **\*Config C0—Direct Communication/Control Data:** This is effectively the null case with no communication system simulation, but where data availability is captured. IMPORTANT: this only applies to data for the communication system under test. That is data collected from sensors or controlled remotely. It is distinct from the simulation-coordination data exchange (e.g. T-D power flow data exchange) at the physical level.

  **\*Config C1—Delay Only:** In this case, the same direct data is subject to a simulated delay before delivery.

  _Question: Should the co-simulation framework provide this delay service? Or do we build a simple federate that handles the delays, likely translating from one subscribed topic name and publishing on a different one._

  **\*Config C2—Packetized Network Simulation:** This is full network simulation including packetization and detailed multi-OSI-level stack simulation as provided by ns-3 and similar tools. _Note: stared instead of simple delays for political reasons… seems we really need to have ns-3 in our next demo to bolster the "C" in TDC_

- #### Market Simulation

  There are a wide range of market scenarios that might be captured with the TDC tool including:

  **\*Config M1A—Wholesale LMPs**: Multi-period (e.g. day ahead unit commitment, intra-daily unit commitment, real time dispatch) markets with support for price forecasts and price data (e.g. LMPs) passed to distribution

  **Config M1B—Wholesale LMPs with demand bids:** Extends M1 to include demand bidding

  **Config M1C—Wholesale LMP with generator federates:** extends M1 to include separate generator federates who bid through the co-simulator to a wholesale market

  **Config M2x—Distribution Markets:** Rich Distribution markets, typically computing DLMPs (or LMP+D) as separate markets below wholesale markets. Configuration modifier A, B, C same as for M1x

  **Config M3—Transactive Energy:** Full transactive energy, where there could be multiple layers of interactively bidding markets, including aggregators.

- #### External Models

  In addition to the core TDCM federates, and generic HLA and FMI interfaces, it seems there is value in having templates/interfaces for a few common external model types.

  - User provided load model
  - User provided controller
  - Detailed communication server

  _Note: In writing short codes for the configuration, these are appended with the `+` connecting character._

  **Config +UL—User-provided load model**

  **\*Config +UC—User-provided Control System:** In this configuration, the user provides their own control system(s) which could be some form of energy management system (EMS, DMS, BMS, HEMS or the like) or research controllers.

  **Config +US—User provided communication server model:** This configuration targets cybersecurity use cases, where the user may add a detailed communication server representation that includes additional cybersecurity monitoring or other protections.

### Standard Data Schemas

#### Conventions

This section defines a standard naming convention for valueNames, and communication federate source/destinations.

_Open Issue_ : Discuss naming convention of hierarchy. Currently implemented in this document as "/".

**Naming convention:**

Power flow:

\[federate_id/\]transmission_bus0..x\[/feeder0…x\]\[/node0…x\]/value

Here the convention is to match hierarchy of the power systems going as deep as appropriate and ending with the specific value desired. The initial

For consistency, values should be taken from the following list:

- voltage—multiphase array of complex values, default units = V (volts)
- current—multiphase array of complex values, default units = A (amps)
- power—multiphase array of complex values, default units = W (watts)
- lmp—double, default units (\$/MWh)

For each level in the hierarchy, the user can pick names to match the data. If generic names (e.g. "bus01") are used, the numbered suffix should be zero pad the number to match the maximum expected order of magnitude.

**Capitalization:** all lower case with underscores as needed
**Units:** By default, base SI units are assumed, unless otherwise specified, with support for unit conversion for common units abbreviations.

For example, voltage is nominally presented and passed as volts (V), but can be specified in kV or MV.

#### Config P1A-M1A+UC

_Note: this is roughly the main setup for IGMS_

| Publisher    | Topic                     | value                                                                                                     | Comment                                                                                                              |
| ------------ | ------------------------- | --------------------------------------------------------------------------------------------------------- | -------------------------------------------------------------------------------------------------------------------- |
| transmission | bus00x/voltage            | positive sequence, complex voltage                                                                        |                                                                                                                      |
| distribution | bus00x/feeder00x/power    | 3phase complex                                                                                            |                                                                                                                      |
| market       | bus00x/da_lmp             | array of hourly Locational Marginal Prices (LMPs) from the day ahead unit commitment                      | time interval may changed per simulation for all market values                                                       |
| market       | bus00x/ha_lmp             | array of 15minute LMPs for the next 4 hours from the hour ahead unit commitment                           |                                                                                                                      |
| market       | bus00x/rt_lmp             | Current, 5minute LMPs from real time economic dispatch                                                    |                                                                                                                      |
| market       | gen00x/da_dispatch        | array of hourly dispatch levels (as complex P) from the day ahead unit commitment                         | Note: pass imaginary dispatch of zero when working with pure real power. complex power included for future ACOPF use |
| market       | gen00x/ha_dispatch        | array of 15minute dispatch levels (as complex P) for the next 4 hours from the hour ahead unit commitment |                                                                                                                      |
| market       | gen00x/rt_dispatch        | Current, 5minute dispatch levels (as complex P) from real time economic dispatch                          |                                                                                                                      |
| transmission | bus00x/gen0x/power_actual | Actual power output from generator. Total, complex                                                        |                                                                                                                      |
| agc          | bus00x/gen0x/agc          | Percent of 5minute dispatch level                                                                         | Based on an off-hand comment, I am under the impression that AGC signals may be sent this way… not confirmed.        |

#### Additional Specified Configurations

_Additional input required: Target of 3-5 total._

### Timing/Synchronization Conventions

_The intent of this section is to capture the order of data I/O during standard configurations. Crux could be agreeing on the order/master for reiteration._

### Higher-level Simulator-Type-Specific API

This Simulator-Type-Specific API builds on top of the raw application API described below to provide standardized convenience functions for common use cases.

**Power Flow Helpers**

- pfPublish3ph(valueName, value_array, input_format='3ph')—Helper function for publishing voltage and current values. The function accepts any input format from {'3ph(ase)', '3seq(uence)', 'pos(itive sequence)', 'sum'} and automatically converts the values to three phase representation. The 'sum' type is particularly useful in the Get3ph function to combine the total (complex) power across all 3 phases.
- pfGet3ph(valueName, output_format='3ph')—Complementary helper function to receive 3-phase values and internally convert to other representations

#### Additional Simulator-Types

### Testing Specification

Dummy simulators for each implemented configuration should be made available as the interface, API, and schema's evolve. These can be tested/verified (ideally with continuous integration checks) using standard configuration combinations. In addition any configurations not included in these combinations can be tested individually with appropriate test player/tracer support.

Initial test configuration combinations:

- P1B: T+D QSTS with reiteration
- P1A-M1A: T+D QSTS, no reiteration, with wholesale LMP passed to D
- P2: T+D dynamics
- P2-C2: T+D dynamics with packetized cyber data exchange. Use case: Wide-Area control with synchrophasor exchange

## Application

The general application API will act as a basic interface for applications to translate between the programs and the Core API. It is anticipated application specific API's will be build on top of these basic API's to provide additional functionality.

- _The API will provide functionality for_
  - Federate or Object Management
  - Event Communication
  - Data Transfer
  - Scheduler or Time Synchronization

This discussion is open for debate. Application federates can be described in a number of ways and I think it makes a difference in how the federate is handled by the broker and API, and so can the data being passed back and forth. I propose 3 distinct interfaces for the different types of data transfer, An individual federate may use one or more of the interfaces. A single federate may create multiple interface objects of the same or different types

all types of interfaces will have some properties

- oberver [yes/no] means the federate does not publish or transmit any data or message (observe only)
- timing -- the allowable times at which the federate interacts
  - periodic -only interact at specific time windows requires specification of the minimum time interval
  - arbitrary - can interact at any time interval up to cosim resolution (ns?)
- rollback [yes/no]

### API

The API code itself should have version in C, C++, python, and matlab at a minimum. The API code will be written in C++, with a shared library layer using only C constructs. An application could use the C shared library, or directly include the C++ code in the application.

#### Value based API

This API is used by federates to pass values directly, it can be iterative, And is meant to emulate a direct physical coupling, though other uses are possible.

##### Federate Management

- register(simConfiguration) --simConfiguration should be structure describing the simulator properties and capabilities, this should be able to be an object or file name containing the description in some format.
  Borrowing ideas from FMI the objects are in a couple different states (startup, initialization, continuous, event, error, terminate). I would propose reducing this to 4 (startup, initialization, operation, finalize), may be want the error state as well. Certain functions then only work in certain modes
- setMode(mode) -- change the mode of operation, probably should be a blocking function that only returns once the mode has been successfully changed.
  In the startup mode a federate should register its publish and subscribe communication values either by functions or by file
- registerPublication(valueName,NAMESPACE, type, defaultValue\*, units\*,) – type is one of (numeric, complex, array, string, raw), units are optional and could be used as part of the type checking if the units are not translatable from one to another.
  NAMESPACE is a flag either GLOBAL or LOCAL publications must be unique in the given namespace, GLOBAL is across the entire cosimulation, LOCAL is within the federate.
- registerSubscription(valueName, type, defaultValue\*,units\*) –type is one of (numeric, complex, array, string, raw)
- registerInterfaces(filename) -- load a file describing the publications and subscriptions This should be done in the startup and should be type and name checked by the core before moving to the initialization mode.
- terminate() -- the result should depend on the type of simulation, an observation only federate should have no impact on the overall simulation.
- error() -- the federate encountered an error and cannot continue

##### Value Exchange Interface

everything should be type checked for matching with the defined values above) These functions should be available in initialization and operation mode, getValue should also be available in the finalize(or error) state as well

- getValue(valueName) -- a set of functions for querying values of the different types
- publish(valueName, value) – a set of functions for publishing values
- queryUpdate(valueName) –query if a value has been updated since the last getValue Call
  What I am a little unclear about is the value of historical data to applications. I would propose any buffering for these types of values be done in an higher level API built on this one.

##### time synchronization

Only available in operation mode (currently based on FNCS model)

- allowedTime=requestTime(nextInternalTimeStep)

a different option might be to have the time advancement be callback based in which case the API would be responsible for calling the federate function call to advance in time when appropriate.

#### Packet Based API

I propose a separate interface for communication messages
Basically data packets. What I would ideally want is a system that routed specific data packets through a comm system model if one were present and just delivered them if one wasn’t. The applications shouldn’t care what if any communication system model was present or not. This means that the power system model should not have to be aware of the communication system model and directly send data to and from it. It should be automatically routed through the appropriate communication system. This implies that the setup for a communication system will have to declare which federates it links with. Some mechanics of cross comm system linking will also need to be worked out but that is at a lower level. These functions should only work in operation mode. These packets will need to be buffered.

##### Federate Management

- register(simConfiguration) --simConfiguration should be structure describing the simulator properties and capabilities, this should be able to be an object or file name containing the description in some format.
  Borrowing ideas from FMI the objects are in a couple different states (startup, initialization, continuous, event, error, terminate). I would propose reducing this to 4 (startup, initialization, operation, finalize), may be want the error state as well. Certain functions then only work in certain modes
- setMode(mode) -- change the mode of operation, probably should be a blocking function that only returns once the mode has been successfully changed.
  In the startup mode a federate should register its publish and subscribe communication values either by functions or by file

- RegisterEndPoint(name, NAMESPACE, userType) --there should be able to be a large number of comm points in a single federate.
  NAMESPACE is a flag either GLOBAL or LOCAL Endpoints must be unique in the given namespace, GLOBAL is across the entire cosimulation, LOCAL is within the federate. userType is a user defined string nameing the type of packets that this endpoint generates or receives it should be optional and meant to aid in type checking, if included additional error checking should be included.
  -RegisterTargetDestination(name, userTYpe) -- function to give guidance to the Core about communication paths and setup, also to aid in validity checking.

- terminate() -- the result should depend on the type of simulation, an observation only federate should have no impact on the overall simulation.
- error() -- the federate encountered an error and cannot continue

##### message exchange interface

- Transmit(source, destination, data, datalength) -destination could be inside the same or different federate.
- packetCount(destination) --return the number of packets available.
- Receive(destination) --get one of the packets available or block until one is available. the source should be part of the return information --destination should be able to be grouped (like a subnet) so a single receive function could be called for many destinations if there is internal routing.

We may want to allow the ability to specify a callback here to be called on packet arrival?

#### Packet Filter API

The means by which a comm simulation interacts with the other types of simulations is not clear cut, there are timing issues and delays and packet translation an other issues which get awkward if they are not designed in. In the cosimulation framework there is a need for simulating direct physical connections with real values passed back and forth, and those same simulations interact with the digital world translating between physical phenomenon and digital communications, and still others types of federates that interact purely in the digital communication world. This separations of purpose lead to the concept of a separation of functionality to better tune the interface to correspond to the physical world. So In addition to the value based interface and a packet based interface we add a third interface intended to operate on packets, for translating, manipulating, or delaying them.

##### Federate Management

- register(simConfiguration) --simConfiguration should be structure describing the simulator properties and capabilities, this should be able to be an object or file name containing the description in some format.
  Borrowing ideas from FMI the objects are in a couple different states (startup, initialization, continuous, event, error, terminate). I would propose reducing this to 4 (startup, initialization, operation, finalize), may be want the error state as well. Certain functions then only work in certain modes
- setMode(mode) -- change the mode of operation, probably should be a blocking function that only returns once the mode has been successfully changed.
  In the startup mode a federate should register its publish and subscribe communication values either by functions or by file

- RegisterSrcFilter(srcEndpoint, srcUserType) SrcEndpoint is a named src endpoint to filter packats from, it can be from a packet generation API or packate pfilter API
  -RegisterFilterOutput(outputName, NAMESPACE, outputType)
  outputName is the endpoint packets reappear from, it should be unique in the federate but multiple srcEndpints registrations can output from the same outputName endpoint. srcUserType must match the definition from the src endpoint, outputUserType defines what the output type is. THis function defines an endpoint which processed packets may exit. The name may be the same as one defined by a message exchange interface

NAMESPACE is a flag either GLOBAL or LOCAL Endpoints must be unique in the given namespace, GLOBAL is across the entire cosimulation, LOCAL is within the federate. userType is a user defined string nameing the type of packets that this endpoint generates or receives it should be optional and meant to aid in type checking, if included additional error checking should be included.

- RegisterDestFilter(destEndpoint, inputType) destEndpoint is a named dest endpoint to filter packats before sending to the destination, it can be from a packet generation API or packate filter API
- terminate() -- the result should depend on the type of simulation, an observation only federate should have no impact on the overall simulation.
- error() -- the federate encountered an error and cannot continue

##### message exchange interface

- Transmit(source, origSource, destination, data, datalength,delay\*) -destination could be inside the same or different federate. optional delay
- packetCount(destination) --return the number of packets available.
- Receive(destination) --get one of the packets available or block until one is available. the source should be part of the return information --destination should be able to be grouped (like a subnet) so a single receive function could be called for many destinations if there is internal routing.

We probably want to allow the ability to specify a callback here to be called on packet arrival? particularly for packat processors that do not depend on time, and are simply functions.

### Testing Specification

We should develop a set of semi-configurable mini-federates that test all the possible combinations of federates with an assortment of communication patterns with dummy data and exercise the API fully.
The same set could be used for testing the broker functionality.

## Core

The core represents a distributed key/value store. The specification does not dictate the on-the-wire protocol for the distribution of values. The specification does not dictate whether zero or more brokers are used.

Initialization occurs by parsing a configuration file or using the step-by-step API. The return from initiatlize() or exitInitializationMode() implies that all initial values have been exchanged. It is valid to then request a time advance of zero or more time steps.

Time advances are allowed to be greater than or equal to the current time. If the same time is requested more than once, an internal counter logs the number of times the same time has been requested. In other words, internally a pair of values is incremented -- (time,counter) -- where the caller only is exposed to the time value. Every instance where time is actually incremented, the counter is reset to zero.

### API

```cpp
#ifndef _GMLCTDC_CORE_
#define _GMLCTDC_CORE_

#include <string>
#include <utility>
#include <vector>

using ::std::pair;
using ::std::string;
using ::std::vector;

namespace gmlctdc {

    typedef unsigned long long time;
    typedef double real;
    typedef long integer;
    typedef int boolean;

    void initialize();
    void initialize(const string &filename);
    void enterInitializationMode();
    void setName(const string &name);
    void setTimeDelta(const string &value_and_unit);
    void setTimeDelta(const time &nanoseconds);
    void setTimeDelta(const time &base, const time &multiplier);
    void registerSubscription(const string &key, const string &ns, const string &type, const string &units);
    void registerPublication(const string &key, const string &ns, const string &type, const string &units);
    void exitInitializationMode();

    bool isInitialized();
    string getName();
    vector< pair<string,string> > getSubscriptions();
    int getID();
    int getFederationSize();

    real getReal(const string &key, const string &ns);
    vector<real> getRealVector(const string &key, const string &ns);
    integer getInteger(const string &key, const string &ns);
    vector<integer> getIntegerVector(const string &key, const string &ns);
    boolean getBoolean(const string &key, const string &ns);
    vector<boolean> getBooleanVector(const string &key, const string &ns);

    void setReal(const string &key, const string &ns, const real &value);
    void setRealVector(const string &key, const string &ns, const vector<real> &value);
    void setInteger(const string &key, const string &ns, const integer &value);
    void setIntegerVector(const string &key, const string &ns, const vector<integer> &value);
    void setBoolean(const string &key, const string &ns, const boolean &value);
    void setBooleanVector(const string &key, const string &ns, const vector<boolean> &value);

    time timeRequest(time next);

    void die();
    void finalize();

    vector< pair<string,string> > getEvents();
}

#endif /* _GMLCTDC_CORE_ */
```

### Testing Specification

## Platform

A goal of the co-simulation environment is to be portable across a
wide range of computing environments ranging from desktop, cloud services,
and supercomputers.

OS specific APIs are being avoid and additional library requirements
are being kept to a minimum to enable easier deployment.

### Operating Systems

Operating systems to be supported are Unix (Linux), Windows, and
MacOS. It is not expected that there will be large numbers of
operating specific requirements.

Operating system specific features that are required will supported by
introducing small wrapper classes and methods. OS specific versions
of these will be supplied for the supported operating systems.

### Transport Layer

The targeted range of platforms have different communication transport
layers that are optimized for the platform. Supercomputers
traditionally have specialized communication fabrics such as Myrinet
while workstations traditional do not. Due to these differences the
TDC tool will support multiple communications layers. The two initial
targets are Message Passing Interface (MPI) and ZeroMQ. MPI is the
most commonly used standard and portable message-passing system
designed for parallel computing architectures. ZeroMQ is a an open
source distributed message engine portable to a wide verity of
systems. ZeroMQ is the target for the non-supercomputer
architectures.

The TD&C tool will be architected with a internal transport layer API
to serve as the interface to the specific communications layer. An
MPI and ZeroMQ implementation will be supplied but other communication
systems could be added if needed.

#### MPI

The MPI-3 specification will be targeted excluding dynamic process
management features. The batch scheduling systems deployed at most
supercomputer centers does not support dynamic process management.
The TD&C tool is initially is targeting static federate
configurations.

#### ZeroMQ

ZeroMQ version 4.2.0 or greater is being targeted.

### Languages and Compilers

#### C++

The TD&C tool will principally be written in C++ for speed and memory efficiency.

The C++14 standard as supported by gcc 4.9.3 is the C++ language
target. Later standards are not available on the large scale HPC
machines being targeted.

Specific compilers that are being targeted are:

- Visual Studio 2015
- GNU GCC 4.9.3
- Clang 3.5
- Intel 16

#### Python

Python bindings can be supported for both Python2 and Python3. The bindings will at a minimum support Python >=2.7.x. Python >=3.5 is expected to be supported. Cython will be used to provide C/CPP to Python bindings, since that will allow better error reporting.

**Examples**

1. Player example
2. Recorder example

#### MATLAB

MATLAB bindings will be provided using the mex functionality.

**Examples**

1. Player example
2. Recorder example

### Custom plugin API

Documentation will list the minimum necessary functions that will have to be implemented to build a custom plugin.

### External Package Dependencies

The Question of using Boost is still up for debate.

_Open Issue_ : Steve's comments on Boost - Steve has used Boost virtually all C++ projects lately. There is a lot provided that is still missing in STL. The team might want to restrict to a specific set of packages in boost.

_Open Issue_ : I/O libraries

### Configuration, Build, and Test

CMake is the targeted build/configuration system. CMake is a cross
platform set of tools that support the targeted operating systems and
compilers. It supports building standard Unix Makefile as well as
common IDE systems such as Visual Studio and XCode. CMake 3.4 or
greater will be required.

In addition to configuration and build support, CMake provides a test
framework which will be utilized to drive an automated set of
regression tests.

_Open Issue_ : Should CTest be used? Since we are using CMake CTest is already there.

## Source Code Control System and Development Environment

Github will be employed as the SCCS system as well as issue tracking.
This will enable easy interacting with the distributed team and
provides a smooth transition path for enabling access to a wider
community. A continuous intergratiion server like TravisCI will be implemented for testing.

### API

### Testing Specification<|MERGE_RESOLUTION|>--- conflicted
+++ resolved
@@ -206,15 +206,9 @@
 
 **\*Config P2—T_ps+multi-D_3ph Dynamic:** For dynamic-scale (ms time step), transient stability simulations, we have a very similar interface to QSTS, but primarily differentiated by the need to provide richer dynamic phasor and frequency data for the interface. Ideally both federates support this data with higher fidelity models, though in some cases only transmission will have full dynamics, while distribution continues to use QSTS. Here reiteration is effectively required, though an "A" suffix can be appended in the case where no-iteration is used.
 
-<<<<<<< HEAD
   **Config P3—T_3sq+multi-D_3ph QSTS\[^1\]:** This use case builds on recent work by Q. Huang and Vittal (2017)\[^2\] that represents the transmission dynamics using separate simulations for each of the 3-sequences and then converts to 3-phase for the distribution simulators. As above, reiteration is effectively required and an "A" should be appended if no reiteration used.
 
   **Config P4—T_3sq+multi-D_3ph Dynamic\[^3\]:** This use case builds on recent work by Q. Huang and Vittal (2017)\[^2\] that represents the transmission dynamics using separate simulations for each of the 3-sequences and then converts to 3-phase for the distribution simulators. As above, reiteration is effectively required and an "A" should be appended if no reiteration used.
-=======
-**Config P3—T_3sq+multi-D_3ph QSTS[^1]:** This use case builds on recent work by Q. Huang and Vittal (2017)[^2] that represents the transmission dynamics using separate simulations for each of the 3-sequences and then converts to 3-phase for the distribution simulators. As above, reiteration is effectively required and an "A" should be appended if no reiteration used.
-
-**Config P4—T_3sq+multi-D_3ph Dynamic[^3]:** This use case builds on recent work by Q. Huang and Vittal (2017)[^2] that represents the transmission dynamics using separate simulations for each of the 3-sequences and then converts to 3-phase for the distribution simulators. As above, reiteration is effectively required and an "A" should be appended if no reiteration used.
->>>>>>> 055fb515
 
 **Config P5—T_3ph+multi-D_3ph QSTS:** This configuration extends P1 to use full 3-phase simulation for the transmission system. As above the the suffix "A" indicates single pass and "B" indicates reiteration.
 
