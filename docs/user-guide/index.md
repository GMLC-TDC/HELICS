--- conflicted
+++ resolved
@@ -44,16 +44,9 @@
 - [**Getting Information from a running simulation**](./webserver.md) - Getting live information from a running co-simulation through a webserver.
 - [**Using the web interface**](./web_interface.md) - Using the webserver, HELICS also has a built-in web interface for running, monitoring, and diagnosing co-simulations.
 - **Trouble-Shooting HELICS Co-Simulations (forthcoming)** - What to do when the co-simulations don't seem to be working correctly.
-<<<<<<< HEAD
-- [**Simultaneous co-simulations**](./simultaneous_cosimulations.md) - Options for running multiple independent co-simulations on a single system
-- [**Connecting Multiple Core Types**](./multibroker.md) - What to do when one type of communication isn't sufficient.
-- [**N to 1 input connections**](./multiSourceInputs.md) - Handling multiple publications to a single input
-- **Large Co-Simulations in HELICS (forthcoming)** - How to run HELICS co-simulations with a large (100+) number of federates
-=======
 - [**Configuration Options Reference**](./configuration_options_reference.md) - Comprehensive reference to all the HELICS configuration options.
 
 ## Advanced Topics
->>>>>>> c810b0b5
 
 ```eval_rst
 .. toctree::
