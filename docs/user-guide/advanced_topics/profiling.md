--- conflicted
+++ resolved
@@ -9,15 +9,6 @@
 
 ```txt
 <PROFILING>test1[131072](created)MARKER<138286445040200|1627493672761320800>[t=-9223372036.854776]</PROFILING>
-<<<<<<< HEAD
-<PROFILING>test1[131072](initializing)HELICS CODE ENTRY<138286445185500>[t=-1000000]<</PROFILING>
-<PROFILING>test1[131072](executing)HELICS CODE EXIT<138286445241300>[t=0]<</PROFILING>
-<PROFILING>test1[131072](executing)HELICS CODE ENTRY<138286445272500>[t=0]<</PROFILING>
-```
-
-The messages all start and end with <PROFILING> and </PROFILING> to make an xml-like tag.
-The message format is `FederateName[FederateID](federateState)MESSAGE[simulation time]<time>`
-=======
 <PROFILING>test1[131072](initializing)HELICS CODE ENTRY<138286445185500>[t=-1000000]</PROFILING>
 <PROFILING>test1[131072](executing)HELICS CODE EXIT<138286445241300>[t=0]</PROFILING>
 <PROFILING>test1[131072](executing)HELICS CODE ENTRY<138286445272500>[t=0]</PROFILING>
@@ -25,7 +16,6 @@
 
 The messages all start and end with <PROFILING> and </PROFILING> to make an xml-like tag.
 The message format is `FederateName[FederateID](federateState)MESSAGE<wall-clock time>[simulation time]`
->>>>>>> 4f006dc2
 
 The federate state is one of `created`, `initializing`, `executing`, `terminating`, `terminated`, or `error`.
 
@@ -35,13 +25,9 @@
 - `HELICS CODE ENTRY` : Indicator that the executing code is entering a HELICS controlled loop
 - `HELICS CODE EXIT` : Indicator that the executing code is returning control back to the federate.
 
-<<<<<<< HEAD
 For `HELICS CODE ENTRY` and `HELICS CODE EXIT` messages the time is a steady clock time usually the time the system on which the federate is running has been up.  The `MARKER` messages have two time stamps for global coordination.  <steady clock time| system time>. The system time is the wall clock time as available by the system.  Which is usually with reference to Jan 1, 1970 and in GMT.
 
-The timestamp values are an integer count of nanoseconds. For all 3 message types they refer to the system up-time which is monotonically non-decreasing and steady. This value will differ from each computer on which federates are running, though. To calibrate for this there is a marker that gets triggered when the profiling is activated, indicating the local up-time that is synchronous across compute nodes. This matches a system up-time, with the global system time. The ability to match these across multiple machines will depend on the latency associated with time synchronization across the utilized compute nodes. No effort is made in HELICS to do remove this latency or even measure it; that is, though the marker time is measured in nanoseconds it could easily differ by microseconds or even milliseconds depending on the networking conditions between the compute nodes.
-=======
 The timestamp values are an integer count of nanoseconds. For all 3 message types they refer to the system uptime which is monotonically non-decreasing and steady. This value will differ from each computer on which federates are running, though. To calibrate for this there is a marker that gets triggered when the profiling is activated, indicating the local uptime that is synchronous across compute nodes. This matches a system uptime, with the global system time. The ability to match these across multiple machines will depend on the latency associated with time synchronization across the utilized compute nodes. No effort is made in HELICS to remove this latency or even measure it; that is, though the marker time is measured in nanoseconds it could easily differ by microseconds or even milliseconds depending on the networking conditions between the compute nodes.
->>>>>>> 4f006dc2
 
 ## Enabling profiling
 
@@ -72,19 +58,19 @@
 Profiling on a federate will recognize the same flags as a core, and pass them as appropriate to the core. However a federate also supports passing the flags and a few additional ones into the federate itself.
 
 ```c
-helicsFederateSetFlagOption(fed, HELICS_FLAG_PROFILING, HELICS_TRUE, &err);
+helicsFederateSetFlagOption(fed,HELICS_FLAG_PROFILING, HELICS_TRUE, &err);
 ```
 
 can directly enable the profiling. If nothing else is set this will end up generating a message in the log of the root broker.
 
 ```c
-helicsFederateSetFlagOption(fed, HELICS_FLAG_PROFILING_MARKER, HELICS_TRUE, &err);
+helicsFederateSetFlagOption(fed,HELICS_FLAG_PROFILING_MARKER, HELICS_TRUE, &err);
 ```
 
 can generate an additional marker message if logging is enabled.
 
 ```c
-helicsFederateSetFlagOption(fed, HELICS_FLAG_LOCAL_PROFILING_CAPTURE, HELICS_TRUE, &err);
+helicsFederateSetFlagOption(fed,HELICS_FLAG_LOCAL_PROFILING_CAPTURE, HELICS_TRUE, &err);
 ```
 
 captures the profiling messages for the federate in the federate log instead of forwarding them to the core or broker.
