--- conflicted
+++ resolved
@@ -1,10 +1,8 @@
 # Encrypted Communication
 
-<<<<<<< HEAD
-Note: This guide is only meant to show how to use the encryption features in HELICS, and is not a subsitute for
-=======
-WARNING: This guide is only meant to show how to use the encryption features in HELICS, and is not a substitute for
->>>>>>> 07431efe
+
+> **Warning**
+> This guide is only meant to show how to use the encryption features in HELICS, and is not a substitute for
 getting help from a security expert to make sure the way you use the encryption features (generating keys, signing
 certificates, etc) is actually secure. In particular, any self-signed certificates or private key files you find
 online or in the HELICS repository **are for testing purposes only** and should not be used if secure communication
