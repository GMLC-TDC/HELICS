--- conflicted
+++ resolved
@@ -18,11 +18,7 @@
 
 The same JSON configuration file used to set the publications, subscriptions, and endpoints as discussed in the [section on federates](./federates.md) also has a number of parameters that can be set to influence how the federate manages its timing with the co-simulation.
 
-<<<<<<< HEAD
-Below is an example of how two of these are implemented in a federate configuration JSON file: 
-=======
 Below is an example of how two of these are implemented in a federate configuration JSON file:
->>>>>>> c810b0b5
 
 ```json
 {
