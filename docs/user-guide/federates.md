# Federates

## Types of Federates

A "federate", as previously introduced in the [HELICS Key Concepts section](./helics_key_concepts.md), is a specific instance of simulation executable. For example, a federation may contain a bunch of electric vehicles (EVs), each with their own charge controller implemented as a stand-alone federate (maybe the co-simulation designer is trying out a fancy new coordination algorithm); we'll call this code `EV_coordinator_v12.exe`. The code that does this charge coordination is generic in the sense that it can be used to charge any of these EVs; it works with all makes and models. But to run the co-simulation, each EV will have to have its own running instance of this code that controls the charging of a particular vehicle. If the co-simulation is testing this algorithm with five EVs, then there would be five federates each running their own version of `EV_coordinator_v12.exe` which presumably have unique information particular to each individual EV (battery size, maximum charging rate, etc).

(And, to be clear, a "simulator" is the executable itself. A simulator can never be a part of a co-simulation; as soon as one particular instance of that simulator begins running in a co-simulation it is considered a "federate".)

HELICS defines three specific types of federates defined by the nature of the messages they are passing to and from the federation:

1. **Value federates** - Value federates are used when the federate is simulating the physics of a system. The data in the messages they send and receive are indicating new values at the boundary of the federates system under simulation. Taking the example from the our [high-level overview of the process of HELICS co-simulation execution](./helics_co-sim_sequence.md), the transmission and distribution system were value federates; they each supplied messages that updates the other's boundary condition. Value federates typically will update at very regular intervals based on the fidelity of their models and/or the resolution of any supporting data they are using; this likely is related to the time-step of the federate.

   Value federates interact with the federation through what are called "interfaces". There are a handful of different interface types which will be discussed shortly but all are intended to provide the same essential functionality: allowing values in HELICS messages to be sent from and received by a given federate. For value federates, these messages will often have one-to-one correspondence to internal variables within the federate. Using the [previous simple transmission and distribution example ](./helics_co-sim_sequence.md), the distribution system may send out a HELICS message that contains the value of its internal positive sequence load variable and receive HELICS messages that it uses for its internal positive sequence substation voltage variable.

2. **Message federates** - Message federates are used when the HELICS messages being passed to and from the simulation are generic packets of information, often for control purposes. Though these values may be physical measurements, they are treated as data to be used by an algorithm, processor, or controller. If the inputs to the federate can be thought of traveling over a communication network of some kind, it is probably coming from and/or going to a message federate. For example, in the power system world phasor measurement units ([PMUs](https://en.wikipedia.org/wiki/Phasor_measurement_unit)) have been installed throughout the power system and the measurements they make are collected through a communication system.

   Message federates interact with the federation through a conceptually different mechanism than a value federate. If message federates can be thought of as attaching to communication networks, the federate's "endpoints" are the specific interfaces to that communication network. By default, HELICS acts as the communication network, transferring signals between message federates from the endpoint on one to the endpoint on another.

The following table may be useful in understanding the differences between the two methods by which federates can communicate:
<<<<<<< HEAD
=======

>>>>>>> c810b0b5
```eval_rst
+--------------------------------------------------------------------+--------------------------------------------------------+
|`Publication <Publications.html>`__/`Input <Inputs.html>`__ Values  | `Endpoint <Endpoints.html>`__                          |
+====================================================================+========================================================+
|Fixed routes defined when federation is initialized                 |Routes determined at time of transmission               |
+--------------------------------------------------------------------+--------------------------------------------------------+
|Publications: 1 to n (broadcast)                                    |1 to 1 - defined sender and receiver                    |
|Inputs: n to 1 (promiscuous)                                        |                                                        |
+--------------------------------------------------------------------+--------------------------------------------------------+
|Current value always available on message bus                       |Message removed from message bus when received          |
+--------------------------------------------------------------------+--------------------------------------------------------+
|Message can be configured with a default value                      |Message can be rerouted and modified through filters    |
+--------------------------------------------------------------------+--------------------------------------------------------+
|Messages can have units associated with them                        |Message contents are generic binary blobs to HELICS     |
+--------------------------------------------------------------------+--------------------------------------------------------+
```

<<<<<<< HEAD

3. **Combination federates** - As you might guess, this type of federate makes use of both the value method and the endpoint method for transferring data between federates. An example of a federate like this could be a transmission system simulator that is acting both as a physical model of a system as well as a collection of PMUs that are sending data to a centralized generator dispatcher. The solution to the powerflow could be used to define substation voltages to some attached distribution circuits (physical values sent via publication) and the generator output powers could be sent to the centralized controller (control/measurement values being sent over a communication network via endpoints in a message federate).

=======
3. **Combination federates** - As you might guess, this type of federate makes use of both the value method and the endpoint method for transferring data between federates. An example of a federate like this could be a transmission system simulator that is acting both as a physical model of a system as well as a collection of PMUs that are sending data to a centralized generator dispatcher. The solution to the powerflow could be used to define substation voltages to some attached distribution circuits (physical values sent via publication) and the generator output powers could be sent to the centralized controller (control/measurement values being sent over a communication network via endpoints in a message federate).
>>>>>>> c810b0b5
<|MERGE_RESOLUTION|>--- conflicted
+++ resolved
@@ -17,10 +17,7 @@
    Message federates interact with the federation through a conceptually different mechanism than a value federate. If message federates can be thought of as attaching to communication networks, the federate's "endpoints" are the specific interfaces to that communication network. By default, HELICS acts as the communication network, transferring signals between message federates from the endpoint on one to the endpoint on another.
 
 The following table may be useful in understanding the differences between the two methods by which federates can communicate:
-<<<<<<< HEAD
-=======
 
->>>>>>> c810b0b5
 ```eval_rst
 +--------------------------------------------------------------------+--------------------------------------------------------+
 |`Publication <Publications.html>`__/`Input <Inputs.html>`__ Values  | `Endpoint <Endpoints.html>`__                          |
@@ -38,10 +35,4 @@
 +--------------------------------------------------------------------+--------------------------------------------------------+
 ```
 
-<<<<<<< HEAD
-
-3. **Combination federates** - As you might guess, this type of federate makes use of both the value method and the endpoint method for transferring data between federates. An example of a federate like this could be a transmission system simulator that is acting both as a physical model of a system as well as a collection of PMUs that are sending data to a centralized generator dispatcher. The solution to the powerflow could be used to define substation voltages to some attached distribution circuits (physical values sent via publication) and the generator output powers could be sent to the centralized controller (control/measurement values being sent over a communication network via endpoints in a message federate).
-
-=======
-3. **Combination federates** - As you might guess, this type of federate makes use of both the value method and the endpoint method for transferring data between federates. An example of a federate like this could be a transmission system simulator that is acting both as a physical model of a system as well as a collection of PMUs that are sending data to a centralized generator dispatcher. The solution to the powerflow could be used to define substation voltages to some attached distribution circuits (physical values sent via publication) and the generator output powers could be sent to the centralized controller (control/measurement values being sent over a communication network via endpoints in a message federate).
->>>>>>> c810b0b5
+3. **Combination federates** - As you might guess, this type of federate makes use of both the value method and the endpoint method for transferring data between federates. An example of a federate like this could be a transmission system simulator that is acting both as a physical model of a system as well as a collection of PMUs that are sending data to a centralized generator dispatcher. The solution to the powerflow could be used to define substation voltages to some attached distribution circuits (physical values sent via publication) and the generator output powers could be sent to the centralized controller (control/measurement values being sent over a communication network via endpoints in a message federate).