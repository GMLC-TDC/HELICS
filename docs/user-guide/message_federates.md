--- conflicted
+++ resolved
@@ -64,10 +64,6 @@
 - **`destination`** - For endpoints that send all outgoing messages to only a single endpoint, `destination` allows the endpoint to be specified in the JSON configuration. This allows for a more modular implementation of the federate since this parameter is externally defined rather than being hardcoded in the federate itself.
 - **`info`** - Just as in the value federate, the string in this field is ignored by HELICS and can be used by the federate for internal configuration purposes.
 
-<<<<<<< HEAD
-
-=======
->>>>>>> c810b0b5
 ## Example 1b - Distribution system EV charge controller
 
 To demonstrate how a message federate interacts with the federation, let's take the previous example and add two things to it: electric vehicle (EV) loads in the distribution system, and a centralized EV charge control manager.
