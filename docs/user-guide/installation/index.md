# HELICS Installation

```{eval-rst}
.. toctree::
    :maxdepth: 2


```

<<<<<<< HEAD
## HELICS applications
=======
## HELICS Installation Methods
>>>>>>> 72254da8

The first step to using HELICS is to install it. Since there are several ways to do this, the flow chart below provides some insight into what approach is likely to be the easiest depending upon a number of factors, most predominantly the programming language bindings that you intend to use. Below the flow chart you'll provide links to more complete instructions for each method. Note that you’ll need an internet connection for this process, as we’ll be downloading HELICS from the internet.

As of HELICS v3, the only supported language bindings that are included with the core HELICS library downloads are C and C++98, in addition to C++17 when building from source. If you end up needing to build from source AND use one of the supported language bindings you'll need to follow the instructions for installing HELICS for said language. This would also be the case if you were needing to run a co-simulation that used tools that provided their HELICS implementation in a variety of languages. Generally speaking, as long as all supported languages are on similar versions, each one can use it own installed version of HELICS without any trouble. The supported languages also have ways of being pointed towards a specific HELICS installation (rather than the one they install for themselves) if that is preferred or necessary for a particular use case.

![](./images/install-decision-tree.png)

### pip install

[pip install helics](https://python.helics.org/)

### Download pre-compiled

[Download the pre-compiled libraries and add them to your system path](./installing_the_pre_compiled_libraries.md)

### spack install

[spack install helics](./spack.md)

### nimble install

[nimble install https://github.com/GMLC-TDC/helics.nim#head](https://github.com/GMLC-TDC/helics.nim)

### Build from source

[Build from source](./build_from_source.md)

<<<<<<< HEAD
## helics-cli

After installing HELICS, it can be helpful to also install the command line interface tool `helics-cli`. Instructions for installation can be found on the GMLC-TDC github page: 

[pip install `helics-cli`](https://github.com/GMLC-TDC/helics-cli/#installation)

# helics-cli Installation
[helics-cli](https://github.com/GMLC-TDC/helics-cli) is a supporting tool that provides a simple and standardized way of launching HELICS-based co-simulations. This tool is used for [all the examples in this User Guide](../examples/examples_index.md) and thus its installation is highly recommended. (helics-cli also provides access to the [web interface for monitoring and debugging co-simulations](../fundamental_topics/web_interface), another good reason to install it.)

Installation of helics-cli is straightforward:

```
=======
## helics-cli Installation

[helics-cli](https://github.com/GMLC-TDC/helics-cli) is a supporting tool that provides a simple and standardized way of launching HELICS-based co-simulations. This tool is used for [all the examples in this User Guide](../examples/examples_index.md) and thus its installation is highly recommended. (helics-cli also provides access to the [web interface for monitoring and debugging co-simulations](../fundamental_topics/web_interface.md), another good reason to install it.)

Installation of helics-cli is straightforward:

```shell session
>>>>>>> 72254da8
pip install git+git://github.com/GMLC-TDC/helics-cli.git@main
```<|MERGE_RESOLUTION|>--- conflicted
+++ resolved
@@ -7,11 +7,7 @@
 
 ```
 
-<<<<<<< HEAD
-## HELICS applications
-=======
 ## HELICS Installation Methods
->>>>>>> 72254da8
 
 The first step to using HELICS is to install it. Since there are several ways to do this, the flow chart below provides some insight into what approach is likely to be the easiest depending upon a number of factors, most predominantly the programming language bindings that you intend to use. Below the flow chart you'll provide links to more complete instructions for each method. Note that you’ll need an internet connection for this process, as we’ll be downloading HELICS from the internet.
 
@@ -39,20 +35,6 @@
 
 [Build from source](./build_from_source.md)
 
-<<<<<<< HEAD
-## helics-cli
-
-After installing HELICS, it can be helpful to also install the command line interface tool `helics-cli`. Instructions for installation can be found on the GMLC-TDC github page: 
-
-[pip install `helics-cli`](https://github.com/GMLC-TDC/helics-cli/#installation)
-
-# helics-cli Installation
-[helics-cli](https://github.com/GMLC-TDC/helics-cli) is a supporting tool that provides a simple and standardized way of launching HELICS-based co-simulations. This tool is used for [all the examples in this User Guide](../examples/examples_index.md) and thus its installation is highly recommended. (helics-cli also provides access to the [web interface for monitoring and debugging co-simulations](../fundamental_topics/web_interface), another good reason to install it.)
-
-Installation of helics-cli is straightforward:
-
-```
-=======
 ## helics-cli Installation
 
 [helics-cli](https://github.com/GMLC-TDC/helics-cli) is a supporting tool that provides a simple and standardized way of launching HELICS-based co-simulations. This tool is used for [all the examples in this User Guide](../examples/examples_index.md) and thus its installation is highly recommended. (helics-cli also provides access to the [web interface for monitoring and debugging co-simulations](../fundamental_topics/web_interface.md), another good reason to install it.)
@@ -60,6 +42,5 @@
 Installation of helics-cli is straightforward:
 
 ```shell session
->>>>>>> 72254da8
 pip install git+git://github.com/GMLC-TDC/helics-cli.git@main
 ```