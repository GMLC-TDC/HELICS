# HELICS Key Concepts

Before digging into the specifics of how a HELICS co-simulation runs, there are a number of key terms and concepts that need to be clarified first:

- **Simulator** - A simulator is the executable that is able to perform some analysis function, often but not always, by solving specific problems to generate a time series of values. Simulators are abstract in the sense that it largely refers to the software in a non-executing state, outside of the co-simulation. We might say things like, "That simulator doesn't model xyz appropriately for this analysis." or "This simulator has been parallelized and runs incredibly quickly on many-core computers." Any time we are talking about a specific instance of a simulator running a specific model you are really talking about a...

- **Federate** - Federates are the running instances of simulators that have been assigned specific models and/or have specific values they are providing to and receiving from other federates. For example, we can have ten distribution circuit models that we are connecting for a co-simulation. Each is run by the simulator GridLAB-D, for example, and when they are running, they become ten unique federates providing unique values to each other. A collection of federates working together in a co-simulation is called a "federation".

- **Core** - The core is the software that has been embedded inside a simulator to allow it to join a HELICS federation. Generally, each federate has a single core but there are special cases where a single executable is used to represent multiple federates and all of those federates use a single core. Cores are built around specific message buses with HELICS supporting a number of different bus types. Selection of the message bus is part of the configuration process required to form the federation. See [Core Types](../configuration/CoreTypes.md) for details on the available Types of cores.

- **Signals** - Signals are the the information passed between federates during the execution of the co-simulation. Fundamentally, co-simulation is about message-passing via these signals. HELICS divides these messages into two types: value signals and message signal. The former is used when coupling two federates so they share physics (_e.g._ batteries providing power to wheel motors on an electric car) and the later is used to couple two federates with information (_e.g._ a battery charge controller and a charge relay on a battery).

<<<<<<< HEAD
	In HELICS, there are various techniques and implementations of the message-passing infrastructure that have been implemented in the core. There are also a variety of mechanisms within a co-simulation to define the nature of the data being exchanged (data type, for example) and how the data is distributed around the federation. 
=======
  In HELICS, there are various techniques and implementations of the message-passing infrastructure that have been implemented in the core. There are also a variety of mechanisms within a co-simulation to define the nature of the data being exchanged (data type, for example) and how the data is distributed around the federation.
>>>>>>> c810b0b5

- **Broker** - The broker is a special executable distributed with HELICS; it is responsible for performing the two key tasks of a co-simulation (maintaining synchronization in the federation and facilitating message exchange, see [the section on timing](./timing.md). Each core (which generally is synonymous with "federate") must connect to a broker to be part of the federation. Brokers receive and distribute messages from any federates that are connected to it, routing them to the appropriate location. HELICS also supports a hierarchy of brokers, allowing brokers to pass messages between each other to connect federates associated with different brokers and thus maintain the integrity of the federation. The broker at the top of the hierarchy is called the "root broker" and it is the message router of last resort.

## Potential HELICS Co-simulation Architectures

Given the definitions of the entities above, there are several co-simulation architectures that can be constructed where the relationships between this entities can vary.

### Everyday Co-simulation

The figure below shows the most common architecture for HELICS co-simulation. Each core has only one federate as an integrated executable, all executables reside on the same computer and are connected to the same broker. This architecture is particularly common for small federates and/or co-simulations under development.
![Common HELICS architecture](../img/helics_architecture_1.png)

### Multi-threading

The architecture below shows a much less common scenario where more than one federate is associated with a single core. For most simulators that have already been integrated with HELICS this architecture would generally not be used. For simulators that are multi-threaded by nature, HELICS can be configured this way to facilitate message passing between threads. For a co-simulation that exists entirely within a single executable, this architecture will provide the highest performance. For example, of a large number of small controllers are written as a single, multi-threaded application (perhaps all the thermostats in an commercial building are being managed by a centralized controller), particularly where there is communication between the threads, using a single core inside a single multi-threaded application (with essentially one thread per federate) will provide the highest level of performance.
![Multi-threading allowing multiple federates on a single HELICS core](../img/helics_architecture_2.png)

### Computationally Heavy Federates

For co-simulations on limited hardware where a federate requires significant computational resources and high performance is important, it may be necessary to spread the federates out across a number of compute nodes to give each federate the resources it needs. All federates are still connected to a common broker and it would be required that the computers have a valid network connection so all federates can communicate with said broker. In this case, it may or may not be necessary to place the broker on its own compute node, based on the degree of competition for resources on its current compute node.
![Architecture for multiple compute nodes](../img/helics_architecture_3.png)

### Multiple brokers

Alternatively, it would be possible to locate a broker on each computer and create a root broker on a third node. This kind of architecture could help if higher performance is needed and the federates on each computer primarily interact with each other and very little with the federates on the other computer. As compared to the previous architecture, adding the extra layer of brokers would keep local messages on the same compute node and reduce congestion on the root broker.
![Multiple broker architecture](../img/helics_architecture_4.png)<|MERGE_RESOLUTION|>--- conflicted
+++ resolved
@@ -10,11 +10,7 @@
 
 - **Signals** - Signals are the the information passed between federates during the execution of the co-simulation. Fundamentally, co-simulation is about message-passing via these signals. HELICS divides these messages into two types: value signals and message signal. The former is used when coupling two federates so they share physics (_e.g._ batteries providing power to wheel motors on an electric car) and the later is used to couple two federates with information (_e.g._ a battery charge controller and a charge relay on a battery).
 
-<<<<<<< HEAD
-	In HELICS, there are various techniques and implementations of the message-passing infrastructure that have been implemented in the core. There are also a variety of mechanisms within a co-simulation to define the nature of the data being exchanged (data type, for example) and how the data is distributed around the federation. 
-=======
   In HELICS, there are various techniques and implementations of the message-passing infrastructure that have been implemented in the core. There are also a variety of mechanisms within a co-simulation to define the nature of the data being exchanged (data type, for example) and how the data is distributed around the federation.
->>>>>>> c810b0b5
 
 - **Broker** - The broker is a special executable distributed with HELICS; it is responsible for performing the two key tasks of a co-simulation (maintaining synchronization in the federation and facilitating message exchange, see [the section on timing](./timing.md). Each core (which generally is synonymous with "federate") must connect to a broker to be part of the federation. Brokers receive and distribute messages from any federates that are connected to it, routing them to the appropriate location. HELICS also supports a hierarchy of brokers, allowing brokers to pass messages between each other to connect federates associated with different brokers and thus maintain the integrity of the federation. The broker at the top of the hierarchy is called the "root broker" and it is the message router of last resort.
 
