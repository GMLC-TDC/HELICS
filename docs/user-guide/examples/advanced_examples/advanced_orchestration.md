--- conflicted
+++ resolved
@@ -1,9 +1,8 @@
 <!-- identify two options for testing this example:
-1. manual
+1. manual 
 2. Merlin spec for Cosimulation
  -->
-
-# Monte Carlo Co-Simulations
+# Monte Carlo Co-Simulations 
 
 ```eval_rst
 .. toctree::
@@ -36,15 +35,18 @@
 - Python program for Charger federate
 - Python program to generate `helics_cli` JSON files and execute
 
+
+
 ## What is this co-simulation doing?
 
-This example walks through how to set up a probabilistic model with Monte Carlo simulations. This Monte Carlo co-simulation is built from a simple two federate example, based on the [Endpoint Federates Example](../fundamental_examples/fundamental_endpoints.md). In this example, there is a Charger federate which publishes voltage and a Battery federate which publishes current.
-
-All of the HELICS configurations are the same as in the Endpoint example. The internal logic of the federates has been changed for this implementation. The Charger federate assumes the role of _deciding_ if the Battery should continue to charge. The Battery sends a message of its current state of charge (soc, a number between 0 and 1). If the soc is less than 0.9, the Battery is instructed to continue charging, otherwise, it is instructed to cease charging. The Battery federate has all the logic internal for adding energy and selecting a new "battery" (charging rate) if the soc is deemed sufficient. Energy is added to the "battery" according to the previous time interval and the charge rate of the battery. In this way, the only stochastic component to the system is the **selected charge rate**. For example, the Endpoint Example allowed the Battery federate to randomly select batteries of different sizes, and the Charger to select charge rates from a list of options. In this implementation, the battery size (capacity in kWh) is constant.
-
-This simplification allows us to isolate a single source of uncertainty: the charge rate.
-
-The co-simulation relies on stochastic sampling of distributions -- an initial selection of vehicles for the EV charging garage. We want to ensure that we are not overly reliant on any one iteration of the co-simulation. To manage this, we can run the co-simulation _N_ times, or a Monte Carlo co-simulation. The result will be a _posterior distribution_ of the instantaneous power draw over a desired period of time.
+This example walks through how to set up a probabilistic model with Monte Carlo simulations. This Monte Carlo co-simulation is built from a simple two federate example, based on the [Endpoint Federates Example](../fundamental_examples/fundamental_endpoints.md). In this example, there is a Charger federate which publishes voltage and a Battery federate which publishes current.  
+
+All of the HELICS configurations are the same as in the Endpoint example. The internal logic of the federates has been changed for this implementation. The Charger federate assumes the role of *deciding* if the Battery should continue to charge. The Battery sends a message of its current state of charge (soc, a number between 0 and 1). If the soc is less than 0.9, the Battery is instructed to continue charging, otherwise, it is instructed to cease charging. The Battery federate has all the logic internal for adding energy and selecting a new "battery" (charging rate) if the soc is deemed sufficient.  Energy is added to the "battery" according to the previous time interval and the charge rate of the battery. In this way, the only stochastic component to the system is the **selected charge rate**.  For example, the Endpoint Example allowed the Battery federate to randomly select batteries of different sizes, and the Charger to select charge rates from a list of options.  In this implementation, the battery size (capacity in kWh) is constant.
+
+This simplification allows us to isolate a single source of uncertainty: the charge rate.  
+
+The co-simulation relies on stochastic sampling of distributions -- an initial selection of vehicles for the EV charging garage.  We want to ensure that we are not overly reliant on any one iteration of the co-simulation.  To manage this, we can run the co-simulation *N* times, or a Monte Carlo co-simulation. The result will be a **posterior distribution* of the instantaneous power draw over a desired period of time.
+
 
 ## Probabilistic Uncertainty Estimation
 
@@ -52,15 +54,10 @@
 
 In a Monte Carlo co-simulation, a probability distribution of possible values can be used in the place of **any** static value in **any** of the simulators. For example, a co-simulation may include a simulator (federate) which measures the voltage across a distribution transformer. We can quantify measurement error by replacing the deterministic (static) value of the measurement with a random value from a uniform distribution. Probabilistic distributions are typically described with the following notation:
 
-_M ~ U(a,b)_
-
-<<<<<<< HEAD
+* M ~ U(a,b) *
+
 Where *M* is the measured voltage, *a* is the lower bound for possible values, and *b* is the upper bound for possible values. This is read as, "*M*
 is distributed uniformly with bounds *a* and *b*."
-=======
-Where $M$ is the measured voltage, _a_ is the lower bound for possible values, and _b_ is the upper bound for possible values. This is read as, "_M_
-is distributed uniformly with bounds _a_ and _b_."
->>>>>>> 2ac241ba
 
 ![](../../../img/uniform_dist.png)
 
@@ -72,38 +69,35 @@
 
 #### Probability Distributions
 
-_Likely_ is synonymous for _probability_. As we are interested in a probability, we cannot rely on a deterministic framework for modeling the power draw from EVs. I.e., we cannot assume that we know a priori the exact demand for Level 1, Level 2, and Level 3 chargers in the garage. A deterministic assumption would be equivalent to stating, e.g., that 30% of customers will need Level 1 charge ports, 50% will need Level 2, and 20% will need Level 3. What if, instead of static proportions, we assign a distribution to the need for each level of charge port. The number of each level port is discrete (there can't be 0.23 charge ports), and we want the number to be positive (no negative charge ports), so we will use the [Poisson distribution](https://en.wikipedia.org/wiki/Poisson_distribution). The Poisson distribution is a function of the anticipated average of the value λ and the number of samples _k_. Then we can write the distribution for the number of chargers in each level, _L_, as
-
-_L ~ P(k,λ)_
+_Likely_ is synonymous for _probability_. As we are interested in a probability, we cannot rely on a deterministic framework for modeling the power draw from EVs. I.e., we cannot assume that we know a priori the exact demand for Level 1, Level 2, and Level 3 chargers in the garage. A deterministic assumption would be equivalent to stating, e.g., that 30% of customers will need Level 1 charge ports, 50% will need Level 2, and 20% will need Level 3. What if, instead of static proportions, we assign a distribution to the need for each level of charge port. The number of each level port is discrete (there can't be 0.23 charge ports), and we want the number to be positive (no negative charge ports), so we will use the [Poisson distribution](https://en.wikipedia.org/wiki/Poisson_distribution). The Poisson distribution is a function of the anticipated average of the value *λ* and the number of samples *k*. Then we can write the distribution for the number of chargers in each level, *L*, as
+
+* L ~ P(k,λ) *
 
 Let's extend our original assumption that the distribution of chargers is static to Poisson distributed, and let's assume that there are 100 total charging ports:
 
-_L1 ~ P(100,0.3)_
-
-_L2 ~ P(100,0.5)_
-
-_L3 ~ P(100,0.2)_
+* L1 ~ P(100,0.3) *
+* L2 ~ P(100,0.5) *
+* L3 ~ P(100,0.2) *
 
 ![](../../../img/EVPoisson.png)
 
-What if we weren't entirely certain that the average values for _L1, L2, L3_ are _0.3, 0.5, 0.2_, we can also sample the averages from a normal distribution centered on these values with reasonable standard deviations. We can say that:
-
-_λ ~ N(μ,σ)_
-
-Which means that the input to _L_ is distributed normally with average _μ_ and standard deviation _σ_.
-
-Our final distribution for modeling the anticipated need for each level of charging port in our _k = 100_ EV garage can be written as:
-
-_L ~ P(k,λ)_
-
-_λ ~ N(μ,σ)_
+What if we weren't entirely certain that the average values for *L1, L2, L3* are *0.3, 0.5, 0.2*, we can also sample the averages from a normal distribution centered on these values with reasonable standard deviations. We can say that:
+
+* λ ~ N(μ,σ) *
+
+Which means that the input to *L* is distributed normally with average *μ* and standard deviation *σ*.
+
+Our final distribution for modeling the anticipated need for each level of charging port in our *k = 100* EV garage can be written as:
+
+* L ~ P(k,λ) *
+* λ ~ N(μ,σ)  *
 
 <center>
 
-|     | _L1_     |   _L2_   |           _L3_ |
-| --- | :------- | :------: | -------------: |
-| _μ_ | 0.3      |   0.5    |            0.2 |
-| _σ_ | ~ N(1,3) | ~ N(1,2) | ~ N(0.05,0.25) |
+|          | *L1*          |     *L2*      |                *L3* |
+| -------- | :------------ | :-----------: | ------------------: |
+| *μ*    | 0.3           |      0.5      |                 0.2 |
+| *σ* | ~ N(1,3) | ~ N(1,2) | ~ N(0.05,0.25) |
 
 </center>
 
@@ -123,10 +117,11 @@
 
 We want to address the research question: What is the likely power draw that EVs will demand?
 
-At the beginning of the co-simulation, the distributions defined above will be sampled $N$ times within the EV federate, where $N =$ the number of parking spots/charging ports in the garage. The output of the initial sampling is the number of requested Level 1, 2, and 3 charging ports. The soc for the batteries on board are initialized to a uniform random number between 0.05 and 0.5, and these SOC are sent to the Charger federate. If the SOC of an EV battery is less than 0.9, the EV Controller federate tells the EV battery in the EV federate to continue charging. Otherwise, the EV Charger disconnects the EV battery, and instructs the it to sample a new EV battery from the distributions (one sample).
+At the beginning of the co-simulation, the distributions defined above will be sampled *N* times within the EV federate, where *N =* the number of parking spots/charging ports in the garage. The output of the initial sampling is the number of requested Level 1, 2, and 3 charging ports. The soc for the batteries on board are initialized to a uniform random number between 0.05 and 0.5, and these SOC are sent to the Charger federate. If the SOC of an EV battery is less than 0.9, the EV Controller federate tells the EV battery in the EV federate to continue charging. Otherwise, the EV Charger disconnects the EV battery, and instructs the it to sample a new EV battery from the distributions (one sample).
 
 After the two federates pass information between each other -- EV Battery sends SOC, EV Charger instructs whether to keep charging or resample the distributions -- the EV Battery calculates the total power demanded in the last time interval.
 
+
 ## Execution and Results
 
 Execution can be done with either a simple script (provided on the repo), or with Merlin.
@@ -140,7 +135,7 @@
 
 ```
 
-This implementation will run a default co-simulation. The default parameters are:
+This implementation will run a default co-simulation.  The default parameters are:
 
 ```
     samples = 30
@@ -162,7 +157,7 @@
 
 This execution would create 10 JSON files with unique seeds, set the current directory as the head for the output path, simulate 100 EVs for a week, not generate plots with each simulation, and not execute the JSONs (meaning that `helics_cli` will not be called -- the user will need to execute the JSONs manually).
 
-You may decide to adapt `advanced_orchestration.py` to suite your needs within the Merlin environment, in which case you would only need the helper script to create the JSON files. If you elect to execute the JSONs using the helper script, sub directories are created for the `helics_cli` runner JSONs and for the csv results. Results for the default simulation are on the repo and can be used for confirming accurate execution.
+You may decide to adapt `advanced_orchestration.py` to suite your needs within the Merlin environment, in which case you would only need the helper script to create the JSON files.  If you elect to execute the JSONs using the helper script, sub directories are created for the `helics_cli` runner JSONs and for the csv results. Results for the default simulation are on the repo and can be used for confirming accurate execution.
 
 ```
     out_json = output_path+'/cli_runner_scripts'
@@ -205,7 +200,7 @@
 
 ![](./MonteCarlo_Manual_small.png)
 
-This is a time series density plot. Each simulation is a green line, and the blue solid line is the median of all simulations. From this plot, we can see that (after the system [initializes](../../fundamental_topics/stages.html#initialization), after a few hours) the maximum demand from EVs in the garage will be roughly 125 kW. We could improve the analysis by conducting an initialization step and by running the simulation for a longer time period. This type of analysis provides the engineer with information about the probability that demand for power from N EVs will be X kW. The most commonly demanded power is less than 50 kW -- does the engineer want to size the power conduit to provide median power, or maximum power?
+This is a time series density plot.  Each simulation is a green line, and the blue solid line is the median of all simulations. From this plot, we can see that (after the system [initializes](../../fundamental_topics/stages.html#initialization), after a few hours) the maximum demand from EVs in the garage will be roughly 125 kW.  We could improve the analysis by conducting an initialization step and by running the simulation for a longer time period.  This type of analysis provides the engineer with information about the probability that demand for power from N EVs will be X kW.  The most commonly demanded power is less than 50 kW -- does the engineer want to size the power conduit to provide median power, or maximum power?
 
 ### Merlin Orchestration Execution
 
@@ -213,7 +208,7 @@
 [helics_cli](https://github.com/GMLC-TDC/helics-cli) to execute each
 co-simulation run since this is a Monte Carlo simulation. This means
 that `helics_cli` will be executed multiple times with different
-helics_cli runner files.
+`helics_cli` runner files.
 
 #### Co-simulation Reproduction
 
@@ -222,27 +217,27 @@
 ```python
 import argparse
 
-parser = argparse.ArgumentParser(description="EV simulator")
-parser.add_argument(
-    "--seed",
-    type=int,
-    default=0,
-    help="The seed that will be used for our random distribution",
-)
-parser.add_argument("--port", type=int, default=-1, help="port of the HELICS broker")
+parser = argparse.ArgumentParser(description='EV simulator')
+parser.add_argument('--seed', type=int, default=0,
+                help='The seed that will be used for our random distribution')
+parser.add_argument('--port', type=int, default=-1,
+                help='port of the HELICS broker')
 
 
 args = parser.parse_args()
 np.random.seed(args.seed)
 ```
 
-#### helics_cli in Merlin
+
+
+
+#### `helics_cli` in Merlin
 
 Since we are using the `helics_cli` to manage and execute all the
 federates, we need to create these runner files for `helics_cli`.
 There is a provided python script called `make_samples_merlin.py` that will
 generate the runner file and a csv file that will be used in the
-study step. `Helics_cli` will start each of these federates. In the Merlin
+study step. `helics_cli` will start each of these federates. In the Merlin
 spec, Merlin will be instructed to execute the `helics_cli` with all the
 generated `helics_cli` runner files.
 
@@ -270,11 +265,11 @@
 
 Remember this step is for Merlin to setup all the files and data it
 needs to execute it's jobs. In the Monte Carlo co-simulation there is
-a python script we created that will generated the helics_cli runner
-files that Merlin will use when it executes the helics_cli. The
+a python script we created that will generated the `helics_cli` runner
+files that Merlin will use when it executes the `helics_cli`. The
 `make_samples_merlin.py` script will also output a csv file that Merlin will
 use. The csv file contains all the names of the runner files. Merlin
-will go down this list of file names and execute the helics_cli for
+will go down this list of file names and execute the `helics_cli` for
 each file name.
 
 ```yaml
@@ -290,7 +285,7 @@
 ```
 
 The samples the get generated should look something like below. This
-is the runner file that helics_cli will use to start the
+is the runner file that `helics_cli` will use to start the
 co-simulation.
 
 ```json
@@ -330,7 +325,7 @@
 We have made it to the study step. This step will execute all 10 Monte
 Carlo co-simulations. There are 2 steps in the study step. The first
 step is the `start_parallel_sims` step. This step will use the
-helics_cli to execute each co-simulation. The second step, `cleanup`
+`helics_cli` to execute each co-simulation. The second step, `cleanup`
 depends on the first step. Once `start_parallel_sims` is complete the
 `cleanup` step will remove any temporary data that is no longer
 needed.
